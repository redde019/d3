(function(){d3.behavior = {};
// TODO unbind zoom behavior?
// TODO unbind listener?
d3.behavior.zoom = function() {

  var x = 0,
      y = 0,
      z = 0,
      listeners = [],
      pan,
<<<<<<< HEAD
      zooming;
=======
      zoom,
      last = 0;
>>>>>>> c29a1216

  function zoom() {
    var container = this
        .on("mousedown", mousedown)
        .on("mousewheel", mousewheel)
        .on("DOMMouseScroll", mousewheel)
        .on("dblclick", mousewheel)
        .on("touchstart", touchstart);

    d3.select(window)
        .on("mousemove", mousemove)
        .on("mouseup", mouseup)
        .on("touchmove", touchmove);
  }

  function touchstart(d, i) {
    var n = d3.event.touches.length,
        t = Date.now();

    // doubletap detection
    if ((n === 1) && (t - last < 300)) {
      var p = d3.svg.touches(this.nearestViewportElement || this)[0],
          z0 = z;

      z = Math.floor(z) + 1;

      // adjust x and y to center around mouse location
      var k = Math.pow(2, z - z0) - 1;
      x += (x - p[0]) * k;
      y += (y - p[1]) * k;

      // dispatch redraw
      dispatch.call(this, d, i);
    } else if (n > 0) {
      var p,
          t0 = d3.event.touches[0];
      if (n > 1) {
        // Use d3.svg.touches to avoid drift.
        var svgp = d3.svg.touches(this.nearestViewportElement || this),
            t1 = d3.event.touches[1];
        zoom = {
          x1: x - (svgp[0][0] + svgp[1][0]) / 2,
          y1: y - (svgp[0][1] + svgp[1][1]) / 2,
          z0: z
        };
        p = [(t0.clientX + t1.clientX) / 2, (t0.clientY + t1.clientY) / 2];
      } else p = [t0.clientX, t0.clientY];
      pan = {
        x0: x - p[0],
        y0: y - p[1],
        target: this,
        data: d,
        index: i
      };
    }
    last = t;
    d3.event.preventDefault();
    window.focus(); // TODO focusableParent
  }

  function touchmove(d, i) {
    var e = d3.event;
    switch (e.touches.length) {
      case 1: { // single-touch pan
        var t0 = e.touches[0];
        if (pan) {
          x = t0.clientX + pan.x0;
          y = t0.clientY + pan.y0;
          dispatch.call(pan.target, pan.data, pan.index);
        }
        e.preventDefault();
        break;
      }
      case 2: { // double-touch pan + zoom + rotate
        var t0 = e.touches[0],
            t1 = e.touches[1],
            k = e.scale - 1;

        x = pan.x0 + zoom.x1 * k + (t0.clientX + t1.clientX) / 2;
        y = pan.y0 + zoom.y1 * k + (t0.clientY + t1.clientY) / 2;
        z = zoom.z0 + Math.log(e.scale) / Math.LN2;

        // dispatch redraw
        dispatch.call(this, d, i);
        e.preventDefault();
        break;
      }
    }
  }

  function mousedown(d, i) {
    pan = {
      x0: x - d3.event.clientX,
      y0: y - d3.event.clientY,
      target: this,
      data: d,
      index: i
    };
    d3.event.preventDefault();
    window.focus(); // TODO focusableParent
  }

  function mousemove() {
    zooming = null;
    if (pan) {
      x = d3.event.clientX + pan.x0;
      y = d3.event.clientY + pan.y0;
      dispatch.call(pan.target, pan.data, pan.index);
    }
  }

  function mouseup() {
    if (pan) {
      mousemove();
      pan = null;
    }
  }

  // mousewheel events are totally broken!
  // https://bugs.webkit.org/show_bug.cgi?id=40441
  // not only that, but Chrome and Safari differ in re. to acceleration!

  var outer = d3.select("body").append("div")
      .style("visibility", "hidden")
      .style("position", "absolute")
      .style("top", "-3000px")
      .style("height", 0)
      .style("overflow-y", "scroll")
    .append("div")
      .style("height", "2000px")
    .node().parentNode;

  function mousewheel(d, i) {
    var e = d3.event;

    // initialize the mouse location for zooming (to avoid drift)
    if (!zooming) {
      var p = d3.svg.mouse(this.nearestViewportElement || this);
      zooming = {
        x0: x,
        y0: y,
        z0: z,
        x1: x - p[0],
        y1: y - p[1]
      };
    }

    // adjust zoom level
    if (e.type === "dblclick") {
      z = e.shiftKey ? Math.ceil(z - 1) : Math.floor(z + 1);
    } else {
      var delta = e.wheelDelta || -e.detail;
      if (delta) {
        try {
          outer.scrollTop = 1000;
          outer.dispatchEvent(e);
          delta = 1000 - outer.scrollTop;
        } catch (error) {
          // Derp! Hope for the best?
        }
        delta *= .005;
      }
      z += delta;
    }

    // adjust x and y to center around mouse location
    var k = Math.pow(2, z - zooming.z0) - 1;
    x = zooming.x0 + zooming.x1 * k;
    y = zooming.y0 + zooming.y1 * k;

    // dispatch redraw
    dispatch.call(this, d, i);
  }

  function dispatch(d, i) {
    var o = d3.event, // Events can be reentrant (e.g., focus).
        k = Math.pow(2, z);

    d3.event = {
      scale: k,
      translate: [x, y],
      transform: function(sx, sy) {
        if (sx) transform(sx, x);
        if (sy) transform(sy, y);
      }
    };

    function transform(scale, o) {
      var domain = scale.__domain || (scale.__domain = scale.domain()),
          range = scale.range().map(function(v) { return (v - o) / k; });
      scale.domain(domain).domain(range.map(scale.invert));
    }

    try {
      for (var j = 0, m = listeners.length; j < m; j++) {
        listeners[j].call(this, d, i);
      }
    } finally {
      d3.event = o;
    }
  }

  zoom.on = function(type, listener) {
    if (type == "zoom") listeners.push(listener);
    return zoom;
  };

  return zoom;
};
})();<|MERGE_RESOLUTION|>--- conflicted
+++ resolved
@@ -2,193 +2,158 @@
 // TODO unbind zoom behavior?
 // TODO unbind listener?
 d3.behavior.zoom = function() {
-
   var x = 0,
       y = 0,
       z = 0,
-      listeners = [],
-      pan,
-<<<<<<< HEAD
-      zooming;
-=======
-      zoom,
-      last = 0;
->>>>>>> c29a1216
+      panning,
+      zooming,
+      locations = {}, // identifier -> location
+      last = 0,
+      target,
+      targuments,
+      event = d3.dispatch("zoom");
+
+  // mousewheel events are totally broken!
+  // https://bugs.webkit.org/show_bug.cgi?id=40441
+  // not only that, but Chrome and Safari differ in re. to acceleration!
+  var div = d3.select("body").append("div")
+      .style("visibility", "hidden")
+      .style("top", 0)
+      .style("height", 0)
+      .style("width", 0)
+      .style("overflow-y", "scroll")
+    .append("div")
+      .style("height", "2000px")
+    .node().parentNode;
 
   function zoom() {
-    var container = this
-        .on("mousedown", mousedown)
-        .on("mousewheel", mousewheel)
-        .on("DOMMouseScroll", mousewheel)
-        .on("dblclick", mousewheel)
-        .on("touchstart", touchstart);
+    this
+        .on("mousedown.zoom", mousedown)
+        .on("mousewheel.zoom", mousewheel)
+        .on("DOMMouseScroll.zoom", dblclick)
+        .on("dblclick.zoom", dblclick)
+        .on("touchstart.zoom", touchstart);
 
     d3.select(window)
-        .on("mousemove", mousemove)
-        .on("mouseup", mouseup)
-        .on("touchmove", touchmove);
+        .on("mousemove.zoom", mousemove)
+        .on("mouseup.zoom", mouseup)
+        .on("touchmove.zoom", touchmove)
+        .on("touchend.zoom", touchup);
   }
 
-  function touchstart(d, i) {
-    var n = d3.event.touches.length,
-        t = Date.now();
+  function location(point) {
+    return [point[0] - x, point[1] - y, z];
+  }
+
+  // snapshot the target, data and index for subsequent dispatch
+  function start() {
+    target = this;
+    targuments = arguments;
+  }
+
+  // Note: Since we don't rotate, it's possible for the touches to become
+  // slightly detached from their original positions. Thus, we recompute the
+  // touch points on touchend as well as touchstart!
+  function touchup() {
+    var touches = d3.svg.touches(target),
+        i = -1,
+        n = touches.length,
+        touch;
+    while (++i < n) locations[(touch = touches[i]).identifier] = location(touch);
+    return touches;
+  }
+
+  function touchstart() {
+    start.apply(this, arguments);
+    var touches = touchup(),
+        touch,
+        now = Date.now();
 
     // doubletap detection
-    if ((n === 1) && (t - last < 300)) {
-      var p = d3.svg.touches(this.nearestViewportElement || this)[0],
-          z0 = z;
-
-      z = Math.floor(z) + 1;
-
-      // adjust x and y to center around mouse location
-      var k = Math.pow(2, z - z0) - 1;
-      x += (x - p[0]) * k;
-      y += (y - p[1]) * k;
-
-      // dispatch redraw
-      dispatch.call(this, d, i);
-    } else if (n > 0) {
-      var p,
-          t0 = d3.event.touches[0];
-      if (n > 1) {
-        // Use d3.svg.touches to avoid drift.
-        var svgp = d3.svg.touches(this.nearestViewportElement || this),
-            t1 = d3.event.touches[1];
-        zoom = {
-          x1: x - (svgp[0][0] + svgp[1][0]) / 2,
-          y1: y - (svgp[0][1] + svgp[1][1]) / 2,
-          z0: z
-        };
-        p = [(t0.clientX + t1.clientX) / 2, (t0.clientY + t1.clientY) / 2];
-      } else p = [t0.clientX, t0.clientY];
-      pan = {
-        x0: x - p[0],
-        y0: y - p[1],
-        target: this,
-        data: d,
-        index: i
-      };
+    if ((touches.length === 1) && (now - last < 300)) {
+      var touch = touches[0];
+      zoomto(1 + Math.floor(z), touch, locations[touch.identifier]);
     }
-    last = t;
-    d3.event.preventDefault();
-    window.focus(); // TODO focusableParent
+    last = now;
   }
 
-  function touchmove(d, i) {
-    var e = d3.event;
-    switch (e.touches.length) {
-      case 1: { // single-touch pan
-        var t0 = e.touches[0];
-        if (pan) {
-          x = t0.clientX + pan.x0;
-          y = t0.clientY + pan.y0;
-          dispatch.call(pan.target, pan.data, pan.index);
-        }
-        e.preventDefault();
+  function touchmove() {
+    var touches = d3.svg.touches(target);
+    switch (touches.length) {
+
+      // single-touch pan
+      case 1: {
+        var touch = touches[0];
+        zoomto(z, touch, locations[touch.identifier]);
         break;
       }
-      case 2: { // double-touch pan + zoom + rotate
-        var t0 = e.touches[0],
-            t1 = e.touches[1],
-            k = e.scale - 1;
 
-        x = pan.x0 + zoom.x1 * k + (t0.clientX + t1.clientX) / 2;
-        y = pan.y0 + zoom.y1 * k + (t0.clientY + t1.clientY) / 2;
-        z = zoom.z0 + Math.log(e.scale) / Math.LN2;
-
-        // dispatch redraw
-        dispatch.call(this, d, i);
-        e.preventDefault();
+      // double-touch pan + zoom
+      case 2: {
+        var p0 = touches[0],
+            p1 = touches[1],
+            p2 = [(p0[0] + p1[0]) / 2, (p0[1] + p1[1]) / 2],
+            l0 = locations[p0.identifier],
+            l1 = locations[p1.identifier],
+            l2 = [(l0[0] + l1[0]) / 2, (l0[1] + l1[1]) / 2, l0[2]];
+        zoomto(Math.log(d3.event.scale) / Math.LN2 + l0[2], p2, l2);
         break;
       }
     }
   }
 
-  function mousedown(d, i) {
-    pan = {
-      x0: x - d3.event.clientX,
-      y0: y - d3.event.clientY,
-      target: this,
-      data: d,
-      index: i
-    };
+  function mousedown() {
+    start.apply(this, arguments);
+    panning = location(d3.svg.mouse(target));
     d3.event.preventDefault();
-    window.focus(); // TODO focusableParent
+    window.focus();
   }
 
   function mousemove() {
     zooming = null;
-    if (pan) {
-      x = d3.event.clientX + pan.x0;
-      y = d3.event.clientY + pan.y0;
-      dispatch.call(pan.target, pan.data, pan.index);
+    if (panning) zoomto(z, d3.svg.mouse(target), panning);
+  }
+
+  function mouseup() {
+    if (panning) {
+      mousemove();
+      panning = null;
     }
   }
 
-  function mouseup() {
-    if (pan) {
-      mousemove();
-      pan = null;
+  function mousewheel() {
+    start.apply(this, arguments);
+
+    // store starting mouse location
+    if (!zooming) zooming = location(d3.svg.mouse(target));
+
+    // detect the pixels that would be scrolled by this wheel event
+    var e = d3.event, delta;
+    try {
+      div.scrollTop = 1000;
+      div.dispatchEvent(e);
+      delta = 1000 - div.scrollTop;
+    } catch (error) {
+      delta = e.wheelDelta || -e.detail;
     }
+
+    zoomto(delta * .005 + z, d3.svg.mouse(target), zooming);
   }
 
-  // mousewheel events are totally broken!
-  // https://bugs.webkit.org/show_bug.cgi?id=40441
-  // not only that, but Chrome and Safari differ in re. to acceleration!
-
-  var outer = d3.select("body").append("div")
-      .style("visibility", "hidden")
-      .style("position", "absolute")
-      .style("top", "-3000px")
-      .style("height", 0)
-      .style("overflow-y", "scroll")
-    .append("div")
-      .style("height", "2000px")
-    .node().parentNode;
-
-  function mousewheel(d, i) {
-    var e = d3.event;
-
-    // initialize the mouse location for zooming (to avoid drift)
-    if (!zooming) {
-      var p = d3.svg.mouse(this.nearestViewportElement || this);
-      zooming = {
-        x0: x,
-        y0: y,
-        z0: z,
-        x1: x - p[0],
-        y1: y - p[1]
-      };
-    }
-
-    // adjust zoom level
-    if (e.type === "dblclick") {
-      z = e.shiftKey ? Math.ceil(z - 1) : Math.floor(z + 1);
-    } else {
-      var delta = e.wheelDelta || -e.detail;
-      if (delta) {
-        try {
-          outer.scrollTop = 1000;
-          outer.dispatchEvent(e);
-          delta = 1000 - outer.scrollTop;
-        } catch (error) {
-          // Derp! Hope for the best?
-        }
-        delta *= .005;
-      }
-      z += delta;
-    }
-
-    // adjust x and y to center around mouse location
-    var k = Math.pow(2, z - zooming.z0) - 1;
-    x = zooming.x0 + zooming.x1 * k;
-    y = zooming.y0 + zooming.y1 * k;
-
-    // dispatch redraw
-    dispatch.call(this, d, i);
+  function dblclick() {
+    start.apply(this, arguments);
+    var mouse = d3.svg.mouse(target);
+    zoomto(d3.event.shiftKey ? Math.ceil(z - 1) : Math.floor(z + 1), mouse, location(mouse));
   }
 
-  function dispatch(d, i) {
+  function zoomto(z1, x0, x1) {
+    var k = Math.pow(2, (z = z1) - x1[2]);
+    x = x0[0] - k * x1[0];
+    y = x0[1] - k * x1[1];
+    dispatch();
+  }
+
+  function dispatch() {
     var o = d3.event, // Events can be reentrant (e.g., focus).
         k = Math.pow(2, z);
 
@@ -208,16 +173,16 @@
     }
 
     try {
-      for (var j = 0, m = listeners.length; j < m; j++) {
-        listeners[j].call(this, d, i);
-      }
+      event.zoom.dispatch.apply(target, targuments);
     } finally {
       d3.event = o;
     }
+
+    o.preventDefault();
   }
 
   zoom.on = function(type, listener) {
-    if (type == "zoom") listeners.push(listener);
+    event[type].add(listener);
     return zoom;
   };
 
