// A rudimentary force layout using Gauss-Seidel.
d3.layout.force = function() {
  var force = {},
      event = d3.dispatch("tick", "stop", "resume"),
      size = [1, 1],
      drag,
      alpha,
      friction = .9,
      linkDistance = d3_layout_forceLinkDistance,
      linkStrength = d3_layout_forceLinkStrength,
      charge = -30,
      gravity = .1,
      theta = .8,
      interval,
      nodes = [],
      links = [],
      distances,
      strengths,
      charges;

  function repulse(node) {
    return function(quad, x1, y1, x2, y2) {
      if (quad.point !== node) {
        var dx = quad.cx - node.x,
            dy = quad.cy - node.y,
            dn = 1 / Math.sqrt(dx * dx + dy * dy);

        /* Barnes-Hut criterion. */
        if ((x2 - x1) * dn < theta) {
          var k = quad.charge * dn * dn;
          node.px -= dx * k;
          node.py -= dy * k;
          return true;
        }

        if (quad.point && isFinite(dn)) {
          var k = quad.pointCharge * dn * dn;
          node.px -= dx * k;
          node.py -= dy * k;
        }
      }
      return !quad.charge;
    };
  }

  force.tick = function() {
    // simulated annealing, basically
    if ((alpha *= .99) < .005) return true;

    var n = nodes.length,
        m = links.length,
        q,
        i, // current index
        o, // current object
        s, // current source
        t, // current target
        l, // current distance
        k, // current force
        x, // x-distance
        y; // y-distance

    // gauss-seidel relaxation for links
    for (i = 0; i < m; ++i) {
      o = links[i];
      s = o.source;
      t = o.target;
      x = t.x - s.x;
      y = t.y - s.y;
      if (l = (x * x + y * y)) {
        l = alpha * strengths[i] * ((l = Math.sqrt(l)) - distances[i]) / l;
        x *= l;
        y *= l;
        t.x -= x * (k = s.weight / (t.weight + s.weight));
        t.y -= y * k;
        s.x += x * (k = 1 - k);
        s.y += y * k;
      }
    }

    // apply gravity forces
    if (k = alpha * gravity) {
      x = size[0] / 2;
      y = size[1] / 2;
      i = -1; if (k) while (++i < n) {
        o = nodes[i];
        o.x += (x - o.x) * k;
        o.y += (y - o.y) * k;
      }
    }

    // compute quadtree center of mass and apply charge forces
    if (charge) {
      d3_layout_forceAccumulate(q = d3.geom.quadtree(nodes), alpha, charges);
      i = -1; while (++i < n) {
        if (!(o = nodes[i]).fixed) {
          q.visit(repulse(o));
        }
      }
    }

    // position verlet integration
    i = -1; while (++i < n) {
      o = nodes[i];
      if (o.fixed) {
        o.x = o.px;
        o.y = o.py;
      } else {
        o.x -= (o.px - (o.px = o.x)) * friction;
        o.y -= (o.py - (o.py = o.y)) * friction;
      }
    }

    event.tick({type: "tick", alpha: alpha});
<<<<<<< HEAD
  };
=======

    // simulated annealing, basically
    var stop = (alpha *= .99) < .005;
    if (stop) {
        event.stop({type: "stop", alpha: alpha});
    }
    return stop;
  }
>>>>>>> ed0f227c

  force.nodes = function(x) {
    if (!arguments.length) return nodes;
    nodes = x;
    return force;
  };

  force.links = function(x) {
    if (!arguments.length) return links;
    links = x;
    return force;
  };

  force.size = function(x) {
    if (!arguments.length) return size;
    size = x;
    return force;
  };

  force.linkDistance = function(x) {
    if (!arguments.length) return linkDistance;
    linkDistance = d3.functor(x);
    return force;
  };

  // For backwards-compatibility.
  force.distance = force.linkDistance;

  force.linkStrength = function(x) {
    if (!arguments.length) return linkStrength;
    linkStrength = d3.functor(x);
    return force;
  };

  force.friction = function(x) {
    if (!arguments.length) return friction;
    friction = x;
    return force;
  };

  force.charge = function(x) {
    if (!arguments.length) return charge;
    charge = typeof x === "function" ? x : +x;
    return force;
  };

  force.gravity = function(x) {
    if (!arguments.length) return gravity;
    gravity = x;
    return force;
  };

  force.theta = function(x) {
    if (!arguments.length) return theta;
    theta = x;
    return force;
  };

  force.alpha = function(x) {
    if (!arguments.length) return alpha;
    alpha = x;
    return force;
  };

  force.start = function() {
    var i,
        j,
        n = nodes.length,
        m = links.length,
        w = size[0],
        h = size[1],
        neighbors,
        o;

    for (i = 0; i < n; ++i) {
      (o = nodes[i]).index = i;
      o.weight = 0;
    }

    distances = [];
    strengths = [];
    for (i = 0; i < m; ++i) {
      o = links[i];
      if (typeof o.source == "number") o.source = nodes[o.source];
      if (typeof o.target == "number") o.target = nodes[o.target];
      distances[i] = linkDistance.call(this, o, i);
      strengths[i] = linkStrength.call(this, o, i);
      ++o.source.weight;
      ++o.target.weight;
    }

    for (i = 0; i < n; ++i) {
      o = nodes[i];
      if (isNaN(o.x)) o.x = position("x", w);
      if (isNaN(o.y)) o.y = position("y", h);
      if (isNaN(o.px)) o.px = o.x;
      if (isNaN(o.py)) o.py = o.y;
    }

    charges = [];
    if (typeof charge === "function") {
      for (i = 0; i < n; ++i) {
        charges[i] = +charge.call(this, nodes[i], i);
      }
    } else {
      for (i = 0; i < n; ++i) {
        charges[i] = charge;
      }
    }

    // initialize node position based on first neighbor
    function position(dimension, size) {
      var neighbors = neighbor(i),
          j = -1,
          m = neighbors.length,
          x;
      while (++j < m) if (!isNaN(x = neighbors[j][dimension])) return x;
      return Math.random() * size;
    }

    // initialize neighbors lazily
    function neighbor() {
      if (!neighbors) {
        neighbors = [];
        for (j = 0; j < n; ++j) {
          neighbors[j] = [];
        }
        for (j = 0; j < m; ++j) {
          var o = links[j];
          neighbors[o.source.index].push(o.target);
          neighbors[o.target.index].push(o.source);
        }
      }
      return neighbors[i];
    }

    return force.resume();
  };

  force.resume = function() {
    alpha = .1;
<<<<<<< HEAD
    d3.timer(force.tick);
=======
    event.resume({type: "resume", alpha: alpha});
    d3.timer(tick);
>>>>>>> ed0f227c
    return force;
  };

  force.stop = function() {
    alpha = 0;
    event.stop({type: "stop", alpha: alpha});
    return force;
  };

  // use `node.call(force.drag)` to make nodes draggable
  force.drag = function() {
    if (!drag) drag = d3.behavior.drag()
        .origin(Object)
        .on("dragstart", dragstart)
        .on("drag", d3_layout_forceDrag)
        .on("dragend", d3_layout_forceDragEnd);

    this.on("mouseover.force", d3_layout_forceDragOver)
        .on("mouseout.force", d3_layout_forceDragOut)
        .call(drag);
  };

  function dragstart(d) {
    d3_layout_forceDragOver(d3_layout_forceDragNode = d);
    d3_layout_forceDragForce = force;
  }

  return d3.rebind(force, event, "on");
};

var d3_layout_forceDragForce,
    d3_layout_forceDragNode;

function d3_layout_forceDragOver(d) {
  d.fixed |= 2;
}

function d3_layout_forceDragOut(d) {
  if (d !== d3_layout_forceDragNode) d.fixed &= 1;
}

function d3_layout_forceDragEnd() {
  d3_layout_forceDragNode.fixed &= 1;
  d3_layout_forceDragForce = d3_layout_forceDragNode = null;
}

function d3_layout_forceDrag() {
  d3_layout_forceDragNode.px = d3.event.x;
  d3_layout_forceDragNode.py = d3.event.y;
  d3_layout_forceDragForce.resume(); // restart annealing
}

function d3_layout_forceAccumulate(quad, alpha, charges) {
  var cx = 0,
      cy = 0;
  quad.charge = 0;
  if (!quad.leaf) {
    var nodes = quad.nodes,
        n = nodes.length,
        i = -1,
        c;
    while (++i < n) {
      c = nodes[i];
      if (c == null) continue;
      d3_layout_forceAccumulate(c, alpha, charges);
      quad.charge += c.charge;
      cx += c.charge * c.cx;
      cy += c.charge * c.cy;
    }
  }
  if (quad.point) {
    // jitter internal nodes that are coincident
    if (!quad.leaf) {
      quad.point.x += Math.random() - .5;
      quad.point.y += Math.random() - .5;
    }
    var k = alpha * charges[quad.point.index];
    quad.charge += quad.pointCharge = k;
    cx += k * quad.point.x;
    cy += k * quad.point.y;
  }
  quad.cx = cx / quad.charge;
  quad.cy = cy / quad.charge;
}

function d3_layout_forceLinkDistance(link) {
  return 20;
}

function d3_layout_forceLinkStrength(link) {
  return 1;
}<|MERGE_RESOLUTION|>--- conflicted
+++ resolved
@@ -1,7 +1,7 @@
 // A rudimentary force layout using Gauss-Seidel.
 d3.layout.force = function() {
   var force = {},
-      event = d3.dispatch("tick", "stop", "resume"),
+      event = d3.dispatch("start", "tick", "end"),
       size = [1, 1],
       drag,
       alpha,
@@ -45,7 +45,10 @@
 
   force.tick = function() {
     // simulated annealing, basically
-    if ((alpha *= .99) < .005) return true;
+    if ((alpha *= .99) < .005) {
+      event.end({type: "end", alpha: alpha = 0});
+      return true;
+    }
 
     var n = nodes.length,
         m = links.length,
@@ -111,18 +114,7 @@
     }
 
     event.tick({type: "tick", alpha: alpha});
-<<<<<<< HEAD
-  };
-=======
-
-    // simulated annealing, basically
-    var stop = (alpha *= .99) < .005;
-    if (stop) {
-        event.stop({type: "stop", alpha: alpha});
-    }
-    return stop;
-  }
->>>>>>> ed0f227c
+  };
 
   force.nodes = function(x) {
     if (!arguments.length) return nodes;
@@ -183,7 +175,15 @@
 
   force.alpha = function(x) {
     if (!arguments.length) return alpha;
-    alpha = x;
+
+    if (alpha) { // if we're already running
+      if (x > 0) alpha = x; // we might keep it hot
+      else alpha = 0; // or, next tick will dispatch "end"
+    } else if (x > 0) { // otherwise, fire it up!
+      event.start({type: "start", alpha: alpha = x});
+      d3.timer(force.tick);
+    }
+
     return force;
   };
 
@@ -263,20 +263,11 @@
   };
 
   force.resume = function() {
-    alpha = .1;
-<<<<<<< HEAD
-    d3.timer(force.tick);
-=======
-    event.resume({type: "resume", alpha: alpha});
-    d3.timer(tick);
->>>>>>> ed0f227c
-    return force;
+    return force.alpha(.1);
   };
 
   force.stop = function() {
-    alpha = 0;
-    event.stop({type: "stop", alpha: alpha});
-    return force;
+    return force.alpha(0);
   };
 
   // use `node.call(force.drag)` to make nodes draggable
