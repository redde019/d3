--- conflicted
+++ resolved
@@ -16,96 +16,6 @@
       measures = d3_chart_bulletMeasures,
       width = 800,
       height = 30,
-<<<<<<< HEAD
-      rangeColor = d3.scale.linear(),
-      measureColor = d3.scale.linear(),
-      scale = d3.scale.linear(),
-      tickFormat = d3.format(',.0f'),
-      transition = function(x) { return x };
-
-  // ensures each array in an array is in descending order
-  var ensureDescending = function(l) {
-    for (var i=0, ii=l.length; i<ii; i++) {
-      l[i].sort(function(a, b) { return b - a });
-    }
-  };
-
-  var bullet = function(chart) {
-    var data = [];
-    for (var i=0, ii=this[0].length; i<ii; i++) {
-      data.push(this[0][i].__data__);
-    }
-
-    // retrieve the data so we can compute ranges
-    var cache = {
-      ranges: data.map(ranges),
-      measures: data.map(measures),
-      markers: data.map(markers)
-    };
-    buildCache(cache);
-
-    // sort to lay SVG in correct order
-    // note: this actually reorders the original data
-    ensureDescending(cache.ranges);
-    ensureDescending(cache.measures);
-
-    chart.selectAll('rect.range')
-        .data(ranges)
-      .enter().append('svg:rect')
-        .attr('class', 'range');
-
-    transition(chart.selectAll('rect.range'))
-        .attr('width', scale)
-        .attr('height', height)
-        .attr('fill', function(d, i) { return rangeColor(i) });
-
-    chart.selectAll('rect.measure')
-        .data(measures)
-      .enter().append('svg:rect')
-        .attr('class', 'measure');
-    transition(chart.selectAll('rect.measure'))
-        .attr('fill', function(d, i) { return measureColor(i) })
-        .attr('width', scale)
-        .attr('height', height / 3)
-        .attr('y', height / 3)
-
-    chart.selectAll('line.marker')
-        .data(markers)
-      .enter().append('svg:line')
-        .attr('class', 'marker')
-        .attr('stroke', '#000')
-        .attr('stroke-width', '2px')
-    transition(chart.selectAll('line.marker'))
-        .attr('x1', scale)
-        .attr('x2', scale)
-        .attr('y1', height/6)
-        .attr('y2', height * 5/6)
-
-    var ticks = scale.ticks(10);
-    var ruleLine = chart.selectAll('line.rule').data(ticks);
-    ruleLine.exit().remove();
-    ruleLine.enter().append('svg:line')
-        .attr('class', 'rule')
-        .attr('stroke', '#666')
-        .attr('stroke-width', '.5px')
-    transition(chart.selectAll('line.rule'))
-        .attr('x1', scale)
-        .attr('x2', scale)
-        .attr('y1', height)
-        .attr('y2', height * 7/6)
-
-    var tickText = chart.selectAll('text.tick').data(ticks);
-    tickText.exit().remove();
-    tickText.enter().append('svg:text')
-        .attr('class', 'tick')
-        .attr('text-anchor', 'middle')
-        .attr('dy', '1em');
-    transition(chart.selectAll('text.tick')
-      .text(tickFormat))
-        .attr('x', scale)
-        .attr('y', height * 7/6);
-  };
-=======
       x0 = d3.scale.linear().domain([0, Infinity]).range([0, width]),
       x1 = d3.scale.linear().range([0, width]),
       tickFormat = d3.format(",.0f");
@@ -239,7 +149,6 @@
     chart.map(d3_chart_bulletData);
     x0.domain([0, max]);
   }
->>>>>>> 1b1a9485
 
   // left, right, top, bottom
   bullet.orient = function(x) {
