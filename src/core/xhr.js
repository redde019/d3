d3.xhr = function(url, mime, callback) {
<<<<<<< HEAD
  var xhr = {},
      dispatch = d3.dispatch("progress", "load", "abort", "error"),
      request = new XMLHttpRequest;

  request.onreadystatechange = function() {
    if (request.readyState === 4) {
      var s = request.status;
      dispatch[!s && request.response || s >= 200 && s < 300 || s === 304 ? "load" : "error"].call(xhr, request);
=======
  var req = new XMLHttpRequest;
  if (arguments.length < 3) callback = mime, mime = null;
  else if (mime && req.overrideMimeType) req.overrideMimeType(mime);
  req.open("GET", url, true);
  if (mime) req.setRequestHeader("Accept", mime + ",*/*");
  req.onreadystatechange = function() {
    if (req.readyState === 4) {
      var s = req.status;
      callback(!s && req.response || s >= 200 && s < 300 || s === 304 ? req : null);
>>>>>>> 67e04613
    }
  };

  request.onprogress = function(event) {
    var o = d3.event;
    d3.event = event;
    try { dispatch.progress.call(xhr, request); }
    finally { d3.event = o; }
  };

  xhr.open = function(method, url) {
    request.open(method, url, true);
    return xhr;
  };

  xhr.header = function(name, value) {
    request.setRequestHeader(name, value);
    return xhr;
  };

  xhr.mimeType = function(value) {
    if (request.overrideMimeType) request.overrideMimeType(value);
    return xhr;
  };

  // data can be ArrayBuffer, Blob, Document, string, FormData
  xhr.send = function(data) {
    request.send(data == null ? null : data);
    return xhr;
  };

  xhr.abort = function() {
    request.abort();
    dispatch.abort.call(xhr, request);
    return xhr;
  };

  d3.rebind(xhr, dispatch, "on");

  var n = arguments.length;
  if (n) {
    xhr.open("GET", url);
    if (n > 1) {
      if (n > 2) { if (mime != null) xhr.mimeType(mime).header("Accept", mime); } else callback = mime;
      callback = d3_xhr_fixCallback(callback);
      xhr.on("load", function() { callback(null, request); });
      xhr.on("abort", function() { callback(request, null); });
      xhr.on("error", function() { callback(request, null); });
      xhr.send(null);
    }
  }

  return xhr;
};

function d3_xhr(adapter) {
  return function(url, mime, callback) {
    if (arguments.length < 3) callback = mime, mime = null;
    callback = d3_xhr_fixCallback(callback);
    return d3.xhr(url, mime, function(error, request) {
      callback(error, error === null ? adapter(request) : null);
    });
  };
}

function d3_xhr_fixCallback(callback) {
  return callback.length === 1
      ? function(error, request) { callback(error == null ? request : null); }
      : callback;
}<|MERGE_RESOLUTION|>--- conflicted
+++ resolved
@@ -1,5 +1,4 @@
 d3.xhr = function(url, mime, callback) {
-<<<<<<< HEAD
   var xhr = {},
       dispatch = d3.dispatch("progress", "load", "abort", "error"),
       request = new XMLHttpRequest;
@@ -8,17 +7,6 @@
     if (request.readyState === 4) {
       var s = request.status;
       dispatch[!s && request.response || s >= 200 && s < 300 || s === 304 ? "load" : "error"].call(xhr, request);
-=======
-  var req = new XMLHttpRequest;
-  if (arguments.length < 3) callback = mime, mime = null;
-  else if (mime && req.overrideMimeType) req.overrideMimeType(mime);
-  req.open("GET", url, true);
-  if (mime) req.setRequestHeader("Accept", mime + ",*/*");
-  req.onreadystatechange = function() {
-    if (req.readyState === 4) {
-      var s = req.status;
-      callback(!s && req.response || s >= 200 && s < 300 || s === 304 ? req : null);
->>>>>>> 67e04613
     }
   };
 
@@ -62,7 +50,7 @@
   if (n) {
     xhr.open("GET", url);
     if (n > 1) {
-      if (n > 2) { if (mime != null) xhr.mimeType(mime).header("Accept", mime); } else callback = mime;
+      if (n > 2) { if (mime != null) xhr.mimeType(mime).header("Accept", mime + ",*/*"); } else callback = mime;
       callback = d3_xhr_fixCallback(callback);
       xhr.on("load", function() { callback(null, request); });
       xhr.on("abort", function() { callback(request, null); });
