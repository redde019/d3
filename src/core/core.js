--- conflicted
+++ resolved
@@ -1,11 +1,7 @@
-<<<<<<< HEAD
 d3 = {version: "3.0.0pre"}; // semver
-=======
-d3 = {version: "2.10.2"}; // semver
 
 var π = Math.PI,
     ε = 1e-6,
     d3_radians = π / 180,
     d3_degrees = 180 / π,
-    d3_zero = function() { return 0; };
->>>>>>> c4deefbe
+    d3_zero = function() { return 0; };