--- conflicted
+++ resolved
@@ -84,13 +84,8 @@
 function d3_ease_elastic(a, p) {
   var s;
   if (arguments.length < 2) p = 0.45;
-<<<<<<< HEAD
-  if (arguments.length < 1) { a = 1; s = p / 4; }
-  else s = p / (2 * π) * Math.asin(1 / a);
-=======
-  if (arguments.length) s = p / (2 * Math.PI) * Math.asin(1 / a);
-  else { a = 1; s = p / 4; }
->>>>>>> c0f27752
+  if (arguments.length) s = p / (2 * π) * Math.asin(1 / a);
+  else a = 1, s = p / 4;
   return function(t) {
     return 1 + a * Math.pow(2, 10 * -t) * Math.sin((t - s) * 2 * π / p);
   };
