--- conflicted
+++ resolved
@@ -1,13 +1,5 @@
-<<<<<<< HEAD
 d3_selectionPrototype.datum = function(value) {
-  return arguments.length < 1
-      ? this.property("__data__")
-      : this.property("__data__", value);
-=======
-d3_selectionPrototype.datum =
-d3_selectionPrototype.map = function(value) {
   return arguments.length
       ? this.property("__data__", value)
       : this.property("__data__");
->>>>>>> c0f27752
 };