--- conflicted
+++ resolved
@@ -46,54 +46,6 @@
     return projection;
   };
 
-<<<<<<< HEAD
-=======
-  function ring(coordinates, context) {
-    if (!(n = coordinates.length)) return;
-    context = resample(context);
-    var p = rotatePoint(coordinates[0]),
-        λ0 = p[0],
-        φ0 = p[1],
-        segment = [p],
-        λ1,
-        φ1,
-        sλ0 = λ0 > 0 ? π : -π,
-        sλ1,
-        segmentSide, // the side of the last point in the buffered segment.
-        i = 0,
-        first = true, // true when no intersections have been found yet.
-        side, // the side of the last start point (moveTo call).
-        n;
-    while (++i < n) {
-      p = rotatePoint(coordinates[i]);
-      λ1 = p[0];
-      φ1 = p[1];
-      sλ1 = λ1 > 0 ? π : -π;
-      if (sλ0 !== sλ1 && Math.abs(λ1 - λ0) >= π) {
-        φ0 = d3_geo_projectionIntersectAntemeridian(λ0, φ0, λ1, φ1);
-        if (first) segment.push([sλ0, φ0]), segmentSide = sλ0;
-        else {
-          context.lineTo(sλ0, φ0);
-          if (sλ0 !== side) interpolateTo(side, context);
-          context.closePath();
-        }
-        context.moveTo(sλ1, φ0);
-        side = sλ1;
-        first = false;
-      }
-      if (first) segment.push(p);
-      else context.lineTo(λ1, φ1);
-      λ0 = λ1;
-      φ0 = φ1;
-      sλ0 = sλ1;
-    }
-    if (first) context.moveTo((p = segment[0])[0], p[1]);
-    for (i = 1, n = segment.length - 1; i < n; i++) context.lineTo((p = segment[i])[0], p[1]);
-    if (!first && side !== segmentSide) interpolateTo(side, context);
-    context.closePath();
-  }
-
->>>>>>> 14235f4a
   // TODO this is not just resampling but also projecting
   // TODO don't create a context wrapper for every line & polygon
   function resample(context) {
