d3.geo.circle = function() {
  var origin = [0, 0],
      degrees = 90,
      clip,
      precision; // deprecated

  function circle() {
    // TODO render a circle as a Polygon
  }

  circle.clip = function(d) {
<<<<<<< HEAD
    var o = typeof origin === "function" ? origin.apply(this, arguments) : origin,
        rotate = d3_geo_rotation(-o[0] * d3_radians, -o[1] * d3_radians, 0);
    clip = d3_geo_circleClip(degrees, function(coordinates) {
      return rotate(coordinates[0] * d3_radians, coordinates[1] * d3_radians);
    });
    return clipType(d) || null;
=======
    if (typeof origin === "function") arc.source(origin.apply(this, arguments));
    return clipType.object(d) || null;
>>>>>>> 14235f4a
  };

  var clipType = d3_geo_type({
    FeatureCollection: function(o) {
      var features = o.features.map(clipType.Feature, clipType).filter(d3_identity);
      return features && (o = Object.create(o), o.features = features, o);
    },
    Feature: function(o) {
      var geometry = clipType.geometry(o.geometry);
      return geometry && (o = Object.create(o), o.geometry = geometry, o);
    },
    Point: function(o) { // TODO check
      var d = [];
      clip.point(o.coordinates, d3_geo_circleContext(d));
      return d.length && o;
    },
<<<<<<< HEAD
    MultiPoint: function(o) { // TODO check
      var coordinates = [],
          context = d3_geo_circleContext(coordinates);
      o.coordinates.forEach(function(coordinates) {
        clip.point(coordinates, context);
      });
      return coordinates.length && {
        type: o.type,
        coordinates: coordinates.map(function(lineString) { return lineString[0]; })
      };
=======

    MultiPoint: function(o) {
      var coordinates = o.coordinates.filter(visible);
      return coordinates.length && (o = Object.create(o), o.coordinates = coordinates, o);
>>>>>>> 14235f4a
    },
    LineString: function(o) {
<<<<<<< HEAD
      var lineStrings = [],
          context = d3_geo_circleContext(lineStrings);
      clip.line(o.coordinates, context);
      return lineStrings.length && (o = Object.create(o), o.type = "MultiLineString", o.coordinates = lineStrings, o);
=======
      var coordinates = clipLine(o.coordinates);
      return coordinates.length && (o = Object.create(o), o.coordinates = coordinates, o);
>>>>>>> 14235f4a
    },
    MultiLineString: function(o) {
<<<<<<< HEAD
      var lineStrings = [],
          context = d3_geo_circleContext(lineStrings);
      o.coordinates.forEach(function(coordinates) {
        clip.line(coordinates, context);
      });
      return lineStrings.length && (o = Object.create(o), o.coordinates = lineStrings, o);
=======
      var coordinates = o.coordinates.map(clipLine).filter(function(d) { return d.length; });
      return coordinates.length && (o = Object.create(o), o.coordinates = coordinates, o);
>>>>>>> 14235f4a
    },
    Polygon: function(o) {
<<<<<<< HEAD
      var lineStrings = [];
      clip.polygon(o.coordinates, d3_geo_circleContext(lineStrings));
      var polygons = lineStrings.map(function(lineString) { return [lineString]; });
      return polygons.length && (o = Object.create(o), o.type = "MultiPolygon", o.coordinates = polygons, o);
=======
      var coordinates = o.coordinates.map(clipRing);
      return coordinates[0].length && (o = Object.create(o), o.coordinates = coordinates, o);
>>>>>>> 14235f4a
    },
    MultiPolygon: function(o) {
<<<<<<< HEAD
      var lineStrings = [],
          context = d3_geo_circleContext(lineStrings);
      o.coordinates.forEach(function(coordinates) {
        clip.polygon(coordinates, context);
      });
      var polygons = lineStrings.map(function(lineString) { return [lineString]; });
      return polygons.length && (o = Object.create(o), o.type = "MultiPolygon", o.coordinates = polygons, o);
=======
      var coordinates = o.coordinates.map(function(d) { return d.map(clipRing); }).filter(function(d) { return d[0].length; });
      return coordinates.length && (o = Object.create(o), o.coordinates = coordinates, o);
>>>>>>> 14235f4a
    },
    GeometryCollection: function(o) {
      var geometries = o.geometries.map(clipType.geometry, clipType).filter(d3_identity);
      return geometries.length && (o = Object.create(o), o.geometries = geometries, o);
    }
  });

  circle.origin = function(x) {
    if (!arguments.length) return origin;
    origin = x;
    return circle;
  };

  circle.angle = function(x) {
    if (!arguments.length) return degrees;
    degrees = +x;
    return circle;
  };

  // TODO deprecate
  circle.precision = function(_) {
    if (!arguments.length) return precision;
    precision = +_;
    return circle;
  }

  return circle;
};

function d3_geo_circleContext(lineStrings) {
  var lineString = null;
  return {
    moveTo: function(x, y) { lineStrings.push(lineString = [x * d3_degrees, y * d3_degrees]); },
    lineTo: function(x, y) { lineString.push([x * d3_degrees, y * d3_degrees]); },
    closePath: function() {}
  };
}

function d3_geo_circleClip(degrees, rotate) {
  var radians = degrees * d3_radians,
      precision = 1,
      normal = [1, 0, 0], // Cartesian normal to the circle origin.
      reference = [0, -1, 0], // Cartesian reference point lying on the circle.
      cr = Math.cos(radians),
      sr = Math.sin(radians),
      center = d3_geo_circleScale(normal, cr), // Cartesian center of the circle.
      angle = d3_geo_circleAngle(center);

  return {
    point: function(coordinates, context) {
      if (visible(coordinates = rotate(coordinates))) {
        context.moveTo(coordinates[0], coordinates[1]);
      }
    },
    line: function(coordinates, context) {
      clipLine(coordinates, context);
    },
    polygon: function(polygon, context) {
      d3_geo_circleClipPolygon(polygon, context, clipLine, interpolate, angle);
    }
  };

<<<<<<< HEAD
  function visible(point) {
    return Math.cos(point[1]) * Math.cos(point[0]) > cr;
  }

  // TODO two invisible endpoints with visible intermediate segment.
  function clipLine(coordinates, context) {
    if (!(n = coordinates.length)) return;
    var point0 = rotate(coordinates[0]),
        inside = visible(point0),
        n;
    if (inside) context.moveTo(point0[0], point0[1]);
    for (var i = 1; i < n; i++) {
      var point1 = rotate(coordinates[i]),
          v = visible(point1);
      if (v !== inside) {
        if (inside = v) {
          // outside going in
          point0 = intersect(point1, point0);
          context.moveTo(point0[0], point0[1]);
        } else {
          // inside going out
          point0 = intersect(point0, point1);
          context.lineTo(point0[0], point0[1]);
        }
      }
      if (v) context.lineTo(point1[0], point1[1]);
      point0 = point1;
    }
  }

  // Intersects the great circle between a and b with the clip circle.
  // TODO special case: clipAngle(90°); avoid conversion ↔ Cartesian 3-space.
  function intersect(a, b) {
    var pa = d3_geo_circleCartesian(a, [0, 0, 0]),
        pb = d3_geo_circleCartesian(b, [0, 0, 0]);
    // We have two planes, n1.p = d1 and n2.p = d2.
    // Find intersection line p(t) = c1 n1 + c2 n2 + t (n1 x n2).
    var n1 = [1, 0, 0], // normal
        n2 = d3_geo_circleCross(pa, pb),
        d1 = center[0], // d3_geo_circleDot(n1, center),
        d2 = 0,
        n1n1 = 1, // d3_geo_circleDot(n1, n1),
        n2n2 = d3_geo_circleDot(n2, n2),
        n1n2 = n2[0], // d3_geo_circleDot(n1, n2),
        determinant = n2n2 - n1n2 * n1n2;
    // Two polar points.
    if (!determinant) return a;

    var c1 = (d1 * n2n2 - d2 * n1n2) / determinant,
        c2 = (d2 * n1n1 - d1 * n1n2) / determinant,
        n1xn2 = d3_geo_circleCross(n1, n2),
        A = d3_geo_circleScale(n1, c1),
        B = d3_geo_circleScale(n2, c2);
    d3_geo_circleAdd(A, B);
    // Now solve |p(t)|^2 = 1.
    var u = n1xn2,
        w = d3_geo_circleDot(A, u),
        uu = d3_geo_circleDot(u, u),
        t = Math.sqrt(w * w - uu * (d3_geo_circleDot(A, A) - 1)),
        q = d3_geo_circleScale(u, (-w - t) / uu);
    d3_geo_circleAdd(q, A);
    return d3_geo_circleSpherical(q);
=======
    return clipped;
  }

  function clipLine(coordinates) {
    return resample(clip(coordinates));
  }

  function clipRing(coordinates) {
    coordinates.pop();
    coordinates = clip(coordinates);
    if (coordinates.length) coordinates.push(coordinates[0]);
    return resample(coordinates);
>>>>>>> 14235f4a
  }

  function interpolate(from, to, context) {
    from = from.angle;
    to = to.angle;
    if (from < to) from += 2 * Math.PI;
    var v = d3_geo_circleCross(normal, reference),
        u0 = reference[0],
        u1 = reference[1],
        u2 = reference[2],
        v0 = v[0],
        v1 = v[1],
        v2 = v[2];
    for (var step = precision * d3_radians, t = from; t > to; t -= step) {
      var c = Math.cos(t),
          s = Math.sin(t),
          point = d3_geo_circleSpherical([
            center[0] + sr * (c * u0 + s * v0),
            center[1] + sr * (c * u1 + s * v1),
            center[2] + sr * (c * u2 + s * v2)
          ]);
      context.lineTo(point[0], point[1]);
    }
  }
};

// TODO detect subsumed clip circle using winding number or raycasting.
function d3_geo_circleClipPolygon(coordinates, context, clipLine, interpolate, angle) {
  var unvisited = 0, // number of unvisited entering intersections
      intersections = [];
  // Clip each ring into segments.
  var segments = [],
      buffer = d3_geo_circleBufferSegments(clipLine);
  coordinates.forEach(function(ring) {
    var ringSegments = buffer(ring, context);
    // Since these are closed rings, we join segments if necessary.
    var n = ringSegments.length;
    if (n > 1) {
      var firstSegment = ringSegments[0],
          lastSegment = ringSegments[n - 1],
          p0 = firstSegment[0],
          p1 = lastSegment[lastSegment.length - 1];
      if (p0[0] === p1[0] && p0[1] === p1[1]) {
        ringSegments.shift();
        ringSegments.pop();
        ringSegments.push(lastSegment.concat(firstSegment));
      }
    }
    segments = segments.concat(ringSegments);
  });
  // Create a circular linked list using the intersected segment start and
  // end points, sorted by relative angles.
  // TODO sort by angle first, then set in/out flags.
  var center = [0, 0, 0];
  segments.forEach(function(segment) {
    var p0 = segment[0],
        p1 = segment[segment.length - 1];
    if (p0[0] !== p1[0] || p0[1] !== p1[1]) {
      var b = {point: p1, angle: angle(p1), points: [], other: null},
          a = {point: p0, angle: angle(p0), points: segment, other: b};
      //b.other = a;
      intersections.push(a, b);
      unvisited++;
    } else {
      // TODO attach subsumed holes to the correct Polygons. For now, we can
      // add these as separate Polygons, since typically we draw everything
      // as a subpath in SVG so it doesn't matter if the holes don't match
      // their polygons. This would be done by calculating some kind of
      // winding number.
      var point = segment[0], n = segment.length, i = 0;
      context.moveTo(point[0], point[1]);
      while (++i < n) context.lineTo((point = segment[i])[0], point[1]);
    }
  });
  if (!unvisited) return;
  // Sort intersection points by relative angles.
  var start = intersections[0],
      tmp = null;
  intersections.sort(function(a, b) { return b.angle - a.angle; });
  // Construct circular linked list.
  for (var i = 0; i < intersections.length;) {
    intersections[i].next = intersections[++i % intersections.length];
  }
  while (unvisited) {
    // Look for unvisited entering intersections.
    while (start.visited || !start.other) {
      if (start === tmp) return;
      start = start.next;
    }
    var intersection = start,
        moved = false,
        points,
        point;
    do {
      if (!intersection.other) { unvisited--; break; }
      intersection.visited = true;
      points = intersection.points;
      if (!moved) context.moveTo((point = points[0])[0], point[1]), moved = true;
      for (var i = 1; i < points.length; i++) context.lineTo((point = points[i])[0], point[1]);
      interpolate(intersection = intersection.other, intersection = intersection.next, context);
      unvisited--;
    } while (intersection !== start);
    moved = false;
    tmp = start;
    start = start.next;
  }
}

// Signed angle of a cartesian point relative to [0, 0, 0].
function d3_geo_circleAngle(center) {
  return function(point) {
    var a = d3_geo_circleCartesian(point, center);
    d3_geo_circleNormalize(a);
    var angle = Math.acos(Math.max(-1, Math.min(1, -a[1])));
    return ((-a[2] < 0 ? -angle : angle) + 2 * Math.PI) % (2 * Math.PI);
  };
}

// Convert spherical to normalized Cartesian coordinates, relative to a
// Cartesian origin.
function d3_geo_circleCartesian(point, origin) {
  var p0 = point[0],
      p1 = point[1],
      c1 = Math.cos(p1);
  return [c1 * Math.cos(p0) - origin[0],
          c1 * Math.sin(p0) - origin[1],
          Math.sin(p1) - origin[2]];
}

// Convert from Cartesian to spherical coordinates.
function d3_geo_circleSpherical(point) {
  return [
    Math.atan2(point[1], point[0]),
    Math.asin(Math.max(-1, Math.min(1, point[2])))
  ];
}

function d3_geo_circleDot(a, b) {
  return a[0] * b[0] + a[1] * b[1] + a[2] * b[2];
}

function d3_geo_circleCross(a, b) {
  return [
      a[1] * b[2] - a[2] * b[1],
      a[2] * b[0] - a[0] * b[2],
      a[0] * b[1] - a[1] * b[0]];
}

function d3_geo_circleAdd(a, b) {
  a[0] += b[0];
  a[1] += b[1];
  a[2] += b[2];
}

function d3_geo_circleScale(vector, s) {
  return [vector[0] * s, vector[1] * s, vector[2] * s];
}

function d3_geo_circleNormalize(d) {
  var l = Math.sqrt(d[0] * d[0] + d[1] * d[1] + d[2] * d[2]);
  d[0] /= l;
  d[1] /= l;
  d[2] /= l;
}

function d3_geo_circleBufferSegments(f) {
  return function(coordinates, context) {
    var segments = [],
        segment;
    f(coordinates, {
      point: function() {},
      moveTo: function(x, y) { segments.push(segment = [[x, y]]); },
      lineTo: function(x, y) { segment.push([x, y]); },
      closePath: function() {}
    });
    return segments;
  };
}<|MERGE_RESOLUTION|>--- conflicted
+++ resolved
@@ -9,17 +9,12 @@
   }
 
   circle.clip = function(d) {
-<<<<<<< HEAD
     var o = typeof origin === "function" ? origin.apply(this, arguments) : origin,
         rotate = d3_geo_rotation(-o[0] * d3_radians, -o[1] * d3_radians, 0);
     clip = d3_geo_circleClip(degrees, function(coordinates) {
       return rotate(coordinates[0] * d3_radians, coordinates[1] * d3_radians);
     });
-    return clipType(d) || null;
-=======
-    if (typeof origin === "function") arc.source(origin.apply(this, arguments));
     return clipType.object(d) || null;
->>>>>>> 14235f4a
   };
 
   var clipType = d3_geo_type({
@@ -36,61 +31,36 @@
       clip.point(o.coordinates, d3_geo_circleContext(d));
       return d.length && o;
     },
-<<<<<<< HEAD
     MultiPoint: function(o) { // TODO check
       var coordinates = [],
           context = d3_geo_circleContext(coordinates);
       o.coordinates.forEach(function(coordinates) {
         clip.point(coordinates, context);
       });
-      return coordinates.length && {
-        type: o.type,
-        coordinates: coordinates.map(function(lineString) { return lineString[0]; })
-      };
-=======
-
-    MultiPoint: function(o) {
-      var coordinates = o.coordinates.filter(visible);
-      return coordinates.length && (o = Object.create(o), o.coordinates = coordinates, o);
->>>>>>> 14235f4a
+      return coordinates.length && (o = Object.create(o),
+          o.coordinates = coordinates.map(function(lineString) { return lineString[0]; }), o);
     },
     LineString: function(o) {
-<<<<<<< HEAD
       var lineStrings = [],
           context = d3_geo_circleContext(lineStrings);
       clip.line(o.coordinates, context);
       return lineStrings.length && (o = Object.create(o), o.type = "MultiLineString", o.coordinates = lineStrings, o);
-=======
-      var coordinates = clipLine(o.coordinates);
-      return coordinates.length && (o = Object.create(o), o.coordinates = coordinates, o);
->>>>>>> 14235f4a
     },
     MultiLineString: function(o) {
-<<<<<<< HEAD
       var lineStrings = [],
           context = d3_geo_circleContext(lineStrings);
       o.coordinates.forEach(function(coordinates) {
         clip.line(coordinates, context);
       });
       return lineStrings.length && (o = Object.create(o), o.coordinates = lineStrings, o);
-=======
-      var coordinates = o.coordinates.map(clipLine).filter(function(d) { return d.length; });
-      return coordinates.length && (o = Object.create(o), o.coordinates = coordinates, o);
->>>>>>> 14235f4a
     },
     Polygon: function(o) {
-<<<<<<< HEAD
       var lineStrings = [];
       clip.polygon(o.coordinates, d3_geo_circleContext(lineStrings));
       var polygons = lineStrings.map(function(lineString) { return [lineString]; });
       return polygons.length && (o = Object.create(o), o.type = "MultiPolygon", o.coordinates = polygons, o);
-=======
-      var coordinates = o.coordinates.map(clipRing);
-      return coordinates[0].length && (o = Object.create(o), o.coordinates = coordinates, o);
->>>>>>> 14235f4a
     },
     MultiPolygon: function(o) {
-<<<<<<< HEAD
       var lineStrings = [],
           context = d3_geo_circleContext(lineStrings);
       o.coordinates.forEach(function(coordinates) {
@@ -98,10 +68,6 @@
       });
       var polygons = lineStrings.map(function(lineString) { return [lineString]; });
       return polygons.length && (o = Object.create(o), o.type = "MultiPolygon", o.coordinates = polygons, o);
-=======
-      var coordinates = o.coordinates.map(function(d) { return d.map(clipRing); }).filter(function(d) { return d[0].length; });
-      return coordinates.length && (o = Object.create(o), o.coordinates = coordinates, o);
->>>>>>> 14235f4a
     },
     GeometryCollection: function(o) {
       var geometries = o.geometries.map(clipType.geometry, clipType).filter(d3_identity);
@@ -164,7 +130,6 @@
     }
   };
 
-<<<<<<< HEAD
   function visible(point) {
     return Math.cos(point[1]) * Math.cos(point[0]) > cr;
   }
@@ -227,20 +192,6 @@
         q = d3_geo_circleScale(u, (-w - t) / uu);
     d3_geo_circleAdd(q, A);
     return d3_geo_circleSpherical(q);
-=======
-    return clipped;
-  }
-
-  function clipLine(coordinates) {
-    return resample(clip(coordinates));
-  }
-
-  function clipRing(coordinates) {
-    coordinates.pop();
-    coordinates = clip(coordinates);
-    if (coordinates.length) coordinates.push(coordinates[0]);
-    return resample(coordinates);
->>>>>>> 14235f4a
   }
 
   function interpolate(from, to, context) {
