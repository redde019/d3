// TODO restore path.area, path.centroid
// TODO fallback for projections that don't implement point, polygon? (or fix albersUsa?)

d3.geo.path = function() {
  var pointRadius = 4.5,
      pointCircle = d3_geo_pathCircle(pointRadius),
      projection = d3.geo.albersUsa(),
      buffer = [],
      context;

  var bufferContext = {
    point: function(x, y) { buffer.push("M", x, ",", y, pointCircle); },
    moveTo: function(x, y) { buffer.push("M", x, ",", y); },
    lineTo: function(x, y) { buffer.push("L", x, ",", y); },
    closePath: function() { buffer.push("Z"); }
  };

  function path(object) {
    var result = null;
    if (object != result) {
      if (context == result) {
        if (typeof pointRadius === "function") pointCircle = d3_geo_pathCircle(pointRadius.apply(this, arguments));
        pathObject(object, bufferContext);
        if (buffer.length) result = buffer.join(""), buffer = [];
      } else {
        pathObject(object, context);
      }
    }
    return result;
  }

  function pathObject(object, context) {
    var pathType = pathObjectByType.get(object.type);
    if (pathType) pathType(object, context);
  }

  function pathGeometry(geometry, context) {
    var pathType = pathGeometryByType.get(geometry.type);
    if (pathType) pathType(geometry, context);
  }

  function pathFeature(feature, context) {
    pathGeometry(feature.geometry, context);
  }

  function pathFeatureCollection(collection, context) {
    var features = collection.features, i = -1, n = features.length;
    while (++i < n) pathFeature(features[i], context);
  }

  function pathGeometryCollection(collection, context) {
    var geometries = collection.geometries, i = -1, n = geometries.length;
    while (++i < n) pathGeometry(geometries[i], context);
  }

  function pathLineString(lineString, context) {
    projection.line(lineString.coordinates, context);
  }

  function pathMultiLineString(multiLineString, context) {
    var coordinates = multiLineString.coordinates, i = -1, n = coordinates.length;
    while (++i < n) projection.line(coordinates[i], context);
  }

  function pathMultiPoint(multiPoint, context) {
    var coordinates = multiPoint.coordinates, i = -1, n = coordinates.length;
    while (++i < n) projection.point(coordinates[i], context);
  }

  function pathMultiPolygon(multiPolygon, context) {
    var coordinates = multiPolygon.coordinates, i = -1, n = coordinates.length;
<<<<<<< HEAD
    while (++i < n) {
      projection.polygon(coordinates[i], context);
    }
=======
    while (++i < n) projection.polygon(coordinates[i], context);
>>>>>>> a0ef36d5
  }

  function pathPoint(point, context) {
    projection.point(point.coordinates, context);
  }

  function pathPolygon(polygon, context) {
    projection.polygon(polygon.coordinates, context);
  }

  var pathObjectByType = d3.map({
    Feature: pathFeature,
    FeatureCollection: pathFeatureCollection,
    GeometryCollection: pathGeometryCollection,
    LineString: pathLineString,
    MultiLineString: pathMultiLineString,
    MultiPoint: pathMultiPoint,
    MultiPolygon: pathMultiPolygon,
    Point: pathPoint,
    Polygon: pathPolygon
  });

  var pathGeometryByType = d3.map({
    GeometryCollection: pathGeometryCollection,
    LineString: pathLineString,
    MultiLineString: pathMultiLineString,
    MultiPoint: pathMultiPoint,
    MultiPolygon: pathMultiPolygon,
    Point: pathPoint,
    Polygon: pathPolygon
  });

  path.projection = function(_) {
    if (!arguments.length) return projection;
    projection = _;
    return path;
  };

  path.context = function(_) {
    if (!arguments.length) return context;
    context = _;
    return path;
  };

  path.pointRadius = function(x) {
    if (!arguments.length) return pointRadius;
    if (typeof x === "function") pointRadius = x;
    else pointCircle = d3_geo_pathCircle(pointRadius = +x);
    return path;
  };

  return path;
};

function d3_geo_pathCircle(radius) {
  return "m0," + radius
      + "a" + radius + "," + radius + " 0 1,1 0," + (-2 * radius)
      + "a" + radius + "," + radius + " 0 1,1 0," + (+2 * radius)
      + "z";
}

  // function polygonArea(coordinates) {
  //   var sum = area(coordinates[0]), // exterior ring
  //       i = 0, // coordinates.index
  //       n = coordinates.length;
  //   while (++i < n) sum -= area(coordinates[i]); // holes
  //   return sum;
  // }

  // function polygonCentroid(coordinates) {
  //   var polygon = d3.geom.polygon(coordinates[0].map(projection)), // exterior ring
  //       area = polygon.area(),
  //       centroid = polygon.centroid(area < 0 ? (area *= -1, 1) : -1),
  //       x = centroid[0],
  //       y = centroid[1],
  //       z = area,
  //       i = 0, // coordinates index
  //       n = coordinates.length;
  //   while (++i < n) {
  //     polygon = d3.geom.polygon(coordinates[i].map(projection)); // holes
  //     area = polygon.area();
  //     centroid = polygon.centroid(area < 0 ? (area *= -1, 1) : -1);
  //     x -= centroid[0];
  //     y -= centroid[1];
  //     z -= area;
  //   }
  //   return [x, y, 6 * z]; // weighted centroid
  // }

  // var centroidType = path.centroid = d3_geo_type({

  //   // TODO FeatureCollection
  //   // TODO Point
  //   // TODO MultiPoint
  //   // TODO LineString
  //   // TODO MultiLineString
  //   // TODO GeometryCollection

  //   Feature: function(o) {
  //     return centroidType(o.geometry);
  //   },

  //   Polygon: function(o) {
  //     var centroid = polygonCentroid(o.coordinates);
  //     return [centroid[0] / centroid[2], centroid[1] / centroid[2]];
  //   },

  //   MultiPolygon: function(o) {
  //     var area = 0,
  //         coordinates = o.coordinates,
  //         centroid,
  //         x = 0,
  //         y = 0,
  //         z = 0,
  //         i = -1, // coordinates index
  //         n = coordinates.length;
  //     while (++i < n) {
  //       centroid = polygonCentroid(coordinates[i]);
  //       x += centroid[0];
  //       y += centroid[1];
  //       z += centroid[2];
  //     }
  //     return [x / z, y / z];
  //   }

  // });

  // function area(coordinates) {
  //   return Math.abs(d3.geom.polygon(coordinates.map(projection)).area());
  // }

  // var areaType = path.area = d3_geo_type({

  //   FeatureCollection: function(o) {
  //     var area = 0,
  //         features = o.features,
  //         i = -1, // features.index
  //         n = features.length;
  //     while (++i < n) area += areaType(features[i]);
  //     return area;
  //   },

  //   Feature: function(o) {
  //     return areaType(o.geometry);
  //   },

  //   Polygon: function(o) {
  //     return polygonArea(o.coordinates);
  //   },

  //   MultiPolygon: function(o) {
  //     var sum = 0,
  //         coordinates = o.coordinates,
  //         i = -1, // coordinates index
  //         n = coordinates.length;
  //     while (++i < n) sum += polygonArea(coordinates[i]);
  //     return sum;
  //   },

  //   GeometryCollection: function(o) {
  //     var sum = 0,
  //         geometries = o.geometries,
  //         i = -1, // geometries index
  //         n = geometries.length;
  //     while (++i < n) sum += areaType(geometries[i]);
  //     return sum;
  //   }

  // }, 0);<|MERGE_RESOLUTION|>--- conflicted
+++ resolved
@@ -69,13 +69,7 @@
 
   function pathMultiPolygon(multiPolygon, context) {
     var coordinates = multiPolygon.coordinates, i = -1, n = coordinates.length;
-<<<<<<< HEAD
-    while (++i < n) {
-      projection.polygon(coordinates[i], context);
-    }
-=======
     while (++i < n) projection.polygon(coordinates[i], context);
->>>>>>> a0ef36d5
   }
 
   function pathPoint(point, context) {
