// TODO fallback for projections that don't implement point, polygon? (or fix albersUsa?)

d3.geo.path = function() {
  var pointRadius = 4.5,
<<<<<<< HEAD
      pointCircle = d3_geo_pathCircle(pointRadius),
      projection = d3.geo.albersUsa(),
      buffer = [];

  var bufferContext = {
    point: function(x, y) { buffer.push("M", x, ",", y, pointCircle); },
    moveTo: function(x, y) { buffer.push("M", x, ",", y); },
    lineTo: function(x, y) { buffer.push("L", x, ",", y); },
    closePath: function() { buffer.push("Z"); }
  };

  var context = bufferContext;
=======
      pointCircle = d3_geo_path_circle(pointRadius),
      projection = d3.geo.albersUsa(),
      buffer = [];

  function path(d, i) {
    if (typeof pointRadius === "function") pointCircle = d3_geo_path_circle(pointRadius.apply(this, arguments));
    pathType(d);
    var result = buffer.length ? buffer.join("") : null;
    buffer = [];
    return result;
  }
>>>>>>> e3f4b90a

  function path(object) {
    var result = null;
    if (object != result) {
      if (typeof pointRadius === "function") pointCircle = d3_geo_pathCircle(pointRadius.apply(this, arguments));
      pathType.object(object);
      if (buffer.length) result = buffer.join(""), buffer = [];
    }
    return result;
  }

  var pathType = d3_geo_type({
    line: function(coordinates) { projection.line(coordinates, context); },
    polygon: function(coordinates) { projection.polygon(coordinates, context); },
    point: function(coordinates) { projection.point(coordinates, context); }
  });

  var areaType = d3_geo_type({
    Feature: function(feature) { return areaType.geometry(feature.geometry); },
    FeatureCollection: function(collection) { return d3.sum(collection.features, areaType.Feature); },
    GeometryCollection: function(collection) { return d3.sum(collection.geometries, areaType.geometry); },
    LineString: d3_zero,
    MultiLineString: d3_zero,
    MultiPoint: d3_zero,
    MultiPolygon: function(multiPolygon) { return d3.sum(multiPolygon.coordinates, polygonArea); },
    Point: d3_zero,
    Polygon: function(polygon) { return polygonArea(polygon.coordinates); }
  });

  function ringArea(coordinates) {
    return Math.abs(d3.geom.polygon(coordinates.map(projection)).area());
  }

  function polygonArea(coordinates) {
    return ringArea(coordinates[0]) - d3.sum(coordinates.slice(1), ringArea);
  }

  path.area = function(object) { return areaType.object(object); };

  var centroidType = d3_geo_type({
    Feature: function(feature) { return centroidType.geometry(feature.geometry); },
    FeatureCollection: function(collection) {
      return centroidType.GeometryCollection({geometries: collection.features.map(function(feature) { return feature.geometry; }) });
    },
    GeometryCollection: function(collection) {
      var geometries = collection.geometries,
          dimensions = geometries.map(geometryDimension),
          dimension = d3.max(dimensions),
          coordinates = [];
      for (var i = 0, n = geometries.length, o; i < n; i++) {
        if (dimensions[i] !== dimension) continue;
        o = geometries[i];
        if (/^Multi/.test(o.type)) coordinates = coordinates.concat(o.coordinates);
        else coordinates.push(o.coordinates);
      }
      return coordinates.length
          ? centroidType["Multi" + (dimension === 0 ? "Point" : dimension === 1 ? "LineString" : "Polygon")]({coordinates: coordinates})
          : null;
    },
    LineString: singleCentroid(lineCentroid),
    MultiLineString: multiCentroid(lineCentroid),
    MultiPoint: multiCentroid(pointCentroid),
    MultiPolygon: multiCentroid(polygonCentroid),
    Point: singleCentroid(pointCentroid),
    Polygon: singleCentroid(polygonCentroid)
  });

  function geometryDimension(o) {
    switch (o.type) {
      case "Point":
      case "MultiPoint":
        return 0;
      case "LineString":
      case "MultiLineString":
        return 1;
      case "Polygon":
      case "MultiPolygon":
        return 2;
    }
  }

  function singleCentroid(weightedCentroid) {
    return function(o) {
      var centroid = weightedCentroid(o.coordinates);
      return centroid ? [centroid[0] / centroid[2], centroid[1] / centroid[2]] : null;
    };
  }

  function multiCentroid(weightedCentroid) {
    return function(o) {
      var coordinates = o.coordinates,
          centroid,
          x = 0,
          y = 0,
          z = 0,
          i = -1, // coordinates index
          n = coordinates.length;
      while (++i < n) {
        centroid = weightedCentroid(coordinates[i]);
        if (centroid != null) {
          x += centroid[0];
          y += centroid[1];
          z += centroid[2];
        }
      }
      return z ? [x / z, y / z] : null;
    }
  }

  function pointCentroid(coordinates) {
    coordinates = projection(coordinates);
    coordinates.push(1);
    return coordinates;
  }

  function lineCentroid(coordinates) {
    if (!(n = coordinates.length)) return null;
    var n,
        point = projection(coordinates[0]),
        x0 = point[0],
        y0 = point[1],
        x1,
        y1,
        dx,
        dy,
        x = 0,
        y = 0,
        z = 0,
        i = 0,
        δ;
    while (++i < n) {
      x1 = (point = projection(coordinates[i]))[0];
      y1 = point[1];
      dx = x1 - x0;
      dy = y1 - y0;
      z += δ = Math.sqrt(dx * dx + dy * dy);
      x += δ * (x0 + x1) / 2;
      y += δ * (y0 + y1) / 2;
      x0 = x1;
      y0 = y1;
    }
    return z ? [x, y, z] : null; // weighted centroid
  }

  function polygonCentroid(coordinates) {
    var polygon = d3.geom.polygon(coordinates[0].map(projection)), // exterior ring
        area = polygon.area(),
        centroid = polygon.centroid(area < 0 ? (area *= -1, 1) : -1),
        x = centroid[0],
        y = centroid[1],
        z = area,
        i = 0, // coordinates index
        n = coordinates.length;
    while (++i < n) {
      polygon = d3.geom.polygon(coordinates[i].map(projection)); // holes
      area = polygon.area();
      centroid = polygon.centroid(area < 0 ? (area *= -1, 1) : -1);
      x -= centroid[0];
      y -= centroid[1];
      z -= area;
    }
    return z ? [x, y, 6 * z] : null; // weighted centroid
  }

  path.centroid = function(object) { return centroidType.object(object); };

  path.projection = function(_) {
    if (!arguments.length) return projection;
    projection = _;
    return path;
  };

<<<<<<< HEAD
  path.context = function(_) {
    if (!arguments.length) return context === bufferContext ? null : context;
    context = _;
    if (context == null) context = bufferContext;
=======
  path.bounds = (function() {
    var x0, x1, y0, y1,
        recurse = d3_geo_typeRecurse({
      Point: function(o) {
        var p = projection(o.coordinates),
            x = p[0],
            y = p[1];
        if (x < x0) x0 = x;
        if (x > x1) x1 = x;
        if (y < y0) y0 = y;
        if (y > y1) y1 = y;
      },
      Polygon: function(o) {
        // Only check bounds of exterior ring.
        recurse({type: "LineString", coordinates: o.coordinates[0]});
      }
    });
    return function(object) {
      x0 = y0 = Infinity;
      x1 = y1 = -Infinity;
      recurse(object);
      return [[x0, y0], [x1, y1]];
    };
  })();

  path.projection = function(x) {
    projection = x;
>>>>>>> e3f4b90a
    return path;
  };

  path.pointRadius = function(x) {
    if (!arguments.length) return pointRadius;
    if (typeof x === "function") pointRadius = x;
<<<<<<< HEAD
    else pointCircle = d3_geo_pathCircle(pointRadius = +x);
=======
    else {
      pointRadius = +x;
      pointCircle = d3_geo_path_circle(pointRadius);
    }
>>>>>>> e3f4b90a
    return path;
  };

  return path;
};

<<<<<<< HEAD
function d3_geo_pathCircle(radius) {
=======
function d3_geo_path_circle(radius) {
>>>>>>> e3f4b90a
  return "m0," + radius
      + "a" + radius + "," + radius + " 0 1,1 0," + (-2 * radius)
      + "a" + radius + "," + radius + " 0 1,1 0," + (+2 * radius)
      + "z";
}<|MERGE_RESOLUTION|>--- conflicted
+++ resolved
@@ -2,9 +2,9 @@
 
 d3.geo.path = function() {
   var pointRadius = 4.5,
-<<<<<<< HEAD
       pointCircle = d3_geo_pathCircle(pointRadius),
       projection = d3.geo.albersUsa(),
+      bounds,
       buffer = [];
 
   var bufferContext = {
@@ -15,19 +15,6 @@
   };
 
   var context = bufferContext;
-=======
-      pointCircle = d3_geo_path_circle(pointRadius),
-      projection = d3.geo.albersUsa(),
-      buffer = [];
-
-  function path(d, i) {
-    if (typeof pointRadius === "function") pointCircle = d3_geo_path_circle(pointRadius.apply(this, arguments));
-    pathType(d);
-    var result = buffer.length ? buffer.join("") : null;
-    buffer = [];
-    return result;
-  }
->>>>>>> e3f4b90a
 
   function path(object) {
     var result = null;
@@ -192,73 +179,39 @@
     return z ? [x, y, 6 * z] : null; // weighted centroid
   }
 
-  path.centroid = function(object) { return centroidType.object(object); };
+  path.bounds = function(object) {
+    return (bounds || (bounds = d3_geo_bounds(projection)))(object);
+  };
+
+  path.centroid = function(object) {
+    return centroidType.object(object);
+  };
 
   path.projection = function(_) {
     if (!arguments.length) return projection;
     projection = _;
+    bounds = null;
     return path;
   };
 
-<<<<<<< HEAD
   path.context = function(_) {
     if (!arguments.length) return context === bufferContext ? null : context;
     context = _;
     if (context == null) context = bufferContext;
-=======
-  path.bounds = (function() {
-    var x0, x1, y0, y1,
-        recurse = d3_geo_typeRecurse({
-      Point: function(o) {
-        var p = projection(o.coordinates),
-            x = p[0],
-            y = p[1];
-        if (x < x0) x0 = x;
-        if (x > x1) x1 = x;
-        if (y < y0) y0 = y;
-        if (y > y1) y1 = y;
-      },
-      Polygon: function(o) {
-        // Only check bounds of exterior ring.
-        recurse({type: "LineString", coordinates: o.coordinates[0]});
-      }
-    });
-    return function(object) {
-      x0 = y0 = Infinity;
-      x1 = y1 = -Infinity;
-      recurse(object);
-      return [[x0, y0], [x1, y1]];
-    };
-  })();
-
-  path.projection = function(x) {
-    projection = x;
->>>>>>> e3f4b90a
     return path;
   };
 
   path.pointRadius = function(x) {
     if (!arguments.length) return pointRadius;
     if (typeof x === "function") pointRadius = x;
-<<<<<<< HEAD
     else pointCircle = d3_geo_pathCircle(pointRadius = +x);
-=======
-    else {
-      pointRadius = +x;
-      pointCircle = d3_geo_path_circle(pointRadius);
-    }
->>>>>>> e3f4b90a
     return path;
   };
 
   return path;
 };
 
-<<<<<<< HEAD
 function d3_geo_pathCircle(radius) {
-=======
-function d3_geo_path_circle(radius) {
->>>>>>> e3f4b90a
   return "m0," + radius
       + "a" + radius + "," + radius + " 0 1,1 0," + (-2 * radius)
       + "a" + radius + "," + radius + " 0 1,1 0," + (+2 * radius)
