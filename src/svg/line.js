function d3_svg_line(projection) {
  var x = d3_svg_lineX,
      y = d3_svg_lineY,
      defined = d3_true,
      interpolate = d3_svg_lineLinear,
      interpolateKey = interpolate.key,
      tension = .7;

  function line(data) {
    var segments = [],
        points = [],
        i = -1,
        n = data.length,
        d,
        fx = d3_functor(x),
        fy = d3_functor(y);

    function segment() {
      segments.push("M", interpolate(projection(points), tension));
    }

    while (++i < n) {
      if (defined.call(this, d = data[i], i)) {
        points.push([+fx.call(this, d, i), +fy.call(this, d, i)]);
      } else if (points.length) {
        segment();
        points = [];
      }
    }

    if (points.length) segment();

    return segments.length ? segments.join("") : null;
  }

  line.x = function(_) {
    if (!arguments.length) return x;
    x = _;
    return line;
  };

  line.y = function(_) {
    if (!arguments.length) return y;
    y = _;
    return line;
  };

  line.defined  = function(_) {
    if (!arguments.length) return defined;
    defined = _;
    return line;
  };

  line.interpolate = function(_) {
    if (!arguments.length) return interpolateKey;
    if (typeof _ === "function") interpolateKey = interpolate = _;
    else interpolateKey = (interpolate = d3_svg_lineInterpolators.get(_) || d3_svg_lineLinear).key;
    return line;
  };

  line.tension = function(_) {
    if (!arguments.length) return tension;
    tension = _;
    return line;
  };

  return line;
}

d3.svg.line = function() {
  return d3_svg_line(d3_identity);
};

// The default `x` property, which references d[0].
function d3_svg_lineX(d) {
  return d[0];
}

// The default `y` property, which references d[1].
function d3_svg_lineY(d) {
  return d[1];
}

// The various interpolators supported by the `line` class.
var d3_svg_lineInterpolators = d3.map({
  "linear": d3_svg_lineLinear,
  "linear-closed": d3_svg_lineLinearClosed,
  "step-before": d3_svg_lineStepBefore,
  "step-after": d3_svg_lineStepAfter,
  "basis": d3_svg_lineBasis,
  "basis-open": d3_svg_lineBasisOpen,
  "basis-closed": d3_svg_lineBasisClosed,
  "bundle": d3_svg_lineBundle,
  "cardinal": d3_svg_lineCardinal,
  "cardinal-open": d3_svg_lineCardinalOpen,
  "cardinal-closed": d3_svg_lineCardinalClosed,
  "monotone": d3_svg_lineMonotone
});

d3_svg_lineInterpolators.forEach(function(key, value) {
  value.key = key;
  value.closed = /-closed$/.test(key);
});

// Linear interpolation; generates "L" commands.
function d3_svg_lineLinear(points) {
  return points.join("L");
<<<<<<< HEAD
}

function d3_svg_lineLinearClosed(points) {
  return d3_svg_lineLinear(points) + "Z";
=======
>>>>>>> 53fa8f1a
}

// Step interpolation; generates "H" and "V" commands.
function d3_svg_lineStepBefore(points) {
  var i = 0,
      n = points.length,
      p = points[0],
      path = [p[0], ",", p[1]];
  while (++i < n) path.push("V", (p = points[i])[1], "H", p[0]);
  return path.join("");
}

// Step interpolation; generates "H" and "V" commands.
function d3_svg_lineStepAfter(points) {
  var i = 0,
      n = points.length,
      p = points[0],
      path = [p[0], ",", p[1]];
  while (++i < n) path.push("H", (p = points[i])[0], "V", p[1]);
  return path.join("");
}

// Open cardinal spline interpolation; generates "C" commands.
function d3_svg_lineCardinalOpen(points, tension) {
  return points.length < 4
      ? d3_svg_lineLinear(points)
      : points[1] + d3_svg_lineHermite(points.slice(1, points.length - 1),
        d3_svg_lineCardinalTangents(points, tension));
}

// Closed cardinal spline interpolation; generates "C" commands.
function d3_svg_lineCardinalClosed(points, tension) {
  return points.length < 3
      ? d3_svg_lineLinear(points)
      : points[0] + d3_svg_lineHermite((points.push(points[0]), points),
        d3_svg_lineCardinalTangents([points[points.length - 2]]
        .concat(points, [points[1]]), tension));
}

// Cardinal spline interpolation; generates "C" commands.
function d3_svg_lineCardinal(points, tension, closed) {
  return points.length < 3
      ? d3_svg_lineLinear(points)
      : points[0] + d3_svg_lineHermite(points,
        d3_svg_lineCardinalTangents(points, tension));
}

// Hermite spline construction; generates "C" commands.
function d3_svg_lineHermite(points, tangents) {
  if (tangents.length < 1
      || (points.length != tangents.length
      && points.length != tangents.length + 2)) {
    return d3_svg_lineLinear(points);
  }

  var quad = points.length != tangents.length,
      path = "",
      p0 = points[0],
      p = points[1],
      t0 = tangents[0],
      t = t0,
      pi = 1;

  if (quad) {
    path += "Q" + (p[0] - t0[0] * 2 / 3) + "," + (p[1] - t0[1] * 2 / 3)
        + "," + p[0] + "," + p[1];
    p0 = points[1];
    pi = 2;
  }

  if (tangents.length > 1) {
    t = tangents[1];
    p = points[pi];
    pi++;
    path += "C" + (p0[0] + t0[0]) + "," + (p0[1] + t0[1])
        + "," + (p[0] - t[0]) + "," + (p[1] - t[1])
        + "," + p[0] + "," + p[1];
    for (var i = 2; i < tangents.length; i++, pi++) {
      p = points[pi];
      t = tangents[i];
      path += "S" + (p[0] - t[0]) + "," + (p[1] - t[1])
          + "," + p[0] + "," + p[1];
    }
  }

  if (quad) {
    var lp = points[pi];
    path += "Q" + (p[0] + t[0] * 2 / 3) + "," + (p[1] + t[1] * 2 / 3)
        + "," + lp[0] + "," + lp[1];
  }

  return path;
}

// Generates tangents for a cardinal spline.
function d3_svg_lineCardinalTangents(points, tension) {
  var tangents = [],
      a = (1 - tension) / 2,
      p0,
      p1 = points[0],
      p2 = points[1],
      i = 1,
      n = points.length;
  while (++i < n) {
    p0 = p1;
    p1 = p2;
    p2 = points[i];
    tangents.push([a * (p2[0] - p0[0]), a * (p2[1] - p0[1])]);
  }
  return tangents;
}

// B-spline interpolation; generates "C" commands.
function d3_svg_lineBasis(points) {
  if (points.length < 3) return d3_svg_lineLinear(points);
  var i = 1,
      n = points.length,
      pi = points[0],
      x0 = pi[0],
      y0 = pi[1],
      px = [x0, x0, x0, (pi = points[1])[0]],
      py = [y0, y0, y0, pi[1]],
      path = [x0, ",", y0];
  d3_svg_lineBasisBezier(path, px, py);
  while (++i < n) {
    pi = points[i];
    px.shift(); px.push(pi[0]);
    py.shift(); py.push(pi[1]);
    d3_svg_lineBasisBezier(path, px, py);
  }
  i = -1;
  while (++i < 2) {
    px.shift(); px.push(pi[0]);
    py.shift(); py.push(pi[1]);
    d3_svg_lineBasisBezier(path, px, py);
  }
  return path.join("");
}

// Open B-spline interpolation; generates "C" commands.
function d3_svg_lineBasisOpen(points) {
  if (points.length < 4) return d3_svg_lineLinear(points);
  var path = [],
      i = -1,
      n = points.length,
      pi,
      px = [0],
      py = [0];
  while (++i < 3) {
    pi = points[i];
    px.push(pi[0]);
    py.push(pi[1]);
  }
  path.push(d3_svg_lineDot4(d3_svg_lineBasisBezier3, px)
    + "," + d3_svg_lineDot4(d3_svg_lineBasisBezier3, py));
  --i; while (++i < n) {
    pi = points[i];
    px.shift(); px.push(pi[0]);
    py.shift(); py.push(pi[1]);
    d3_svg_lineBasisBezier(path, px, py);
  }
  return path.join("");
}

// Closed B-spline interpolation; generates "C" commands.
function d3_svg_lineBasisClosed(points) {
  var path,
      i = -1,
      n = points.length,
      m = n + 4,
      pi,
      px = [],
      py = [];
  while (++i < 4) {
    pi = points[i % n];
    px.push(pi[0]);
    py.push(pi[1]);
  }
  path = [
    d3_svg_lineDot4(d3_svg_lineBasisBezier3, px), ",",
    d3_svg_lineDot4(d3_svg_lineBasisBezier3, py)
  ];
  --i; while (++i < m) {
    pi = points[i % n];
    px.shift(); px.push(pi[0]);
    py.shift(); py.push(pi[1]);
    d3_svg_lineBasisBezier(path, px, py);
  }
  return path.join("");
}

function d3_svg_lineBundle(points, tension) {
  var n = points.length - 1;
  if (n) {
    var x0 = points[0][0],
        y0 = points[0][1],
        dx = points[n][0] - x0,
        dy = points[n][1] - y0,
        i = -1,
        p,
        t;
    while (++i <= n) {
      p = points[i];
      t = i / n;
      p[0] = tension * p[0] + (1 - tension) * (x0 + t * dx);
      p[1] = tension * p[1] + (1 - tension) * (y0 + t * dy);
    }
  }
  return d3_svg_lineBasis(points);
}

// Returns the dot product of the given four-element vectors.
function d3_svg_lineDot4(a, b) {
  return a[0] * b[0] + a[1] * b[1] + a[2] * b[2] + a[3] * b[3];
}

// Matrix to transform basis (b-spline) control points to bezier
// control points. Derived from FvD 11.2.8.
var d3_svg_lineBasisBezier1 = [0, 2/3, 1/3, 0],
    d3_svg_lineBasisBezier2 = [0, 1/3, 2/3, 0],
    d3_svg_lineBasisBezier3 = [0, 1/6, 2/3, 1/6];

// Pushes a "C" Bézier curve onto the specified path array, given the
// two specified four-element arrays which define the control points.
function d3_svg_lineBasisBezier(path, x, y) {
  path.push(
      "C", d3_svg_lineDot4(d3_svg_lineBasisBezier1, x),
      ",", d3_svg_lineDot4(d3_svg_lineBasisBezier1, y),
      ",", d3_svg_lineDot4(d3_svg_lineBasisBezier2, x),
      ",", d3_svg_lineDot4(d3_svg_lineBasisBezier2, y),
      ",", d3_svg_lineDot4(d3_svg_lineBasisBezier3, x),
      ",", d3_svg_lineDot4(d3_svg_lineBasisBezier3, y));
}

// Computes the slope from points p0 to p1.
function d3_svg_lineSlope(p0, p1) {
  return (p1[1] - p0[1]) / (p1[0] - p0[0]);
}

// Compute three-point differences for the given points.
// http://en.wikipedia.org/wiki/Cubic_Hermite_spline#Finite_difference
function d3_svg_lineFiniteDifferences(points) {
  var i = 0,
      j = points.length - 1,
      m = [],
      p0 = points[0],
      p1 = points[1],
      d = m[0] = d3_svg_lineSlope(p0, p1);
  while (++i < j) {
    m[i] = d + (d = d3_svg_lineSlope(p0 = p1, p1 = points[i + 1]));
  }
  m[i] = d;
  return m;
}

// Interpolates the given points using Fritsch-Carlson Monotone cubic Hermite
// interpolation. Returns an array of tangent vectors. For details, see
// http://en.wikipedia.org/wiki/Monotone_cubic_interpolation
function d3_svg_lineMonotoneTangents(points) {
  var tangents = [],
      d,
      a,
      b,
      s,
      m = d3_svg_lineFiniteDifferences(points),
      i = -1,
      j = points.length - 1;

  // The first two steps are done by computing finite-differences:
  // 1. Compute the slopes of the secant lines between successive points.
  // 2. Initialize the tangents at every point as the average of the secants.

  // Then, for each segment…
  while (++i < j) {
    d = d3_svg_lineSlope(points[i], points[i + 1]);

    // 3. If two successive yk = y{k + 1} are equal (i.e., d is zero), then set
    // mk = m{k + 1} = 0 as the spline connecting these points must be flat to
    // preserve monotonicity. Ignore step 4 and 5 for those k.

    if (Math.abs(d) < 1e-6) {
      m[i] = m[i + 1] = 0;
    } else {
      // 4. Let ak = mk / dk and bk = m{k + 1} / dk.
      a = m[i] / d;
      b = m[i + 1] / d;

      // 5. Prevent overshoot and ensure monotonicity by restricting the
      // magnitude of vector <ak, bk> to a circle of radius 3.
      s = a * a + b * b;
      if (s > 9) {
        s = d * 3 / Math.sqrt(s);
        m[i] = s * a;
        m[i + 1] = s * b;
      }
    }
  }

  // Compute the normalized tangent vector from the slopes. Note that if x is
  // not monotonic, it's possible that the slope will be infinite, so we protect
  // against NaN by setting the coordinate to zero.
  i = -1; while (++i <= j) {
    s = (points[Math.min(j, i + 1)][0] - points[Math.max(0, i - 1)][0]) / (6 * (1 + m[i] * m[i]));
    tangents.push([s || 0, m[i] * s || 0]);
  }

  return tangents;
}

function d3_svg_lineMonotone(points) {
  return points.length < 3
      ? d3_svg_lineLinear(points)
      : points[0] + d3_svg_lineHermite(points, d3_svg_lineMonotoneTangents(points));
}<|MERGE_RESOLUTION|>--- conflicted
+++ resolved
@@ -105,13 +105,10 @@
 // Linear interpolation; generates "L" commands.
 function d3_svg_lineLinear(points) {
   return points.join("L");
-<<<<<<< HEAD
 }
 
 function d3_svg_lineLinearClosed(points) {
   return d3_svg_lineLinear(points) + "Z";
-=======
->>>>>>> 53fa8f1a
 }
 
 // Step interpolation; generates "H" and "V" commands.
