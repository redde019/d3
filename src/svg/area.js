--- conflicted
+++ resolved
@@ -48,18 +48,10 @@
   };
 
   return area;
-<<<<<<< HEAD
 };
-=======
-};
-
-function d3_svg_areaY0() {
-  return 0;
-}
 
 function d3_svg_areaX(points) {
   return function(d, i) {
     return d3_svg_lineX.call(this, points[i], i);
   };
-}
->>>>>>> 0752a014
+}