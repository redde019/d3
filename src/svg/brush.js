d3.svg.brush = function() {
  var event = d3.dispatch("brushstart", "brush", "brushend"),
      x, // x-scale, optional
      y, // y-scale, optional
      extent = [[0, 0], [0, 0]]; // [x0, y0], [x1, y1]

  function brush(g) {
    var resizes = x && y ? ["n", "e", "s", "w", "nw", "ne", "se", "sw"]
        : x ? ["e", "w"]
        : y ? ["n", "s"]
        : [];

    g.each(function() {
      var g = d3.select(this),
          bg = g.selectAll(".background").data([0]),
          fg = g.selectAll(".extent").data([0]),
          tz = g.selectAll(".resize").data(resizes, String),
          e;

      // Prepare the brush container for events.
      g
          .style("pointer-events", "all")
          .on("mousedown.brush", down)
          .on("touchstart.brush", down);

      // An invisible, mouseable area for starting a new brush.
      bg.enter().append("rect")
          .attr("class", "background")
          .style("visibility", "hidden")
          .style("cursor", "crosshair");

      // The visible brush extent; style this as you like!
      fg.enter().append("rect")
          .attr("class", "extent")
          .style("cursor", "move");

      // More invisible rects for resizing the extent.
      tz.enter().append("g")
          .attr("class", function(d) { return "resize " + d; })
          .style("cursor", function(d) { return d3_svg_brushCursor[d]; })
        .append("rect")
          .attr("x", function(d) { return /[ew]$/.test(d) ? -3 : null; })
          .attr("y", function(d) { return /^[ns]/.test(d) ? -3 : null; })
          .attr("width", 6)
          .attr("height", 6)
          .style("visibility", "hidden");

      // Show or hide the resizers.
      tz.style("display", brush.empty() ? "none" : null);

      // Remove any superfluous resizers.
      tz.exit().remove();

      // Initialize the background to fill the defined range.
      // If the range isn't defined, you can post-process.
      if (x) {
        e = d3_scaleRange(x);
        bg.attr("x", e[0]).attr("width", e[1] - e[0]);
        d3_svg_brushRedrawX(g, extent);
      }
      if (y) {
        e = d3_scaleRange(y);
        bg.attr("y", e[0]).attr("height", e[1] - e[0]);
        d3_svg_brushRedrawY(g, extent);
      }
      d3_svg_brushRedraw(g, extent);
    });
  }

  function down() {
    var target = d3.select(d3.event.target),
        resize;

    // Store some global state for the duration of the brush gesture.
    d3_svg_brush = brush;
    d3_svg_brushTarget = this;
    d3_svg_brushExtent = extent;
<<<<<<< HEAD
    d3_svg_brushPoint = d3_svg_brushMouse();
=======
    d3_svg_brushOffset = d3.mouse(d3_svg_brushTarget);
>>>>>>> 06482263

    // If the extent was clicked on, drag rather than brush;
    // store the point between the mouse and extent origin instead.
    if (d3_svg_brushDrag = target.classed("extent")) {
      d3_svg_brushPoint[0] = extent[0][0] - d3_svg_brushPoint[0];
      d3_svg_brushPoint[1] = extent[0][1] - d3_svg_brushPoint[1];
    }

    // If a resizer was clicked on, record which side is to be resized.
    // Also, set the point to the opposite side.
    else if (resize = target[0][0].__data__) {
      var ex = +/w$/.test(resize), ey = +/^n/.test(resize);
      d3_svg_brushOffset = [extent[1 - ex][0] - d3_svg_brushPoint[0], extent[1 - ey][1] - d3_svg_brushPoint[1]];
      d3_svg_brushPoint[0] = extent[ex][0];
      d3_svg_brushPoint[1] = extent[ey][1];
    }

    // If the ALT key is down when starting a brush, the center is at the mouse.
    else if (d3.event.altKey) {
      d3_svg_brushCenter = d3_svg_brushPoint.slice();
    }

    // Propagate the active cursor to the body for the drag duration.
    d3.select(this).style("pointer-events", "none").selectAll(".resize").style("display", null);
    d3.select("body").style("cursor", target.style("cursor"));

    // Restrict which dimensions are resized.
    d3_svg_brushX = !/^(n|s)$/.test(resize) && x;
    d3_svg_brushY = !/^(e|w)$/.test(resize) && y;

    // Notify listeners.
    d3_svg_brushDispatch = dispatcher(this, arguments);
    d3_svg_brushDispatch("brushstart");
    d3_svg_brushMove();
    d3_eventCancel();
  }

  function dispatcher(that, argumentz) {
    return function(type) {
      var e = d3.event;
      try {
        d3.event = {type: type, target: brush};
        event[type].apply(that, argumentz);
      } finally {
        d3.event = e;
      }
    };
  }

  brush.x = function(z) {
    if (!arguments.length) return x;
    x = z;
    return brush;
  };

  brush.y = function(z) {
    if (!arguments.length) return y;
    y = z;
    return brush;
  };

  brush.extent = function(z) {
    var x0, x1, y0, y1, t;

    // Invert the pixel extent to data-space.
    if (!arguments.length) {
      if (x) {
        x0 = extent[0][0], x1 = extent[1][0];
        if (x.invert) x0 = x.invert(x0), x1 = x.invert(x1);
        if (x1 < x0) t = x0, x0 = x1, x1 = t;
      }
      if (y) {
        y0 = extent[0][1], y1 = extent[1][1];
        if (y.invert) y0 = y.invert(y0), y1 = y.invert(y1);
        if (y1 < y0) t = y0, y0 = y1, y1 = t;
      }
      return x && y ? [[x0, y0], [x1, y1]] : x ? [x0, x1] : y && [y0, y1];
    }

    // Scale the data-space extent to pixels.
    if (x) {
      x0 = z[0], x1 = z[1];
      if (y) x0 = x0[0], x1 = x1[0];
      if (x.invert) x0 = x(x0), x1 = x(x1);
      if (x1 < x0) t = x0, x0 = x1, x1 = t;
      extent[0][0] = x0, extent[1][0] = x1;
    }
    if (y) {
      y0 = z[0], y1 = z[1];
      if (x) y0 = y0[1], y1 = y1[1];
      if (y.invert) y0 = y(y0), y1 = y(y1);
      if (y1 < y0) t = y0, y0 = y1, y1 = t;
      extent[0][1] = y0, extent[1][1] = y1;
    }

    return brush;
  };

  brush.clear = function() {
    extent[0][0] =
    extent[0][1] =
    extent[1][0] =
    extent[1][1] = 0;
    return brush;
  };

  brush.empty = function() {
    return (x && extent[0][0] === extent[1][0])
        || (y && extent[0][1] === extent[1][1]);
  };

  d3.select(window)
      .on("mousemove.brush", d3_svg_brushMove)
      .on("mouseup.brush", d3_svg_brushUp)
      .on("touchmove.brush", d3_svg_brushMove)
      .on("touchend.brush", d3_svg_brushUp)
      .on("keydown.brush", d3_svg_brushKeydown)
      .on("keyup.brush", d3_svg_brushKeyup);

  return d3.rebind(brush, event, "on");
};

var d3_svg_brush,
    d3_svg_brushDispatch,
    d3_svg_brushTarget,
    d3_svg_brushX,
    d3_svg_brushY,
    d3_svg_brushExtent,
    d3_svg_brushDrag,
    d3_svg_brushCenter,
    d3_svg_brushPoint,
    d3_svg_brushOffset;

function d3_svg_brushMouse() {
  var touches = d3.event.changedTouches;
  return touches
      ? d3.svg.touches(d3_svg_brushTarget, touches)[0]
      : d3.svg.mouse(d3_svg_brushTarget);
}

function d3_svg_brushRedraw(g, extent) {
  g.selectAll(".resize").attr("transform", function(d) {
    return "translate(" + extent[+/e$/.test(d)][0] + "," + extent[+/^s/.test(d)][1] + ")";
  });
}

function d3_svg_brushRedrawX(g, extent) {
  g.select(".extent").attr("x", extent[0][0]);
  g.selectAll(".extent,.n>rect,.s>rect").attr("width", extent[1][0] - extent[0][0]);
}

function d3_svg_brushRedrawY(g, extent) {
  g.select(".extent").attr("y", extent[0][1]);
  g.selectAll(".extent,.e>rect,.w>rect").attr("height", extent[1][1] - extent[0][1]);
}

function d3_svg_brushKeydown() {
  if (d3.event.keyCode == 32 && d3_svg_brushTarget) {
    if (!d3_svg_brushDrag) {
      d3_svg_brushCenter = null;
      d3_svg_brushPoint[0] -= d3_svg_brushExtent[1][0];
      d3_svg_brushPoint[1] -= d3_svg_brushExtent[1][1];
      d3_svg_brushDrag = 2;
    }
    d3_eventCancel();
  }
}

function d3_svg_brushKeyup() {
  if (d3.event.keyCode == 32 && d3_svg_brushDrag == 2) {
    d3_svg_brushPoint[0] += d3_svg_brushExtent[1][0];
    d3_svg_brushPoint[1] += d3_svg_brushExtent[1][1];
    d3_svg_brushDrag = 0;
    d3_eventCancel();
  }
}

function d3_svg_brushMove() {
<<<<<<< HEAD
  if (d3_svg_brushPoint) {
    var mouse = d3_svg_brushMouse(),
=======
  if (d3_svg_brushOffset) {
    var mouse = d3.mouse(d3_svg_brushTarget),
>>>>>>> 06482263
        g = d3.select(d3_svg_brushTarget);

    // Preserve the offset for thick resizers.
    if (d3_svg_brushOffset) {
      mouse[0] += d3_svg_brushOffset[0];
      mouse[1] += d3_svg_brushOffset[1];
    }

    if (!d3_svg_brushDrag) {

      // If needed, determine the center from the current extent.
      if (d3.event.altKey) {
        if (!d3_svg_brushCenter) {
          d3_svg_brushCenter = [
            (d3_svg_brushExtent[0][0] + d3_svg_brushExtent[1][0]) / 2,
            (d3_svg_brushExtent[0][1] + d3_svg_brushExtent[1][1]) / 2
          ];
        }

        // Update the point, for when the ALT key is released.
        d3_svg_brushPoint[0] = d3_svg_brushExtent[+(mouse[0] < d3_svg_brushCenter[0])][0];
        d3_svg_brushPoint[1] = d3_svg_brushExtent[+(mouse[1] < d3_svg_brushCenter[1])][1];
      }

      // When the ALT key is released, we clear the center.
      else d3_svg_brushCenter = null;
    }

    // Update the brush extent for each dimension.
    if (d3_svg_brushX) {
      d3_svg_brushMove1(mouse, d3_svg_brushX, 0);
      d3_svg_brushRedrawX(g, d3_svg_brushExtent);
    }
    if (d3_svg_brushY) {
      d3_svg_brushMove1(mouse, d3_svg_brushY, 1);
      d3_svg_brushRedrawY(g, d3_svg_brushExtent);
    }
    d3_svg_brushRedraw(g, d3_svg_brushExtent);

    // Notify listeners.
    d3_svg_brushDispatch("brush");
  }
}

function d3_svg_brushMove1(mouse, scale, i) {
  var range = d3_scaleRange(scale),
      r0 = range[0],
      r1 = range[1],
      point = d3_svg_brushPoint[i],
      size = d3_svg_brushExtent[1][i] - d3_svg_brushExtent[0][i],
      min,
      max;

  // When dragging, reduce the range by the extent size and point.
  if (d3_svg_brushDrag) {
    r0 -= point;
    r1 -= size + point;
  }

  // Clamp the mouse so that the extent fits within the range extent.
  min = Math.max(r0, Math.min(r1, mouse[i]));

  // Compute the new extent bounds.
  if (d3_svg_brushDrag) {
    max = (min += point) + size;
  } else {

    // If the ALT key is pressed, then preserve the center of the extent.
    if (d3_svg_brushCenter) point = Math.max(r0, Math.min(r1, 2 * d3_svg_brushCenter[i] - min));

    // Compute the min and max of the point and mouse.
    if (point < min) {
      max = min;
      min = point;
    } else {
      max = point;
    }
  }

  // Update the stored bounds.
  d3_svg_brushExtent[0][i] = min;
  d3_svg_brushExtent[1][i] = max;
}

function d3_svg_brushUp() {
  if (d3_svg_brushPoint) {
    d3_svg_brushMove();
    d3.select(d3_svg_brushTarget).style("pointer-events", "all").selectAll(".resize").style("display", d3_svg_brush.empty() ? "none" : null);
    d3.select("body").style("cursor", null);
    d3_svg_brushDispatch("brushend");
    d3_svg_brush =
    d3_svg_brushDispatch =
    d3_svg_brushTarget =
    d3_svg_brushX =
    d3_svg_brushY =
    d3_svg_brushExtent =
    d3_svg_brushDrag =
    d3_svg_brushCenter =
    d3_svg_brushPoint =
    d3_svg_brushOffset = null;
    d3_eventCancel();
  }
}

var d3_svg_brushCursor = {
  n: "ns-resize",
  e: "ew-resize",
  s: "ns-resize",
  w: "ew-resize",
  nw: "nwse-resize",
  ne: "nesw-resize",
  se: "nwse-resize",
  sw: "nesw-resize"
};<|MERGE_RESOLUTION|>--- conflicted
+++ resolved
@@ -75,11 +75,7 @@
     d3_svg_brush = brush;
     d3_svg_brushTarget = this;
     d3_svg_brushExtent = extent;
-<<<<<<< HEAD
     d3_svg_brushPoint = d3_svg_brushMouse();
-=======
-    d3_svg_brushOffset = d3.mouse(d3_svg_brushTarget);
->>>>>>> 06482263
 
     // If the extent was clicked on, drag rather than brush;
     // store the point between the mouse and extent origin instead.
@@ -216,8 +212,8 @@
 function d3_svg_brushMouse() {
   var touches = d3.event.changedTouches;
   return touches
-      ? d3.svg.touches(d3_svg_brushTarget, touches)[0]
-      : d3.svg.mouse(d3_svg_brushTarget);
+      ? d3.touches(d3_svg_brushTarget, touches)[0]
+      : d3.mouse(d3_svg_brushTarget);
 }
 
 function d3_svg_brushRedraw(g, extent) {
@@ -258,13 +254,8 @@
 }
 
 function d3_svg_brushMove() {
-<<<<<<< HEAD
   if (d3_svg_brushPoint) {
     var mouse = d3_svg_brushMouse(),
-=======
-  if (d3_svg_brushOffset) {
-    var mouse = d3.mouse(d3_svg_brushTarget),
->>>>>>> 06482263
         g = d3.select(d3_svg_brushTarget);
 
     // Preserve the offset for thick resizers.
