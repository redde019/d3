--- conflicted
+++ resolved
@@ -11,13 +11,10 @@
         : [];
 
     g.each(function() {
-<<<<<<< HEAD
-      var g = d3.select(this).style("pointer-events", "all").on("mousedown.brush", down),
-=======
       var g = d3.select(this)
+            .style("pointer-events", "all")
             .on("mousedown.brush", down)
             .on("touchstart.brush", down),
->>>>>>> ef46aafd
           bg = g.selectAll(".background").data([0]),
           fg = g.selectAll(".extent").data([0]),
           tz = g.selectAll(".resize").data(resizes, String),
@@ -69,23 +66,16 @@
 
   function down() {
     var target = d3.select(d3.event.target),
-<<<<<<< HEAD
+        touches = d3.event.changedTouches,
         resize;
-=======
-        touches = d3.event.changedTouches;
->>>>>>> ef46aafd
 
     // Store some global state for the duration of the brush gesture.
     d3_svg_brush = brush;
     d3_svg_brushTarget = this;
     d3_svg_brushExtent = extent;
-<<<<<<< HEAD
-    d3_svg_brushPoint = d3.svg.mouse(d3_svg_brushTarget);
-=======
-    d3_svg_brushOffset = touches
+    d3_svg_brushPoint = touches
         ? d3.svg.touches(d3_svg_brushTarget, touches)[0]
         : d3.svg.mouse(d3_svg_brushTarget);
->>>>>>> ef46aafd
 
     // If the extent was clicked on, drag rather than brush;
     // store the point between the mouse and extent origin instead.
@@ -257,16 +247,11 @@
 }
 
 function d3_svg_brushMove() {
-<<<<<<< HEAD
   if (d3_svg_brushPoint) {
-    var mouse = d3.svg.mouse(d3_svg_brushTarget),
-=======
-  if (d3_svg_brushOffset) {
     var touches = d3.event.changedTouches,
         mouse = touches
           ? d3.svg.touches(d3_svg_brushTarget, touches)[0]
           : d3.svg.mouse(d3_svg_brushTarget),
->>>>>>> ef46aafd
         g = d3.select(d3_svg_brushTarget);
 
     // Preserve the offset for thick resizers.
