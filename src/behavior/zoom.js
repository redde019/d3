--- conflicted
+++ resolved
@@ -2,16 +2,9 @@
 d3.behavior.zoom = function() {
   var xyz = [0, 0, 0],
       event = d3.dispatch("zoom"),
-<<<<<<< HEAD
-      extents = [[-Infinity, Infinity],
-                 [-Infinity, Infinity],
-                 [-Infinity, Infinity]];
-=======
-      origin = d3_behavior_zoomOrigin([0, 0, 0]),
       extent = [[-Infinity, Infinity],
                 [-Infinity, Infinity],
                 [-Infinity, Infinity]];
->>>>>>> 9006592f
 
   function zoom() {
     this
@@ -31,15 +24,9 @@
 
   // snapshot the local context for subsequent dispatch
   function start() {
-<<<<<<< HEAD
     d3_behavior_zoomXyz = xyz;
-    d3_behavior_zoomExtents = extents;
+    d3_behavior_zoomExtent = extent;
     d3_behavior_zoomDispatch = event.zoom.dispatch;
-=======
-    d3_behavior_zoomXyz = xyz = origin.apply(this, arguments);
-    d3_behavior_zoomExtent = extent;
-    d3_behavior_zoomDispatch = event.zoom;
->>>>>>> 9006592f
     d3_behavior_zoomEventTarget = d3.event.target;
     d3_behavior_zoomTarget = this;
     d3_behavior_zoomArguments = arguments;
@@ -78,21 +65,9 @@
     d3_behavior_zoomLast = now;
   }
 
-<<<<<<< HEAD
-  zoom.extents = function(x) {
-    if (!arguments.length) return extents;
-    extents = x == null ? (x = [-Infinity, Infinity], [x, x, x]) : x;
-=======
-  zoom.origin = function(x) {
-    if (!arguments.length) return origin;
-    origin = x == null ? d3_behavior_zoomOrigin([0, 0, 0]) : x;
-    return zoom;
-  };
-
   zoom.extent = function(x) {
     if (!arguments.length) return extent;
-    extent = x == null ? Object : x;
->>>>>>> 9006592f
+    extent = x == null ? (x = [-Infinity, Infinity], [x, x, x]) : x;
     return zoom;
   };
 
@@ -221,12 +196,12 @@
 }
 
 function d3_behavior_zoomTo(z, x0, x1) {
-  z = d3_behavior_zoomExtentsClamp(z, 2);
+  z = d3_behavior_zoomExtentClamp(z, 2);
   var j = Math.pow(2, d3_behavior_zoomXyz[2]),
       k = Math.pow(2, z),
       K = Math.pow(2, (d3_behavior_zoomXyz[2] = z) - x1[2]),
-      x = d3_behavior_zoomExtentsClamp((x0[0] - x1[0] * K), 0, k),
-      y = d3_behavior_zoomExtentsClamp((x0[1] - x1[1] * K), 1, k),
+      x = d3_behavior_zoomExtentClamp((x0[0] - x1[0] * K), 0, k),
+      y = d3_behavior_zoomExtentClamp((x0[1] - x1[1] * K), 1, k),
       x_ = d3_behavior_zoomXyz[0],
       y_ = d3_behavior_zoomXyz[1],
       o = d3.event; // Events can be reentrant (e.g., focus).
@@ -256,18 +231,7 @@
   o.preventDefault();
 }
 
-<<<<<<< HEAD
-function d3_behavior_zoomExtentsClamp(x, i, k) {
-  var range = d3_behavior_zoomExtents[i],
-      r0 = range[0],
-      r1 = range[1];
-  if (arguments.length === 3) {
-    return Math.max(r1 * (r1 === Infinity ? -Infinity : 1 / k - 1),
-        Math.min(r0 === -Infinity ? Infinity : r0, x / k)) * k;
-  }
-  return Math.max(r0, Math.min(r1, x));
-=======
-function d3_behavior_zoomExtentsRange(x, i, k) {
+function d3_behavior_zoomExtentClamp(x, i, k) {
   var range = d3_behavior_zoomExtent[i],
       r0 = range[0],
       r1 = range[1];
@@ -275,9 +239,4 @@
       ? Math.max(r1 * (r1 === Infinity ? -Infinity : 1 / k - 1),
         Math.min(r0 === -Infinity ? Infinity : r0, x / k)) * k
       : Math.max(r0, Math.min(r1, x));
-}
-
-function d3_behavior_zoomOrigin(origin) {
-  return function() { return origin; };
->>>>>>> 9006592f
 }