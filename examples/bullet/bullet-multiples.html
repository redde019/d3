<!DOCTYPE html>
<html>
  <head>
    <title>Bullet Chart (Multiples)</title>
    <script type="text/javascript" src="../../d3.js"></script>
    <script type="text/javascript" src="../../d3.chart.js"></script>
    <script type="text/javascript" src="bullets.js"></script>
    <link type="text/css" rel="stylesheet" href="bullet.css"/>
  </head>
  <body>
    <input type="button" value="Randomize!" onclick="randomize()"><br>
    <script type="text/javascript">

var w = 380,
    h = 25,
    m = [5, 40, 20, 120]; // top right bottom left

<<<<<<< HEAD
var bullet = d3.chart.bullet()
    .width(w - m[1] - m[3])
    .height(h - m[0] - m[2])
    .duration(5000);

=======
>>>>>>> 4fda3a3e
var vis = d3.select("body").append("svg:svg")
    .attr("width", w + m[1] + m[3])
    .attr("height", (h + m[0] + m[2]) * bullets.length);

var g = vis.selectAll("g.bullet")
    .data(bullets.map(chart))
  .enter().append("svg:g")
    .attr("class", "bullet")
    .attr("transform", function(d, i) {
      return "translate(" + m[3] + "," + (i * (h + m[0] + m[2]) + m[0]) + ")";
    });

g.append("svg:text")
    .attr("class", "title")
    .attr("text-anchor", "end")
    .attr("dx", "-6")
    .attr("y", h / 2)
    .text(function(d) { return d.title; });

g.append("svg:text")
    .attr("class", "subtitle")
    .attr("text-anchor", "end")
    .attr("dx", "-6")
    .attr("dy", "1em")
    .attr("y", h / 2)
    .text(function(d) { return d.subtitle; });

g.each(refresh);

function chart(d) {
  d.chart = d3.chart.bullet()
      .width(w)
      .height(h)
      .duration(1000);
  return d;
}

function refresh(d) {
  d3.select(this).call(d.chart);
}

function randomize() {
  for (var i = -1, n = bullets.length, b; ++i < n;) {
    b = bullets[i];
    b.ranges = b.ranges.map(random);
    b.markers = b.markers.map(random);
    b.measures = b.measures.map(random);
  }
  g.each(refresh);
}

function random() {
  return Math.random() * 1000;
}

    </script>
  </body>
</html><|MERGE_RESOLUTION|>--- conflicted
+++ resolved
@@ -15,14 +15,6 @@
     h = 25,
     m = [5, 40, 20, 120]; // top right bottom left
 
-<<<<<<< HEAD
-var bullet = d3.chart.bullet()
-    .width(w - m[1] - m[3])
-    .height(h - m[0] - m[2])
-    .duration(5000);
-
-=======
->>>>>>> 4fda3a3e
 var vis = d3.select("body").append("svg:svg")
     .attr("width", w + m[1] + m[3])
     .attr("height", (h + m[0] + m[2]) * bullets.length);
