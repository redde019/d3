--- conflicted
+++ resolved
@@ -47,29 +47,18 @@
 var format = d3.format(",.2f");
 
 var tests = [
-<<<<<<< HEAD
   {start:  170, end:  225, expected: [ 170.00, -176.25, -162.50, -148.75, -135.00]},
   {start:  225, end:  170, expected: [-135.00, -148.75, -162.50, -176.25,  170.00]},
   {start: -170, end: -225, expected: [-170.00,  176.25,  162.50,  148.75,  135.00]},
   {start: -225, end: -170, expected: [ 135.00,  148.75,  162.50,  176.25, -170.00]},
-=======
-  {start:  170, end:  225, expected: [ 170.00,  183.75,  197.50,  211.25,  225.00]},
-  {start:  225, end:  170, expected: [ 225.00,  211.25,  197.50,  183.75,  170.00]},
-  {start: -170, end: -225, expected: [-170.00, -183.75, -197.50, -211.25, -225.00]},
-  {start: -225, end: -170, expected: [-225.00, -211.25, -197.50, -183.75, -170.00]},
->>>>>>> 20d38f82
   {start: -170, end:  170, expected: [-170.00,  -85.00,    0.00,   85.00,  170.00]},
   {start: -170, end:    0, expected: [-170.00, -127.50,  -85.00,  -42.50,    0.00]},
   {start:  170, end:    0, expected: [ 170.00,  127.50,   85.00,   42.50,    0.00]},
   {start: -180, end:   90, expected: [-180.00, -112.50,  -45.00,   22.50,   90.00]},
   {start:  180, end:   90, expected: [ 180.00,  157.50,  135.00,  112.50,   90.00]},
   {start: -180, end:  -90, expected: [-180.00, -157.50, -135.00, -112.50,  -90.00]},
-<<<<<<< HEAD
   {start:  180, end:  -90, expected: [ 180.00,  112.50,   45.00,  -22.50,  -90.00]},
   {start:  780, end:  -90, expected: [  60.00, -157.50,  -15.00,  127.50,  -90.00]}
-=======
-  {start:  180, end:  -90, expected: [ 180.00,  112.50,   45.00,  -22.50,  -90.00]}
->>>>>>> 20d38f82
 ];
 
 var tr = d3.select("tbody").selectAll("tr")
@@ -88,7 +77,7 @@
       return d.expected.map(function(expected, i) {
         return {
           expected: expected,
-          actual: +interpolate(i / 4).replace(/[^-\d\.]+/g, "")
+          actual: d3.transform(interpolate(i / 4)).rotate
         };
       });
     })
@@ -129,18 +118,8 @@
 function animateExpected(d) {
   d3.select(this).transition()
       .duration(2500)
-      .attrTween("transform", rotateTween)
+      .attrTween("transform", function(d) { return d3.interpolateString("rotate(" + d.start + ")", "rotate(" + d.end + ")"); })
       .each("end", animateExpected);
-}
-
-<<<<<<< HEAD
-  function rotateTween(d) {
-    return d3.interpolateString("rotate(" + d.start + ")", "rotate(" + d.end + ")");
-  }
-=======
-function rotateTween(d) {
-  return d3.interpolateString("rotate(" + d.start + ")", "rotate(" + d.end + ")");
->>>>>>> 20d38f82
 }
 
 function animateActual(d) {
