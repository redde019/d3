<!DOCTYPE html>
<meta charset="utf-8">
<style>

svg {
  font: 10px sans-serif;
}

path {
  fill: steelblue;
}

.axis path, .axis line {
  fill: none;
  stroke: #000;
  shape-rendering: crispEdges;
}

.brush .extent {
  stroke: #fff;
  fill-opacity: .125;
  shape-rendering: crispEdges;
}


</style>
<body>
<script src="../../d3.v2.js"></script>
<script>

var margin = {top: 10, right: 10, bottom: 100, left: 40},
    margin2 = {top: 430, right: 10, bottom: 20, left: 40},
    width = 960 - margin.left - margin.right,
    height = 500 - margin.top - margin.bottom,
    height2 = 500 - margin2.top - margin2.bottom;

var formatDate = d3.time.format("%b %Y");

var x = d3.time.scale().range([0, width]),
    x2 = d3.time.scale().range([0, width]),
    y = d3.scale.linear().range([height, 0]),
    y2 = d3.scale.linear().range([height2, 0]);

var xAxis = d3.svg.axis().scale(x).orient("bottom"),
    xAxis2 = d3.svg.axis().scale(x2).orient("bottom"),
    yAxis = d3.svg.axis().scale(y).orient("left");

var brush = d3.svg.brush()
    .x(x2)
    .on("brush", brush);

var area = d3.svg.area()
    .interpolate("monotone")
    .x(function(d) { return x(d.date); })
    .y0(height)
    .y1(function(d) { return y(d.price); });

var area2 = d3.svg.area()
    .interpolate("monotone")
    .x(function(d) { return x2(d.date); })
    .y0(height2)
    .y1(function(d) { return y2(d.price); });

var svg = d3.select("body").append("svg")
    .attr("width", width + margin.left + margin.right)
    .attr("height", height + margin.top + margin.bottom);

svg.append("defs").append("clipPath")
    .attr("id", "clip")
  .append("rect")
    .attr("width", width)
    .attr("height", height);

var focus = svg.append("g")
    .attr("transform", "translate(" + margin.left + "," + margin.top + ")");

var context = svg.append("g")
    .attr("transform", "translate(" + margin2.left + "," + margin2.top + ")");

d3.csv("sp500.csv", function(data) {

  data.forEach(function(d) {
    d.date = formatDate.parse(d.date);
    d.price = +d.price;
  });

<<<<<<< HEAD
function mousedown() {
  xx = x.invert(d3.mouse(this)[0]);
}

function mousemove() {
  if (xx != null) {

    // Compute the new (clamped) focus region.
    var xy = x.invert(d3.mouse(active[0][0])[0]);
    if (xx < xy) { x0 = xx; x1 = xy; }
    else if (xx > xy) { x0 = xy; x1 = xx; }
    else return;
    x0 = Math.max(x.domain()[0], x0);
    x1 = Math.min(x.domain()[1], x1);

    // Update the x-scale. TODO Recycle this scale?
    var tx = d3.scale.linear()
        .domain([x0, x1])
        .range([0, w]);

    // Recompute the focus path.
    focus.select("path")
        .attr("d", d3.svg.area()
        .x(function(d) { return tx(d.x); })
        .y0(y1(0))
        .y1(function(d) { return y1(d.y); }));

    // Reposition the active region rect.
    active
        .attr("x", x(x0))
        .attr("width", x(x1) - x(x0));
  }
}
=======
  x.domain(d3.extent(data.map(function(d) { return d.date; })));
  y.domain([0, d3.max(data.map(function(d) { return d.price; }))]);
  x2.domain(x.domain());
  y2.domain(y.domain());

  focus.append("path")
      .data([data])
      .attr("clip-path", "url(#clip)")
      .attr("d", area);

  focus.append("g")
      .attr("class", "x axis")
      .attr("transform", "translate(0," + height + ")")
      .call(xAxis);

  focus.append("g")
      .attr("class", "y axis")
      .call(yAxis);

  context.append("path")
      .data([data])
      .attr("d", area2);

  context.append("g")
      .attr("class", "x axis")
      .attr("transform", "translate(0," + height2 + ")")
      .call(xAxis2);

  context.append("g")
      .attr("class", "x brush")
      .call(brush)
    .selectAll("rect")
      .attr("y", -6)
      .attr("height", height2 + 7);
});
>>>>>>> 3081dd45

function brush() {
  x.domain(brush.empty() ? x2.domain() : brush.extent());
  focus.select("path").attr("d", area);
  focus.select(".x.axis").call(xAxis);
}

</script><|MERGE_RESOLUTION|>--- conflicted
+++ resolved
@@ -84,41 +84,6 @@
     d.price = +d.price;
   });
 
-<<<<<<< HEAD
-function mousedown() {
-  xx = x.invert(d3.mouse(this)[0]);
-}
-
-function mousemove() {
-  if (xx != null) {
-
-    // Compute the new (clamped) focus region.
-    var xy = x.invert(d3.mouse(active[0][0])[0]);
-    if (xx < xy) { x0 = xx; x1 = xy; }
-    else if (xx > xy) { x0 = xy; x1 = xx; }
-    else return;
-    x0 = Math.max(x.domain()[0], x0);
-    x1 = Math.min(x.domain()[1], x1);
-
-    // Update the x-scale. TODO Recycle this scale?
-    var tx = d3.scale.linear()
-        .domain([x0, x1])
-        .range([0, w]);
-
-    // Recompute the focus path.
-    focus.select("path")
-        .attr("d", d3.svg.area()
-        .x(function(d) { return tx(d.x); })
-        .y0(y1(0))
-        .y1(function(d) { return y1(d.y); }));
-
-    // Reposition the active region rect.
-    active
-        .attr("x", x(x0))
-        .attr("width", x(x1) - x(x0));
-  }
-}
-=======
   x.domain(d3.extent(data.map(function(d) { return d.date; })));
   y.domain([0, d3.max(data.map(function(d) { return d.price; }))]);
   x2.domain(x.domain());
@@ -154,7 +119,6 @@
       .attr("y", -6)
       .attr("height", height2 + 7);
 });
->>>>>>> 3081dd45
 
 function brush() {
   x.domain(brush.empty() ? x2.domain() : brush.extent());
