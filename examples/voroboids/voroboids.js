--- conflicted
+++ resolved
@@ -6,15 +6,9 @@
 // Initialise boids.
 var boids = d3.range(100).map(function() {
   return d3.ai.boid()
-<<<<<<< HEAD
-    .position([Math.random() * w, Math.random() * h])
-    .velocity([Math.random() * 2 - 1, Math.random() * 2 - 1])
-    .gravityCenter(mouse);
-=======
       .position([Math.random() * w, Math.random() * h])
       .velocity([Math.random() * 2 - 1, Math.random() * 2 - 1])
-      .gravityCentre(mouse);
->>>>>>> fe9ed1bd
+      .gravityCenter(mouse);
 });
 
 // Compute initial positions.
@@ -22,12 +16,6 @@
   return boid(boids);
 });
 
-<<<<<<< HEAD
-// Insert mouse position (gravity center).
-vertices.unshift(mouse);
-
-=======
->>>>>>> fe9ed1bd
 var svg = d3.select("#vis")
   .append("svg:svg")
     .attr("width", w)
