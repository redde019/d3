--- conflicted
+++ resolved
@@ -1,17 +1,8 @@
 <!DOCTYPE html>
-<<<<<<< HEAD
-<html>
-  <head>
-    <meta http-equiv="Content-Type" content="text/html;charset=utf-8">
-    <title>Zoom + Pan</title>
-    <script type="text/javascript" src="../../d3.v2.js"></script>
-    <style type="text/css">
-=======
 <meta charset="utf-8">
 <title>Zoom + Pan</title>
-<script src="../../d3.js"></script>
+<script src="../../d3.v2.js"></script>
 <style>
->>>>>>> 2567c25c
 
 svg {
   font: 10px sans-serif;
