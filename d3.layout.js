(function(){d3.layout = {};
// Implements hierarchical edge bundling using Holten's algorithm. For each
// input link, a path is computed that travels through the tree, up the parent
// hierarchy to the least common ancestor, and then back down to the destination
// node. Each path is simply an array of nodes.
d3.layout.bundle = function() {
  return function(links) {
    var paths = [],
        i = -1,
        n = links.length;
    while (++i < n) paths.push(d3_layout_bundlePath(links[i]));
    return paths;
  };
};

function d3_layout_bundlePath(link) {
  var start = link.source,
      end = link.target,
      lca = d3_layout_bundleLeastCommonAncestor(start, end),
      points = [start];
  while (start !== lca) {
    start = start.parent;
    points.push(start);
  }
  var k = points.length;
  while (end !== lca) {
    points.splice(k, 0, end);
    end = end.parent;
  }
  return points;
}

function d3_layout_bundleAncestors(node) {
  var ancestors = [],
      parent = node.parent;
  while (parent != null) {
    ancestors.push(node);
    node = parent;
    parent = parent.parent;
  }
  ancestors.push(node);
  return ancestors;
}

function d3_layout_bundleLeastCommonAncestor(a, b) {
  if (a === b) return a;
  var aNodes = d3_layout_bundleAncestors(a),
      bNodes = d3_layout_bundleAncestors(b),
      aNode = aNodes.pop(),
      bNode = bNodes.pop(),
      sharedNode = null;
  while (aNode === bNode) {
    sharedNode = aNode;
    aNode = aNodes.pop();
    bNode = bNodes.pop();
  }
  return sharedNode;
}
d3.layout.chord = function() {
  var chord = {},
      chords,
      groups,
      matrix,
      n,
      padding = 0,
      sortGroups,
      sortSubgroups,
      sortChords;

  function relayout() {
    var subgroups = {},
        groupSums = [],
        groupIndex = d3.range(n),
        subgroupIndex = [],
        k,
        x,
        x0,
        i,
        j;

    chords = [];
    groups = [];

    // Compute the sum.
    k = 0, i = -1; while (++i < n) {
      x = 0, j = -1; while (++j < n) {
        x += matrix[i][j];
      }
      groupSums.push(x);
      subgroupIndex.push(d3.range(n));
      k += x;
    }

    // Sort groups…
    if (sortGroups) {
      groupIndex.sort(function(a, b) {
        return sortGroups(groupSums[a], groupSums[b]);
      });
    }

    // Sort subgroups…
    if (sortSubgroups) {
      subgroupIndex.forEach(function(d, i) {
        d.sort(function(a, b) {
          return sortSubgroups(matrix[i][a], matrix[i][b]);
        });
      });
    }

    // Convert the sum to scaling factor for [0, 2pi].
    // TODO Allow start and end angle to be specified.
    // TODO Allow padding to be specified as percentage?
    k = (2 * Math.PI - padding * n) / k;

    // Compute the start and end angle for each group and subgroup.
    x = 0, i = -1; while (++i < n) {
      x0 = x, j = -1; while (++j < n) {
        var di = groupIndex[i],
            dj = subgroupIndex[i][j],
            v = matrix[di][dj];
        subgroups[di + "-" + dj] = {
          index: di,
          subindex: dj,
          startAngle: x,
          endAngle: x += v * k,
          value: v
        };
      }
      groups.push({
        index: di,
        startAngle: x0,
        endAngle: x,
        value: (x - x0) / k
      });
      x += padding;
    }

    // Generate chords for each (non-empty) subgroup-subgroup link.
    i = -1; while (++i < n) {
      j = i - 1; while (++j < n) {
        var source = subgroups[i + "-" + j],
            target = subgroups[j + "-" + i];
        if (source.value || target.value) {
          chords.push(source.value < target.value
              ? {source: target, target: source}
              : {source: source, target: target})
        }
      }
    }

    if (sortChords) resort();
  }

  function resort() {
    chords.sort(function(a, b) {
      return sortChords(a.target.value, b.target.value);
    });
  }

  chord.matrix = function(x) {
    if (!arguments.length) return matrix;
    n = (matrix = x) && matrix.length;
    chords = groups = null;
    return chord;
  };

  chord.padding = function(x) {
    if (!arguments.length) return padding;
    padding = x;
    chords = groups = null;
    return chord;
  };

  chord.sortGroups = function(x) {
    if (!arguments.length) return sortGroups;
    sortGroups = x;
    chords = groups = null;
    return chord;
  };

  chord.sortSubgroups = function(x) {
    if (!arguments.length) return sortSubgroups;
    sortSubgroups = x;
    chords = null;
    return chord;
  };

  chord.sortChords = function(x) {
    if (!arguments.length) return sortChords;
    sortChords = x;
    if (chords) resort();
    return chord;
  };

  chord.chords = function() {
    if (!chords) relayout();
    return chords;
  };

  chord.groups = function() {
    if (!groups) relayout();
    return groups;
  };

  return chord;
};
// A rudimentary force layout using Gauss-Seidel.
d3.layout.force = function() {
  var force = {},
      event = d3.dispatch("tick"),
      size = [1, 1],
      alpha,
      friction = .9,
      linkDistance = d3_layout_forceLinkDistance,
      linkStrength = d3_layout_forceLinkStrength,
      charge = -30,
      gravity = .1,
      theta = .8,
      interval,
      nodes = [],
      links = [],
      distances,
      strengths;

  function repulse(node, kc) {
    return function(quad, x1, y1, x2, y2) {
      if (quad.point !== node) {
        var dx = quad.cx - node.x,
            dy = quad.cy - node.y,
            dn = 1 / Math.sqrt(dx * dx + dy * dy);

        /* Barnes-Hut criterion. */
        if ((x2 - x1) * dn < theta) {
          var k = kc * quad.count * dn * dn;
          node.x += dx * k;
          node.y += dy * k;
          return true;
        }

        if (quad.point && isFinite(dn)) {
          var k = kc * dn * dn;
          node.x += dx * k;
          node.y += dy * k;
        }
      }
    };
  }

  function tick() {
    var n = nodes.length,
        m = links.length,
        q = d3.geom.quadtree(nodes),
        i, // current index
        o, // current object
        s, // current source
        t, // current target
        l, // current distance
        x, // x-distance
        y; // y-distance

    // gauss-seidel relaxation for links
    for (i = 0; i < m; ++i) {
      o = links[i];
      s = o.source;
      t = o.target;
      x = t.x - s.x;
      y = t.y - s.y;
      if (l = (x * x + y * y)) {
        l = alpha * strengths[i] * ((l = Math.sqrt(l)) - distances[i]) / l;
        x *= l;
        y *= l;
        t.x -= x;
        t.y -= y;
        s.x += x;
        s.y += y;
      }
    }

    // apply gravity forces
    var kg = alpha * gravity;
    x = size[0] / 2;
    y = size[1] / 2;
    i = -1; while (++i < n) {
      o = nodes[i];
      o.x += (x - o.x) * kg;
      o.y += (y - o.y) * kg;
    }

    // compute quadtree center of mass
    d3_layout_forceAccumulate(q);

    // apply charge forces
    var kc = alpha * charge;
    i = -1; while (++i < n) {
      q.visit(repulse(nodes[i], kc));
    }

    // position verlet integration
    i = -1; while (++i < n) {
      o = nodes[i];
      if (o.fixed) {
        o.x = o.px;
        o.y = o.py;
      } else {
        o.x -= (o.px - (o.px = o.x)) * friction;
        o.y -= (o.py - (o.py = o.y)) * friction;
      }
    }

    event.tick.dispatch({type: "tick", alpha: alpha});

    // simulated annealing, basically
    return (alpha *= .99) < .005;
  }

  force.on = function(type, listener) {
    event[type].add(listener);
    return force;
  };

  force.nodes = function(x) {
    if (!arguments.length) return nodes;
    nodes = x;
    return force;
  };

  force.links = function(x) {
    if (!arguments.length) return links;
    links = x;
    return force;
  };

  force.size = function(x) {
    if (!arguments.length) return size;
    size = x;
    return force;
  };

  force.linkDistance = function(x) {
    if (!arguments.length) return linkDistance;
    linkDistance = d3.functor(x);
    return force;
  };

  // For backwards-compatibility.
  force.distance = force.linkDistance;

  force.linkStrength = function(x) {
    if (!arguments.length) return linkStrength;
    linkStrength = d3.functor(x);
    return force;
  };

  force.friction = function(x) {
    if (!arguments.length) return friction;
    friction = x;
    return force;
  };

  force.charge = function(x) {
    if (!arguments.length) return charge;
    charge = x;
    return force;
  };

  force.gravity = function(x) {
    if (!arguments.length) return gravity;
    gravity = x;
    return force;
  };

  force.theta = function(x) {
    if (!arguments.length) return theta;
    theta = x;
    return force;
  };

  force.start = function() {
    var i,
        j,
        n = nodes.length,
        m = links.length,
        w = size[0],
        h = size[1],
        neighbors,
        o;

    for (i = 0; i < n; ++i) {
      (o = nodes[i]).index = i;
    }

    distances = [];
    strengths = [];
    for (i = 0; i < m; ++i) {
      o = links[i];
      if (typeof o.source == "number") o.source = nodes[o.source];
      if (typeof o.target == "number") o.target = nodes[o.target];
      distances[i] = linkDistance.call(this, o, i);
      strengths[i] = linkStrength.call(this, o, i);
    }

    for (i = 0; i < n; ++i) {
      o = nodes[i];
      if (isNaN(o.x)) o.x = position("x", w);
      if (isNaN(o.y)) o.y = position("y", h);
      if (isNaN(o.px)) o.px = o.x;
      if (isNaN(o.py)) o.py = o.y;
    }

    // initialize node position based on first neighbor
    function position(dimension, size) {
      var neighbors = neighbor(i),
          j = -1,
          m = neighbors.length,
          x;
      while (++j < m) if (!isNaN(x = neighbors[j][dimension])) return x;
      return Math.random() * size;
    }

    // initialize neighbors lazily
    function neighbor() {
      if (!neighbors) {
        neighbors = [];
        for (j = 0; j < n; ++j) {
          neighbors[j] = [];
        }
        for (j = 0; j < m; ++j) {
          var o = links[j];
          neighbors[o.source.index].push(o.target);
          neighbors[o.target.index].push(o.source);
        }
      }
      return neighbors[i];
    }

    return force.resume();
  };

  force.resume = function() {
    alpha = .1;
    d3.timer(tick);
    return force;
  };

  force.stop = function() {
    alpha = 0;
    return force;
  };

  // use `node.call(force.drag)` to make nodes draggable
  force.drag = function() {

    this
      .on("mouseover.force", d3_layout_forceDragOver)
      .on("mouseout.force", d3_layout_forceDragOut)
      .on("mousedown.force", d3_layout_forceDragDown)
      .on("touchstart.force", d3_layout_forceDragDown);

    d3.select(window)
      .on("mousemove.force", dragmove)
      .on("touchmove.force", dragmove)
      .on("mouseup.force", dragup, true)
      .on("touchend.force", dragup, true)
      .on("click.force", d3_layout_forceDragClick, true);

    return force;
  };

  function dragmove() {
<<<<<<< HEAD
    if (!d3_layout_forceDragNode) return;
    var parent = d3_layout_forceDragElement.parentNode;

    // O NOES! The drag element was removed from the DOM.
    if (!parent) {
      d3_layout_forceDragNode.fixed = false;
      d3_layout_forceDragOffset = d3_layout_forceDragNode = d3_layout_forceDragElement = null;
      return;
    }

    var m = d3.svg.mouse(parent);
    d3_layout_forceDragMoved = true;
    d3_layout_forceDragNode.px = m[0] - d3_layout_forceDragOffset[0];
    d3_layout_forceDragNode.py = m[1] - d3_layout_forceDragOffset[1];
=======
    if (!d3.keys(d3_layout_forceDragNodes).length) return;
    (d3.event.touches
      ? d3.array(d3.event.touches).map(function(t) { return t.identifier; })
      : [null]).forEach(function(id) {
      var parent = d3_layout_forceDragElements[id].parentNode;

      // O NOES! The drag element was removed from the DOM.
      if (!parent) {
        d3_layout_forceDragNodes[id].fixed = false;
        delete d3_layout_forceDragNodes[id];
        delete d3_layout_forceDragElements[id];
        return;
      }

      var m = id === null
        ? d3.svg.mouse(parent)
        : d3.svg.touches(parent)
          .filter(function(t) { return t.identifier === id; })[0];

      d3_layout_forceDragMoved[id] = true;
      d3_layout_forceDragNodes[id].px = m[0];
      d3_layout_forceDragNodes[id].py = m[1];
    });
>>>>>>> 02b47836
    force.resume(); // restart annealing
  }

  function dragup() {
<<<<<<< HEAD
    if (!d3_layout_forceDragNode) return;

    // If the node was moved, prevent the mouseup from propagating.
    // Also prevent the subsequent click from propagating (e.g., for anchors).
    if (d3_layout_forceDragMoved) {
      d3_layout_forceStopClick = true;
      d3_layout_forceCancel();
    }

    dragmove();
    d3_layout_forceDragNode.fixed = false;
    d3_layout_forceDragOffset = d3_layout_forceDragNode = d3_layout_forceDragElement = null;
=======
    if (!d3.keys(d3_layout_forceDragNodes).length) return;
    var touches = d3.event.changedTouches || d3.event.touches;
    (touches ? d3.array(touches).map(function(t) { return t.identifier; })
      : [null]).forEach(function(id) {
      // If the node was moved, prevent the mouseup from propagating.
      // Also prevent the subsequent click from propagating (e.g., for anchors).
      if (d3_layout_forceDragMoved[id]) {
        d3_layout_forceStopClick = true;
        d3_layout_forceCancel();
      }
      dragmove();
      d3_layout_forceDragNodes[id].fixed = false;
      delete d3_layout_forceDragNodes[id];
      delete d3_layout_forceDragElements[id];
    });
>>>>>>> 02b47836
  }

  return force;
};

<<<<<<< HEAD
var d3_layout_forceDragNode,
    d3_layout_forceDragMoved,
    d3_layout_forceDragOffset,
    d3_layout_forceStopClick,
    d3_layout_forceDragElement;
=======
var d3_layout_forceDragNodes = {},
    d3_layout_forceDragMoved = {},
    d3_layout_forceStopClick = false,
    d3_layout_forceDragElements = {};
>>>>>>> 02b47836

function d3_layout_forceDragOver(d) {
  d.fixed = true;
}

function d3_layout_forceDragOut(d) {
  if (d !== d3_layout_forceDragNodes[id]) {
    d.fixed = false;
  }
}

function d3_layout_forceDragDown(d, i) {
<<<<<<< HEAD
  var m = d3.svg.mouse(this.parentNode);
  (d3_layout_forceDragNode = d).fixed = true;
  d3_layout_forceDragMoved = false;
  d3_layout_forceDragElement = this;
  d3_layout_forceDragOffset = [m[0] - d.x, m[1] - d.y];
=======
  var id = d3.event.touches ? d3.event.touches[0].identifier : null;
  d.fixed = true;
  d3_layout_forceDragNodes[id] = d;
  if (id in d3_layout_forceDragMoved) delete d3_layout_forceDragMoved[id];
  d3_layout_forceDragElements[id] = this;
>>>>>>> 02b47836
  d3_layout_forceCancel();
}

function d3_layout_forceDragClick() {
  if (d3_layout_forceStopClick) {
    d3_layout_forceCancel();
    d3_layout_forceStopClick = false;
  }
}

function d3_layout_forceCancel() {
  d3.event.stopPropagation();
  d3.event.preventDefault();
}

function d3_layout_forceAccumulate(quad) {
  var cx = 0,
      cy = 0;
  quad.count = 0;
  if (!quad.leaf) {
    quad.nodes.forEach(function(c) {
      d3_layout_forceAccumulate(c);
      quad.count += c.count;
      cx += c.count * c.cx;
      cy += c.count * c.cy;
    });
  }
  if (quad.point) {
    // jitter internal nodes that are coincident
    if (!quad.leaf) {
      quad.point.x += Math.random() - .5;
      quad.point.y += Math.random() - .5;
    }
    quad.count++;
    cx += quad.point.x;
    cy += quad.point.y;
  }
  quad.cx = cx / quad.count;
  quad.cy = cy / quad.count;
}

function d3_layout_forceLinkDistance(link) {
  return 20;
}

function d3_layout_forceLinkStrength(link) {
  return 1;
}
d3.layout.partition = function() {
  var hierarchy = d3.layout.hierarchy(),
      size = [1, 1]; // width, height

  function position(node, x, dx, dy) {
    var children = node.children;
    node.x = x;
    node.y = node.depth * dy;
    node.dx = dx;
    node.dy = dy;
    if (children) {
      var i = -1,
          n = children.length,
          c,
          d;
      dx /= node.value;
      while (++i < n) {
        position(c = children[i], x, d = c.value * dx, dy);
        x += d;
      }
    }
  }

  function depth(node) {
    var children = node.children,
        d = 0;
    if (children) {
      var i = -1,
          n = children.length;
      while (++i < n) d = Math.max(d, depth(children[i]));
    }
    return 1 + d;
  }

  function partition(d, i) {
    var nodes = hierarchy.call(this, d, i);
    position(nodes[0], 0, size[0], size[1] / depth(nodes[0]));
    return nodes;
  }

  partition.size = function(x) {
    if (!arguments.length) return size;
    size = x;
    return partition;
  };

  return d3_layout_hierarchyRebind(partition, hierarchy);
};
d3.layout.pie = function() {
  var value = Number,
      sort = null,
      startAngle = 0,
      endAngle = 2 * Math.PI;

  function pie(data, i) {

    // Compute the start angle.
    var a = +(typeof startAngle === "function"
        ? startAngle.apply(this, arguments)
        : startAngle);

    // Compute the angular range (end - start).
    var k = (typeof endAngle === "function"
        ? endAngle.apply(this, arguments)
        : endAngle) - startAngle;

    // Optionally sort the data.
    var index = d3.range(data.length);
    if (sort != null) index.sort(function(i, j) {
      return sort(data[i], data[j]);
    });

    // Compute the numeric values for each data element.
    var values = data.map(value);

    // Convert k into a scale factor from value to angle, using the sum.
    k /= values.reduce(function(p, d) { return p + d; }, 0);

    // Compute the arcs!
    var arcs = index.map(function(i) {
      return {
        value: d = values[i],
        startAngle: a,
        endAngle: a += d * k
      };
    });

    // Return the arcs in the original data's order.
    return data.map(function(d, i) {
      return arcs[index[i]];
    });
  }

  /**
   * Specifies the value function *x*, which returns a nonnegative numeric value
   * for each datum. The default value function is `Number`. The value function
   * is passed two arguments: the current datum and the current index.
   */
  pie.value = function(x) {
    if (!arguments.length) return value;
    value = x;
    return pie;
  };

  /**
   * Specifies a sort comparison operator *x*. The comparator is passed two data
   * elements from the data array, a and b; it returns a negative value if a is
   * less than b, a positive value if a is greater than b, and zero if a equals
   * b.
   */
  pie.sort = function(x) {
    if (!arguments.length) return sort;
    sort = x;
    return pie;
  };

  /**
   * Specifies the overall start angle of the pie chart. Defaults to 0. The
   * start angle can be specified either as a constant or as a function; in the
   * case of a function, it is evaluated once per array (as opposed to per
   * element).
   */
  pie.startAngle = function(x) {
    if (!arguments.length) return startAngle;
    startAngle = x;
    return pie;
  };

  /**
   * Specifies the overall end angle of the pie chart. Defaults to 2π. The
   * end angle can be specified either as a constant or as a function; in the
   * case of a function, it is evaluated once per array (as opposed to per
   * element).
   */
  pie.endAngle = function(x) {
    if (!arguments.length) return endAngle;
    endAngle = x;
    return pie;
  };

  return pie;
};
// data is two-dimensional array of x,y; we populate y0
d3.layout.stack = function() {
  var values = Object,
      order = d3_layout_stackOrders["default"],
      offset = d3_layout_stackOffsets["zero"],
      out = d3_layout_stackOut,
      x = d3_layout_stackX,
      y = d3_layout_stackY;

  function stack(data, index) {

    // Convert series to canonical two-dimensional representation.
    var series = data.map(function(d, i) {
      return values.call(stack, d, i);
    });

    // Convert each series to canonical [[x,y]] representation.
    var points = series.map(function(d, i) {
      return d.map(function(v, i) {
        return [x.call(stack, v, i), y.call(stack, v, i)];
      });
    });

    // Compute the order of series, and permute them.
    var orders = order.call(stack, points, index);
    series = d3.permute(series, orders);
    points = d3.permute(points, orders);

    // Compute the baseline…
    var offsets = offset.call(stack, points, index);

    // And propagate it to other series.
    var n = series.length,
        m = series[0].length,
        i,
        j,
        o;
    for (j = 0; j < m; ++j) {
      out.call(stack, series[0][j], o = offsets[j], points[0][j][1]);
      for (i = 1; i < n; ++i) {
        out.call(stack, series[i][j], o += points[i - 1][j][1], points[i][j][1]);
      }
    }

    return data;
  }

  stack.values = function(x) {
    if (!arguments.length) return values;
    values = x;
    return stack;
  };

  stack.order = function(x) {
    if (!arguments.length) return order;
    order = typeof x === "function" ? x : d3_layout_stackOrders[x];
    return stack;
  };

  stack.offset = function(x) {
    if (!arguments.length) return offset;
    offset = typeof x === "function" ? x : d3_layout_stackOffsets[x];
    return stack;
  };

  stack.x = function(z) {
    if (!arguments.length) return x;
    x = z;
    return stack;
  };

  stack.y = function(z) {
    if (!arguments.length) return y;
    y = z;
    return stack;
  };

  stack.out = function(z) {
    if (!arguments.length) return out;
    out = z;
    return stack;
  };

  return stack;
}

function d3_layout_stackX(d) {
  return d.x;
}

function d3_layout_stackY(d) {
  return d.y;
}

function d3_layout_stackOut(d, y0, y) {
  d.y0 = y0;
  d.y = y;
}

var d3_layout_stackOrders = {

  "inside-out": function(data) {
    var n = data.length,
        i,
        j,
        max = data.map(d3_layout_stackMaxIndex),
        sums = data.map(d3_layout_stackReduceSum),
        index = d3.range(n).sort(function(a, b) { return max[a] - max[b]; }),
        top = 0,
        bottom = 0,
        tops = [],
        bottoms = [];
    for (i = 0; i < n; ++i) {
      j = index[i];
      if (top < bottom) {
        top += sums[j];
        tops.push(j);
      } else {
        bottom += sums[j];
        bottoms.push(j);
      }
    }
    return bottoms.reverse().concat(tops);
  },

  "reverse": function(data) {
    return d3.range(data.length).reverse();
  },

  "default": function(data) {
    return d3.range(data.length);
  }

};

var d3_layout_stackOffsets = {

  "silhouette": function(data) {
    var n = data.length,
        m = data[0].length,
        sums = [],
        max = 0,
        i,
        j,
        o,
        y0 = [];
    for (j = 0; j < m; ++j) {
      for (i = 0, o = 0; i < n; i++) o += data[i][j][1];
      if (o > max) max = o;
      sums.push(o);
    }
    for (j = 0; j < m; ++j) {
      y0[j] = (max - sums[j]) / 2;
    }
    return y0;
  },

  "wiggle": function(data) {
    var n = data.length,
        x = data[0],
        m = x.length,
        max = 0,
        i,
        j,
        k,
        s1,
        s2,
        s3,
        dx,
        o,
        o0,
        y0 = [];
    y0[0] = o = o0 = 0;
    for (j = 1; j < m; ++j) {
      for (i = 0, s1 = 0; i < n; ++i) s1 += data[i][j][1];
      for (i = 0, s2 = 0, dx = x[j][0] - x[j - 1][0]; i < n; ++i) {
        for (k = 0, s3 = (data[i][j][1] - data[i][j - 1][1]) / (2 * dx); k < i; ++k) {
          s3 += (data[k][j][1] - data[k][j - 1][1]) / dx;
        }
        s2 += s3 * data[i][j][1];
      }
      y0[j] = o -= s1 ? s2 / s1 * dx : 0;
      if (o < o0) o0 = o;
    }
    for (j = 0; j < m; ++j) y0[j] -= o0;
    return y0;
  },

  "expand": function(data) {
    var n = data.length,
        m = data[0].length,
        k = 1 / n,
        i,
        j,
        o,
        y0 = [];
    for (j = 0; j < m; ++j) {
      for (i = 0, o = 0; i < n; i++) o += data[i][j][1];
      if (o) for (i = 0; i < n; i++) data[i][j][1] /= o;
      else for (i = 0; i < n; i++) data[i][j][1] = k;
    }
    for (j = 0; j < m; ++j) y0[j] = 0;
    return y0;
  },

  "zero": function(data) {
    var j = -1,
        m = data[0].length,
        y0 = [];
    while (++j < m) y0[j] = 0;
    return y0;
  }

};

function d3_layout_stackMaxIndex(array) {
  var i = 1,
      j = 0,
      v = array[0][1],
      k,
      n = array.length;
  for (; i < n; ++i) {
    if ((k = array[i][1]) > v) {
      j = i;
      v = k;
    }
  }
  return j;
}

function d3_layout_stackReduceSum(d) {
  return d.reduce(d3_layout_stackSum, 0);
}

function d3_layout_stackSum(p, d) {
  return p + d[1];
}
d3.layout.histogram = function() {
  var frequency = true,
      valuer = Number,
      ranger = d3_layout_histogramRange,
      binner = d3_layout_histogramBinSturges;

  function histogram(data, i) {
    var bins = [],
        values = data.map(valuer, this),
        range = ranger.call(this, values, i),
        thresholds = binner.call(this, range, values, i),
        bin,
        i = -1,
        n = values.length,
        m = thresholds.length - 1,
        k = frequency ? 1 / n : 1,
        x;

    // Initialize the bins.
    while (++i < m) {
      bin = bins[i] = [];
      bin.dx = thresholds[i + 1] - (bin.x = thresholds[i]);
      bin.y = 0;
    }

    // Fill the bins, ignoring values outside the range.
    i = -1; while(++i < n) {
      x = values[i];
      if ((x >= range[0]) && (x <= range[1])) {
        bin = bins[d3.bisect(thresholds, x, 1, m) - 1];
        bin.y += k;
        bin.push(data[i]);
      }
    }

    return bins;
  }

  // Specifies how to extract a value from the associated data. The default
  // value function is `Number`, which is equivalent to the identity function.
  histogram.value = function(x) {
    if (!arguments.length) return valuer;
    valuer = x;
    return histogram;
  };

  // Specifies the range of the histogram. Values outside the specified range
  // will be ignored. The argument `x` may be specified either as a two-element
  // array representing the minimum and maximum value of the range, or as a
  // function that returns the range given the array of values and the current
  // index `i`. The default range is the extent (minimum and maximum) of the
  // values.
  histogram.range = function(x) {
    if (!arguments.length) return ranger;
    ranger = d3.functor(x);
    return histogram;
  };

  // Specifies how to bin values in the histogram. The argument `x` may be
  // specified as a number, in which case the range of values will be split
  // uniformly into the given number of bins. Or, `x` may be an array of
  // threshold values, defining the bins; the specified array must contain the
  // rightmost (upper) value, thus specifying n + 1 values for n bins. Or, `x`
  // may be a function which is evaluated, being passed the range, the array of
  // values, and the current index `i`, returning an array of thresholds. The
  // default bin function will divide the values into uniform bins using
  // Sturges' formula.
  histogram.bins = function(x) {
    if (!arguments.length) return binner;
    binner = typeof x === "number"
        ? function(range) { return d3_layout_histogramBinFixed(range, x); }
        : d3.functor(x);
    return histogram;
  };

  // Specifies whether the histogram's `y` value is a count (frequency) or a
  // probability (density). The default value is true.
  histogram.frequency = function(x) {
    if (!arguments.length) return frequency;
    frequency = !!x;
    return histogram;
  };

  return histogram;
};

function d3_layout_histogramBinSturges(range, values) {
  return d3_layout_histogramBinFixed(range, Math.ceil(Math.log(values.length) / Math.LN2 + 1));
}

function d3_layout_histogramBinFixed(range, n) {
  var x = -1,
      b = +range[0],
      m = (range[1] - b) / n,
      f = [];
  while (++x <= n) f[x] = m * x + b;
  return f;
}

function d3_layout_histogramRange(values) {
  return [d3.min(values), d3.max(values)];
}
d3.layout.hierarchy = function() {
  var sort = d3_layout_hierarchySort,
      children = d3_layout_hierarchyChildren,
      value = d3_layout_hierarchyValue;

  // Recursively compute the node depth and value.
  // Also converts the data representation into a standard hierarchy structure.
  function recurse(data, depth, nodes) {
    var childs = children.call(hierarchy, data, depth),
        node = d3_layout_hierarchyInline ? data : {data: data};
    node.depth = depth;
    nodes.push(node);
    if (childs) {
      var i = -1,
          n = childs.length,
          c = node.children = [],
          v = 0,
          j = depth + 1;
      while (++i < n) {
        d = recurse(childs[i], j, nodes);
        d.parent = node;
        c.push(d);
        v += d.value;
      }
      if (sort) c.sort(sort);
      if (value) node.value = v;
    } else if (value) {
      node.value = value.call(hierarchy, data, depth);
    }
    return node;
  }

  // Recursively re-evaluates the node value.
  function revalue(node, depth) {
    var children = node.children,
        v = 0;
    if (children) {
      var i = -1,
          n = children.length,
          j = depth + 1;
      while (++i < n) v += revalue(children[i], j);
    } else if (value) {
      v = value.call(hierarchy, d3_layout_hierarchyInline ? node : node.data, depth);
    }
    if (value) node.value = v;
    return v;
  }

  function hierarchy(d) {
    var nodes = [];
    recurse(d, 0, nodes);
    return nodes;
  }

  hierarchy.sort = function(x) {
    if (!arguments.length) return sort;
    sort = x;
    return hierarchy;
  };

  hierarchy.children = function(x) {
    if (!arguments.length) return children;
    children = x;
    return hierarchy;
  };

  hierarchy.value = function(x) {
    if (!arguments.length) return value;
    value = x;
    return hierarchy;
  };

  // Re-evaluates the `value` property for the specified hierarchy.
  hierarchy.revalue = function(root) {
    revalue(root, 0);
    return root;
  };

  return hierarchy;
};

// A method assignment helper for hierarchy subclasses.
function d3_layout_hierarchyRebind(object, hierarchy) {
  object.sort = d3.rebind(object, hierarchy.sort);
  object.children = d3.rebind(object, hierarchy.children);
  object.links = d3_layout_hierarchyLinks;
  object.value = d3.rebind(object, hierarchy.value);

  // If the new API is used, enabling inlining.
  object.nodes = function(d) {
    d3_layout_hierarchyInline = true;
    return (object.nodes = object)(d);
  };

  return object;
}

function d3_layout_hierarchyChildren(d) {
  return d.children;
}

function d3_layout_hierarchyValue(d) {
  return d.value;
}

function d3_layout_hierarchySort(a, b) {
  return b.value - a.value;
}

// Returns an array source+target objects for the specified nodes.
function d3_layout_hierarchyLinks(nodes) {
  return d3.merge(nodes.map(function(parent) {
    return (parent.children || []).map(function(child) {
      return {source: parent, target: child};
    });
  }));
}

// For backwards-compatibility, don't enable inlining by default.
var d3_layout_hierarchyInline = false;
d3.layout.pack = function() {
  var hierarchy = d3.layout.hierarchy().sort(d3_layout_packSort),
      size = [1, 1];

  function pack(d, i) {
    var nodes = hierarchy.call(this, d, i),
        root = nodes[0];

    // Recursively compute the layout.
    root.x = 0;
    root.y = 0;
    d3_layout_packTree(root);

    // Scale the layout to fit the requested size.
    var w = size[0],
        h = size[1],
        k = 1 / Math.max(2 * root.r / w, 2 * root.r / h);
    d3_layout_packTransform(root, w / 2, h / 2, k);

    return nodes;
  }

  pack.size = function(x) {
    if (!arguments.length) return size;
    size = x;
    return pack;
  };

  return d3_layout_hierarchyRebind(pack, hierarchy);
};

function d3_layout_packSort(a, b) {
  return a.value - b.value;
}

function d3_layout_packInsert(a, b) {
  var c = a._pack_next;
  a._pack_next = b;
  b._pack_prev = a;
  b._pack_next = c;
  c._pack_prev = b;
}

function d3_layout_packSplice(a, b) {
  a._pack_next = b;
  b._pack_prev = a;
}

function d3_layout_packIntersects(a, b) {
  var dx = b.x - a.x,
      dy = b.y - a.y,
      dr = a.r + b.r;
  return (dr * dr - dx * dx - dy * dy) > .001; // within epsilon
}

function d3_layout_packCircle(nodes) {
  var xMin = Infinity,
      xMax = -Infinity,
      yMin = Infinity,
      yMax = -Infinity,
      n = nodes.length,
      a, b, c, j, k;

  function bound(node) {
    xMin = Math.min(node.x - node.r, xMin);
    xMax = Math.max(node.x + node.r, xMax);
    yMin = Math.min(node.y - node.r, yMin);
    yMax = Math.max(node.y + node.r, yMax);
  }

  // Create node links.
  nodes.forEach(d3_layout_packLink);

  // Create first node.
  a = nodes[0];
  a.x = -a.r;
  a.y = 0;
  bound(a);

  // Create second node.
  if (n > 1) {
    b = nodes[1];
    b.x = b.r;
    b.y = 0;
    bound(b);

    // Create third node and build chain.
    if (n > 2) {
      c = nodes[2];
      d3_layout_packPlace(a, b, c);
      bound(c);
      d3_layout_packInsert(a, c);
      a._pack_prev = c;
      d3_layout_packInsert(c, b);
      b = a._pack_next;

      // Now iterate through the rest.
      for (var i = 3; i < n; i++) {
        d3_layout_packPlace(a, b, c = nodes[i]);

        // Search for the closest intersection.
        var isect = 0, s1 = 1, s2 = 1;
        for (j = b._pack_next; j !== b; j = j._pack_next, s1++) {
          if (d3_layout_packIntersects(j, c)) {
            isect = 1;
            break;
          }
        }
        if (isect == 1) {
          for (k = a._pack_prev; k !== j._pack_prev; k = k._pack_prev, s2++) {
            if (d3_layout_packIntersects(k, c)) {
              if (s2 < s1) {
                isect = -1;
                j = k;
              }
              break;
            }
          }
        }

        // Update node chain.
        if (isect == 0) {
          d3_layout_packInsert(a, c);
          b = c;
          bound(c);
        } else if (isect > 0) {
          d3_layout_packSplice(a, j);
          b = j;
          i--;
        } else { // isect < 0
          d3_layout_packSplice(j, b);
          a = j;
          i--;
        }
      }
    }
  }

  // Re-center the circles and return the encompassing radius.
  var cx = (xMin + xMax) / 2,
      cy = (yMin + yMax) / 2,
      cr = 0;
  for (var i = 0; i < n; i++) {
    var node = nodes[i];
    node.x -= cx;
    node.y -= cy;
    cr = Math.max(cr, node.r + Math.sqrt(node.x * node.x + node.y * node.y));
  }

  // Remove node links.
  nodes.forEach(d3_layout_packUnlink);

  return cr;
}

function d3_layout_packLink(node) {
  node._pack_next = node._pack_prev = node;
}

function d3_layout_packUnlink(node) {
  delete node._pack_next;
  delete node._pack_prev;
}

function d3_layout_packTree(node) {
  var children = node.children;
  if (children) {
    children.forEach(d3_layout_packTree);
    node.r = d3_layout_packCircle(children);
  } else {
    node.r = Math.sqrt(node.value);
  }
}

function d3_layout_packTransform(node, x, y, k) {
  var children = node.children;
  node.x = (x += k * node.x);
  node.y = (y += k * node.y);
  node.r *= k;
  if (children) {
    var i = -1, n = children.length;
    while (++i < n) d3_layout_packTransform(children[i], x, y, k);
  }
}

function d3_layout_packPlace(a, b, c) {
  var da = b.r + c.r,
      db = a.r + c.r,
      dx = b.x - a.x,
      dy = b.y - a.y,
      dc = Math.sqrt(dx * dx + dy * dy),
      cos = (db * db + dc * dc - da * da) / (2 * db * dc),
      theta = Math.acos(cos),
      x = cos * db,
      h = Math.sin(theta) * db;
  dx /= dc;
  dy /= dc;
  c.x = a.x + x * dx + h * dy;
  c.y = a.y + x * dy - h * dx;
}
// Implements a hierarchical layout using the cluster (or dendogram) algorithm.
d3.layout.cluster = function() {
  var hierarchy = d3.layout.hierarchy().sort(null).value(null),
      separation = d3_layout_treeSeparation,
      size = [1, 1]; // width, height

  function cluster(d, i) {
    var nodes = hierarchy.call(this, d, i),
        root = nodes[0],
        previousNode,
        x = 0,
        kx,
        ky;

    // First walk, computing the initial x & y values.
    d3_layout_treeVisitAfter(root, function(node) {
      if (node.children) {
        node.x = d3_layout_clusterX(node.children);
        node.y = d3_layout_clusterY(node.children);
      } else {
        node.x = previousNode ? x += separation(node, previousNode) : 0;
        node.y = 0;
        previousNode = node;
      }
    });

    // Compute the left-most, right-most, and depth-most nodes for extents.
    var left = d3_layout_clusterLeft(root),
        right = d3_layout_clusterRight(root),
        x0 = left.x - separation(left, right) / 2,
        x1 = right.x + separation(right, left) / 2;

    // Second walk, normalizing x & y to the desired size.
    d3_layout_treeVisitAfter(root, function(node) {
      node.x = (node.x - x0) / (x1 - x0) * size[0];
      node.y = (1 - node.y / root.y) * size[1];
    });

    return nodes;
  }

  cluster.separation = function(x) {
    if (!arguments.length) return separation;
    separation = x;
    return cluster;
  };

  cluster.size = function(x) {
    if (!arguments.length) return size;
    size = x;
    return cluster;
  };

  return d3_layout_hierarchyRebind(cluster, hierarchy);
};

function d3_layout_clusterY(children) {
  return 1 + d3.max(children, function(child) {
    return child.y;
  });
}

function d3_layout_clusterX(children) {
  return children.reduce(function(x, child) {
    return x + child.x;
  }, 0) / children.length;
}

function d3_layout_clusterLeft(node) {
  var children = node.children;
  return children ? d3_layout_clusterLeft(children[0]) : node;
}

function d3_layout_clusterRight(node) {
  var children = node.children;
  return children ? d3_layout_clusterRight(children[children.length - 1]) : node;
}
// Node-link tree diagram using the Reingold-Tilford "tidy" algorithm
d3.layout.tree = function() {
  var hierarchy = d3.layout.hierarchy().sort(null).value(null),
      separation = d3_layout_treeSeparation,
      size = [1, 1]; // width, height

  function tree(d, i) {
    var nodes = hierarchy.call(this, d, i),
        root = nodes[0];

    function firstWalk(node, previousSibling) {
      var children = node.children,
          layout = node._tree;
      if (children) {
        var n = children.length,
            firstChild = children[0],
            previousChild,
            ancestor = firstChild,
            child,
            i = -1;
        while (++i < n) {
          child = children[i];
          firstWalk(child, previousChild);
          ancestor = apportion(child, previousChild, ancestor);
          previousChild = child;
        }
        d3_layout_treeShift(node);
        var midpoint = .5 * (firstChild._tree.prelim + child._tree.prelim);
        if (previousSibling) {
          layout.prelim = previousSibling._tree.prelim + separation(node, previousSibling);
          layout.mod = layout.prelim - midpoint;
        } else {
          layout.prelim = midpoint;
        }
      } else {
        if (previousSibling) {
          layout.prelim = previousSibling._tree.prelim + separation(node, previousSibling);
        }
      }
    }

    function secondWalk(node, x) {
      node.x = node._tree.prelim + x;
      var children = node.children;
      if (children) {
        var i = -1,
            n = children.length;
        x += node._tree.mod;
        while (++i < n) {
          secondWalk(children[i], x);
        }
      }
    }

    function apportion(node, previousSibling, ancestor) {
      if (previousSibling) {
        var vip = node,
            vop = node,
            vim = previousSibling,
            vom = node.parent.children[0],
            sip = vip._tree.mod,
            sop = vop._tree.mod,
            sim = vim._tree.mod,
            som = vom._tree.mod,
            shift;
        while (vim = d3_layout_treeRight(vim), vip = d3_layout_treeLeft(vip), vim && vip) {
          vom = d3_layout_treeLeft(vom);
          vop = d3_layout_treeRight(vop);
          vop._tree.ancestor = node;
          shift = vim._tree.prelim + sim - vip._tree.prelim - sip + separation(vim, vip);
          if (shift > 0) {
            d3_layout_treeMove(d3_layout_treeAncestor(vim, node, ancestor), node, shift);
            sip += shift;
            sop += shift;
          }
          sim += vim._tree.mod;
          sip += vip._tree.mod;
          som += vom._tree.mod;
          sop += vop._tree.mod;
        }
        if (vim && !d3_layout_treeRight(vop)) {
          vop._tree.thread = vim;
          vop._tree.mod += sim - sop;
        }
        if (vip && !d3_layout_treeLeft(vom)) {
          vom._tree.thread = vip;
          vom._tree.mod += sip - som;
          ancestor = node;
        }
      }
      return ancestor;
    }

    // Initialize temporary layout variables.
    d3_layout_treeVisitAfter(root, function(node, previousSibling) {
      node._tree = {
        ancestor: node,
        prelim: 0,
        mod: 0,
        change: 0,
        shift: 0,
        number: previousSibling ? previousSibling._tree.number + 1 : 0
      };
    });

    // Compute the layout using Buchheim et al.'s algorithm.
    firstWalk(root);
    secondWalk(root, -root._tree.prelim);

    // Compute the left-most, right-most, and depth-most nodes for extents.
    var left = d3_layout_treeSearch(root, d3_layout_treeLeftmost),
        right = d3_layout_treeSearch(root, d3_layout_treeRightmost),
        deep = d3_layout_treeSearch(root, d3_layout_treeDeepest),
        x0 = left.x - separation(left, right) / 2,
        x1 = right.x + separation(right, left) / 2,
        y1 = deep.depth || 1;

    // Clear temporary layout variables; transform x and y.
    d3_layout_treeVisitAfter(root, function(node) {
      node.x = (node.x - x0) / (x1 - x0) * size[0];
      node.y = node.depth / y1 * size[1];
      delete node._tree;
    });

    return nodes;
  }

  tree.separation = function(x) {
    if (!arguments.length) return separation;
    separation = x;
    return tree;
  };

  tree.size = function(x) {
    if (!arguments.length) return size;
    size = x;
    return tree;
  };

  return d3_layout_hierarchyRebind(tree, hierarchy);
};

function d3_layout_treeSeparation(a, b) {
  return a.parent == b.parent ? 1 : 2;
}

// function d3_layout_treeSeparationRadial(a, b) {
//   return (a.parent == b.parent ? 1 : 2) / a.depth;
// }

function d3_layout_treeLeft(node) {
  return node.children ? node.children[0] : node._tree.thread;
}

function d3_layout_treeRight(node) {
  return node.children ? node.children[node.children.length - 1] : node._tree.thread;
}

function d3_layout_treeSearch(node, compare) {
  var children = node.children;
  if (children) {
    var child,
        n = children.length,
        i = -1;
    while (++i < n) {
      if (compare(child = d3_layout_treeSearch(children[i], compare), node) > 0) {
        node = child;
      }
    }
  }
  return node;
}

function d3_layout_treeRightmost(a, b) {
  return a.x - b.x;
}

function d3_layout_treeLeftmost(a, b) {
  return b.x - a.x;
}

function d3_layout_treeDeepest(a, b) {
  return a.depth - b.depth;
}

function d3_layout_treeVisitAfter(node, callback) {
  function visit(node, previousSibling) {
    var children = node.children;
    if (children) {
      var child,
          previousChild = null,
          i = -1,
          n = children.length;
      while (++i < n) {
        child = children[i];
        visit(child, previousChild);
        previousChild = child;
      }
    }
    callback(node, previousSibling);
  }
  visit(node, null);
}

function d3_layout_treeShift(node) {
  var shift = 0,
      change = 0,
      children = node.children,
      i = children.length,
      child;
  while (--i >= 0) {
    child = children[i]._tree;
    child.prelim += shift;
    child.mod += shift;
    shift += child.shift + (change += child.change);
  }
}

function d3_layout_treeMove(ancestor, node, shift) {
  ancestor = ancestor._tree;
  node = node._tree;
  var change = shift / (node.number - ancestor.number);
  ancestor.change += change;
  node.change -= change;
  node.shift += shift;
  node.prelim += shift;
  node.mod += shift;
}

function d3_layout_treeAncestor(vim, node, ancestor) {
  return vim._tree.ancestor.parent == node.parent
      ? vim._tree.ancestor
      : ancestor;
}
// Squarified Treemaps by Mark Bruls, Kees Huizing, and Jarke J. van Wijk
// Modified to support a target aspect ratio by Jeff Heer
d3.layout.treemap = function() {
  var hierarchy = d3.layout.hierarchy(),
      round = Math.round,
      size = [1, 1], // width, height
      sticky = false,
      stickies,
      ratio = 0.5 * (1 + Math.sqrt(5)); // golden ratio

  // Recursively compute the node area based on value & scale.
  function scale(node, k) {
    var children = node.children;
    node.area = node.value * k;
    if (children) {
      var i = -1,
          n = children.length;
      while (++i < n) scale(children[i], k);
    }
  }

  // Recursively arranges the specified node's children into squarified rows.
  function squarify(node) {
    if (!node.children) return;
    var rect = {x: node.x, y: node.y, dx: node.dx, dy: node.dy},
        row = [],
        children = node.children.slice(), // copy-on-write
        child,
        best = Infinity, // the best row score so far
        score, // the current row score
        u = Math.min(rect.dx, rect.dy), // initial orientation
        n;
    row.area = 0;
    while ((n = children.length) > 0) {
      row.push(child = children[n - 1]);
      row.area += child.area;
      if ((score = worst(row, u)) <= best) { // continue with this orientation
        children.pop();
        best = score;
      } else { // abort, and try a different orientation
        row.area -= row.pop().area;
        position(row, u, rect, false);
        u = Math.min(rect.dx, rect.dy);
        row.length = row.area = 0;
        best = Infinity;
      }
    }
    if (row.length) {
      position(row, u, rect, true);
      row.length = row.area = 0;
    }
    node.children.forEach(squarify);
  }

  // Recursively resizes the specified node's children into existing rows.
  // Preserves the existing layout!
  function stickify(node) {
    if (!node.children) return;
    var rect = {x: node.x, y: node.y, dx: node.dx, dy: node.dy},
        children = node.children.slice(), // copy-on-write
        child,
        row = [];
    row.area = 0;
    while (child = children.pop()) {
      row.push(child);
      row.area += child.area;
      if (child.z != null) {
        position(row, child.z ? rect.dx : rect.dy, rect, !children.length);
        row.length = row.area = 0;
      }
    }
    node.children.forEach(stickify);
  }

  // Computes the score for the specified row, as the worst aspect ratio.
  function worst(row, u) {
    var s = row.area,
        r,
        rmax = 0,
        rmin = Infinity,
        i = -1,
        n = row.length;
    while (++i < n) {
      r = row[i].area;
      if (r < rmin) rmin = r;
      if (r > rmax) rmax = r;
    }
    s *= s;
    u *= u;
    return Math.max((u * rmax * ratio) / s, s / (u * rmin * ratio));
  }

  // Positions the specified row of nodes. Modifies `rect`.
  function position(row, u, rect, flush) {
    var i = -1,
        n = row.length,
        x = rect.x,
        y = rect.y,
        v = u ? round(row.area / u) : 0,
        o;
    if (u == rect.dx) { // horizontal subdivision
      if (flush || v > rect.dy) v = rect.dy; // over+underflow
      while (++i < n) {
        o = row[i];
        o.x = x;
        o.y = y;
        o.dy = v;
        x += o.dx = round(o.area / v);
      }
      o.z = true;
      o.dx += rect.x + rect.dx - x; // rounding error
      rect.y += v;
      rect.dy -= v;
    } else { // vertical subdivision
      if (flush || v > rect.dx) v = rect.dx; // over+underflow
      while (++i < n) {
        o = row[i];
        o.x = x;
        o.y = y;
        o.dx = v;
        y += o.dy = round(o.area / v);
      }
      o.z = false;
      o.dy += rect.y + rect.dy - y; // rounding error
      rect.x += v;
      rect.dx -= v;
    }
  }

  function treemap(d) {
    var nodes = stickies || hierarchy(d),
        root = nodes[0];
    root.x = 0;
    root.y = 0;
    root.dx = size[0];
    root.dy = size[1];
    if (stickies) hierarchy.revalue(root);
    scale(root, size[0] * size[1] / root.value);
    (stickies ? stickify : squarify)(root);
    if (sticky) stickies = nodes;
    return nodes;
  }

  treemap.size = function(x) {
    if (!arguments.length) return size;
    size = x;
    return treemap;
  };

  treemap.round = function(x) {
    if (!arguments.length) return round != Number;
    round = x ? Math.round : Number;
    return treemap;
  };

  treemap.sticky = function(x) {
    if (!arguments.length) return sticky;
    sticky = x;
    stickies = null;
    return treemap;
  };

  treemap.ratio = function(x) {
    if (!arguments.length) return ratio;
    ratio = x;
    return treemap;
  };

  return d3_layout_hierarchyRebind(treemap, hierarchy);
};
})();<|MERGE_RESOLUTION|>--- conflicted
+++ resolved
@@ -453,137 +453,94 @@
     this
       .on("mouseover.force", d3_layout_forceDragOver)
       .on("mouseout.force", d3_layout_forceDragOut)
-      .on("mousedown.force", d3_layout_forceDragDown)
-      .on("touchstart.force", d3_layout_forceDragDown);
+      .on("mousedown.force", dragdown)
+      .on("touchstart.force", dragdown);
 
     d3.select(window)
-      .on("mousemove.force", dragmove)
-      .on("touchmove.force", dragmove)
-      .on("mouseup.force", dragup, true)
-      .on("touchend.force", dragup, true)
+      .on("mousemove.force", d3_layout_forceDragMove)
+      .on("touchmove.force", d3_layout_forceDragMove)
+      .on("mouseup.force", d3_layout_forceDragUp, true)
+      .on("touchend.force", d3_layout_forceDragUp, true)
       .on("click.force", d3_layout_forceDragClick, true);
 
     return force;
   };
 
-  function dragmove() {
-<<<<<<< HEAD
-    if (!d3_layout_forceDragNode) return;
-    var parent = d3_layout_forceDragElement.parentNode;
-
-    // O NOES! The drag element was removed from the DOM.
-    if (!parent) {
-      d3_layout_forceDragNode.fixed = false;
-      d3_layout_forceDragOffset = d3_layout_forceDragNode = d3_layout_forceDragElement = null;
-      return;
-    }
-
-    var m = d3.svg.mouse(parent);
-    d3_layout_forceDragMoved = true;
-    d3_layout_forceDragNode.px = m[0] - d3_layout_forceDragOffset[0];
-    d3_layout_forceDragNode.py = m[1] - d3_layout_forceDragOffset[1];
-=======
-    if (!d3.keys(d3_layout_forceDragNodes).length) return;
-    (d3.event.touches
-      ? d3.array(d3.event.touches).map(function(t) { return t.identifier; })
-      : [null]).forEach(function(id) {
-      var parent = d3_layout_forceDragElements[id].parentNode;
-
-      // O NOES! The drag element was removed from the DOM.
-      if (!parent) {
-        d3_layout_forceDragNodes[id].fixed = false;
-        delete d3_layout_forceDragNodes[id];
-        delete d3_layout_forceDragElements[id];
-        return;
-      }
-
-      var m = id === null
-        ? d3.svg.mouse(parent)
-        : d3.svg.touches(parent)
-          .filter(function(t) { return t.identifier === id; })[0];
-
-      d3_layout_forceDragMoved[id] = true;
-      d3_layout_forceDragNodes[id].px = m[0];
-      d3_layout_forceDragNodes[id].py = m[1];
-    });
->>>>>>> 02b47836
-    force.resume(); // restart annealing
-  }
-
-  function dragup() {
-<<<<<<< HEAD
-    if (!d3_layout_forceDragNode) return;
-
-    // If the node was moved, prevent the mouseup from propagating.
-    // Also prevent the subsequent click from propagating (e.g., for anchors).
-    if (d3_layout_forceDragMoved) {
-      d3_layout_forceStopClick = true;
-      d3_layout_forceCancel();
-    }
-
-    dragmove();
-    d3_layout_forceDragNode.fixed = false;
-    d3_layout_forceDragOffset = d3_layout_forceDragNode = d3_layout_forceDragElement = null;
-=======
-    if (!d3.keys(d3_layout_forceDragNodes).length) return;
-    var touches = d3.event.changedTouches || d3.event.touches;
-    (touches ? d3.array(touches).map(function(t) { return t.identifier; })
-      : [null]).forEach(function(id) {
-      // If the node was moved, prevent the mouseup from propagating.
-      // Also prevent the subsequent click from propagating (e.g., for anchors).
-      if (d3_layout_forceDragMoved[id]) {
-        d3_layout_forceStopClick = true;
-        d3_layout_forceCancel();
-      }
-      dragmove();
-      d3_layout_forceDragNodes[id].fixed = false;
-      delete d3_layout_forceDragNodes[id];
-      delete d3_layout_forceDragElements[id];
-    });
->>>>>>> 02b47836
+  function dragdown(d, i) {
+    var m = d3_layout_forcePoint(this.parentNode);
+    (d3_layout_forceDragNode = d).fixed = true;
+    d3_layout_forceDragMoved = false;
+    d3_layout_forceDragElement = this;
+    d3_layout_forceDragForce = force;
+    d3_layout_forceDragOffset = [m[0] - d.x, m[1] - d.y];
+    d3_layout_forceCancel();
   }
 
   return force;
 };
 
-<<<<<<< HEAD
-var d3_layout_forceDragNode,
+var d3_layout_forceDragForce,
+    d3_layout_forceDragNode,
     d3_layout_forceDragMoved,
     d3_layout_forceDragOffset,
     d3_layout_forceStopClick,
     d3_layout_forceDragElement;
-=======
-var d3_layout_forceDragNodes = {},
-    d3_layout_forceDragMoved = {},
-    d3_layout_forceStopClick = false,
-    d3_layout_forceDragElements = {};
->>>>>>> 02b47836
 
 function d3_layout_forceDragOver(d) {
   d.fixed = true;
 }
 
 function d3_layout_forceDragOut(d) {
-  if (d !== d3_layout_forceDragNodes[id]) {
+  if (d !== d3_layout_forceDragNode) {
     d.fixed = false;
   }
 }
 
-function d3_layout_forceDragDown(d, i) {
-<<<<<<< HEAD
-  var m = d3.svg.mouse(this.parentNode);
-  (d3_layout_forceDragNode = d).fixed = true;
-  d3_layout_forceDragMoved = false;
-  d3_layout_forceDragElement = this;
-  d3_layout_forceDragOffset = [m[0] - d.x, m[1] - d.y];
-=======
-  var id = d3.event.touches ? d3.event.touches[0].identifier : null;
-  d.fixed = true;
-  d3_layout_forceDragNodes[id] = d;
-  if (id in d3_layout_forceDragMoved) delete d3_layout_forceDragMoved[id];
-  d3_layout_forceDragElements[id] = this;
->>>>>>> 02b47836
+function d3_layout_forcePoint(container) {
+  return d3.event.touches
+      ? d3.svg.touches(container)[0]
+      : d3.svg.mouse(container);
+}
+
+function d3_layout_forceDragMove() {
+  if (!d3_layout_forceDragNode) return;
+  var parent = d3_layout_forceDragElement.parentNode;
+
+  // O NOES! The drag element was removed from the DOM.
+  if (!parent) {
+    d3_layout_forceDragNode.fixed = false;
+    d3_layout_forceDragOffset = d3_layout_forceDragNode = d3_layout_forceDragElement = null;
+    return;
+  }
+
+  var m = d3_layout_forcePoint(parent);
+  d3_layout_forceDragMoved = true;
+  d3_layout_forceDragNode.px = m[0] - d3_layout_forceDragOffset[0];
+  d3_layout_forceDragNode.py = m[1] - d3_layout_forceDragOffset[1];
   d3_layout_forceCancel();
+  d3_layout_forceDragForce.resume(); // restart annealing
+}
+
+function d3_layout_forceDragUp() {
+  if (!d3_layout_forceDragNode) return;
+
+  // If the node was moved, prevent the mouseup from propagating.
+  // Also prevent the subsequent click from propagating (e.g., for anchors).
+  if (d3_layout_forceDragMoved) {
+    d3_layout_forceStopClick = true;
+    d3_layout_forceCancel();
+  }
+
+  // Don't trigger this for touchend.
+  if (d3.event.type === "mouseup") {
+    d3_layout_forceDragMove();
+  }
+
+  d3_layout_forceDragNode.fixed = false;
+  d3_layout_forceDragForce =
+  d3_layout_forceDragOffset =
+  d3_layout_forceDragNode =
+  d3_layout_forceDragElement = null;
 }
 
 function d3_layout_forceDragClick() {
