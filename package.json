{
  "name": "d3",
<<<<<<< HEAD
  "version": "2.1.3",
=======
  "version": "1.29.6",
>>>>>>> a97464fa
  "description": "A small, free JavaScript library for manipulating documents based on data.",
  "keywords": [
    "dom",
    "w3c",
    "visualization",
    "svg",
    "animation",
    "canvas"
  ],
  "homepage": "http://mbostock.github.com/d3/",
  "author": {
    "name": "Mike Bostock",
    "url": "http://bost.ocks.org/mike"
  },
  "repository": {
    "type": "git",
    "url": "http://github.com/mbostock/d3.git"
  },
  "dependencies": {
    "uglify-js": "1.0.6",
    "jsdom": "0.2.3",
    "vows": "0.5.10"
  }
}<|MERGE_RESOLUTION|>--- conflicted
+++ resolved
@@ -1,10 +1,6 @@
 {
   "name": "d3",
-<<<<<<< HEAD
   "version": "2.1.3",
-=======
-  "version": "1.29.6",
->>>>>>> a97464fa
   "description": "A small, free JavaScript library for manipulating documents based on data.",
   "keywords": [
     "dom",
