--- conflicted
+++ resolved
@@ -37,6 +37,7 @@
 	src/core/descending.js \
 	src/core/min.js \
 	src/core/max.js \
+	src/core/bisect.js \
 	src/core/nest.js \
 	src/core/keys.js \
 	src/core/values.js \
@@ -48,11 +49,7 @@
 	src/core/call.js \
 	src/core/range.js \
 	src/core/requote.js \
-<<<<<<< HEAD
-	src/core/bisect.js \
-=======
 	src/core/round.js \
->>>>>>> 392aa11e
 	src/core/xhr.js \
 	src/core/text.js \
 	src/core/json.js \
