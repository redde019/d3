JS_COMPILER = \
	./lib/uglifyjs/bin/uglifyjs

all: \
	d3.js \
	d3.min.js \
	d3.behavior.js \
	d3.behavior.min.js \
	d3.chart.js \
	d3.chart.min.js \
	d3.layout.js \
	d3.layout.min.js \
	d3.csv.js \
	d3.csv.min.js \
	d3.geo.js \
	d3.geo.min.js \
	d3.geom.js \
	d3.geom.min.js \
	d3.time.js \
	d3.time.min.js

.INTERMEDIATE d3.js: \
	src/start.js \
	d3.core.js \
	d3.scale.js \
	d3.svg.js \
	src/end.js

d3.core.js: \
	src/core/core.js \
	src/core/date.js \
	src/core/object.js \
	src/core/array.js \
	src/core/functor.js \
	src/core/rebind.js \
	src/core/ascending.js \
	src/core/descending.js \
	src/core/min.js \
	src/core/max.js \
	src/core/sum.js \
<<<<<<< HEAD
=======
	src/core/zip.js \
>>>>>>> 489eb0cd
	src/core/bisect.js \
	src/core/first.js \
	src/core/last.js \
	src/core/nest.js \
	src/core/keys.js \
	src/core/values.js \
	src/core/entries.js \
	src/core/permute.js \
	src/core/merge.js \
	src/core/split.js \
	src/core/collapse.js \
	src/core/call.js \
	src/core/range.js \
	src/core/requote.js \
	src/core/round.js \
	src/core/xhr.js \
	src/core/text.js \
	src/core/json.js \
	src/core/html.js \
	src/core/xml.js \
	src/core/ns.js \
	src/core/dispatch.js \
	src/core/format.js \
	src/core/ease.js \
	src/core/event.js \
	src/core/interpolate.js \
	src/core/uninterpolate.js \
	src/core/rgb.js \
	src/core/hsl.js \
	src/core/selection.js \
	src/core/transition.js \
	src/core/timer.js

d3.scale.js: \
	src/scale/scale.js \
	src/scale/nice.js \
	src/scale/linear.js \
	src/scale/bilinear.js \
	src/scale/polylinear.js \
	src/scale/log.js \
	src/scale/pow.js \
	src/scale/sqrt.js \
	src/scale/ordinal.js \
	src/scale/category.js \
	src/scale/quantile.js \
	src/scale/quantize.js

d3.svg.js: \
	src/svg/svg.js \
	src/svg/arc.js \
	src/svg/line.js \
	src/svg/line-radial.js \
	src/svg/area.js \
	src/svg/area-radial.js \
	src/svg/chord.js \
	src/svg/diagonal.js \
	src/svg/diagonal-radial.js \
	src/svg/mouse.js \
	src/svg/touches.js \
	src/svg/symbol.js

d3.behavior.js: \
	src/start.js \
	src/behavior/behavior.js \
	src/behavior/zoom.js \
	src/end.js

d3.chart.js: \
	src/start.js \
	src/chart/chart.js \
	src/chart/box.js \
	src/chart/bullet.js \
	src/chart/horizon.js \
	src/chart/qq.js \
	src/end.js

d3.layout.js: \
	src/start.js \
	src/layout/layout.js \
	src/layout/bundle.js \
	src/layout/chord.js \
	src/layout/force.js \
	src/layout/partition.js \
	src/layout/pie.js \
	src/layout/stack.js \
	src/layout/histogram.js \
	src/layout/hierarchy.js \
	src/layout/pack.js \
	src/layout/cluster.js \
	src/layout/tree.js \
	src/layout/treemap.js \
	src/end.js

d3.geo.js: \
	src/start.js \
	src/geo/geo.js \
	src/geo/azimuthal.js \
	src/geo/albers.js \
	src/geo/mercator.js \
	src/geo/path.js \
	src/geo/bounds.js \
	src/end.js

d3.csv.js: \
	src/start.js \
	src/csv/csv.js \
	src/csv/parse.js \
	src/csv/format.js \
	src/end.js

d3.time.js: \
	src/start.js \
	src/time/time.js \
	src/time/format.js \
	src/time/format-utc.js \
	src/time/format-iso.js \
	src/end.js

d3.geom.js: \
	src/start.js \
	src/geom/geom.js \
	src/geom/contour.js \
	src/geom/hull.js \
	src/geom/polygon.js \
	src/geom/voronoi.js \
	src/geom/delaunay.js \
	src/geom/quadtree.js \
	src/end.js

tests: \
	tests/test-append.test \
	tests/test-attr.test \
	tests/test-classed.test \
	tests/test-call.test \
	tests/test-csv-parse.test \
	tests/test-format.test \
	tests/test-insert.test \
	tests/test-interpolate.test \
	tests/test-keys.test \
	tests/test-max.test \
	tests/test-min.test \
	tests/test-sum.test \
	tests/test-nest.test \
	tests/test-permute.test \
	tests/test-zip.test \
	tests/test-remove.test \
	tests/test-rgb.test \
	tests/test-round.test \
	tests/test-hsl.test \
	tests/test-time-format.test \
	tests/test-time-format-iso.test \
	tests/test-time-format-utc.test \
	tests/test-time-parse.test \
	tests/test-time-parse-iso.test \
	tests/test-time-parse-utc.test \
	tests/test-transition.test \
	tests/test-scale-linear.test \
	tests/test-scale-polylinear.test \
	tests/test-scale-log.test \
	tests/test-scale-sqrt.test \
	tests/test-scale-pow.test \
	tests/test-scale-quantile.test \
	tests/test-bisect.test \
	tests/test-svg-arc.test \
	tests/test-svg-area.test \
	tests/test-svg-line.test \
	tests/test-svg-symbol.test

%.min.js: %.js Makefile
	@rm -f $@
	$(JS_COMPILER) < $< > $@

d3.js d3%.js: Makefile
	@rm -f $@
	cat $(filter %.js,$^) > $@
	@chmod a-w $@

%.test: %.js %.out all
	@/bin/echo -n "test: $* "
	@node $< > $*.actual
	@diff -U 3 $*.out $*.actual && rm -f $*.actual \
		&& echo '\033[1;32mPASS\033[0m' \
		|| echo test: $* '\033[1;31mFAIL\033[0m'

clean:
	rm -f d3*.js<|MERGE_RESOLUTION|>--- conflicted
+++ resolved
@@ -38,10 +38,7 @@
 	src/core/min.js \
 	src/core/max.js \
 	src/core/sum.js \
-<<<<<<< HEAD
-=======
 	src/core/zip.js \
->>>>>>> 489eb0cd
 	src/core/bisect.js \
 	src/core/first.js \
 	src/core/last.js \
