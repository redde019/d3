JS_COMPILER = \
	./lib/uglifyjs/bin/uglifyjs

all: \
	d3.js \
	d3.min.js \
	d3.behavior.js \
	d3.behavior.min.js \
	d3.stats.js \
	d3.stats.min.js \
	d3.chart.js \
	d3.chart.min.js \
	d3.layout.js \
	d3.layout.min.js \
	d3.csv.js \
	d3.csv.min.js \
	d3.geo.js \
	d3.geo.min.js \
	d3.geom.js \
	d3.geom.min.js \
	d3.time.js \
	d3.time.min.js

.INTERMEDIATE d3.js: \
	src/start.js \
	d3.core.js \
	d3.scale.js \
	d3.svg.js \
	src/end.js

d3.core.js: \
	src/core/core.js \
	src/core/date.js \
	src/core/object.js \
	src/core/array.js \
	src/core/functor.js \
	src/core/rebind.js \
	src/core/ascending.js \
	src/core/descending.js \
	src/core/min.js \
	src/core/max.js \
<<<<<<< HEAD
	src/core/sum.js \
=======
	src/core/bisect.js \
>>>>>>> 71264282
	src/core/nest.js \
	src/core/keys.js \
	src/core/values.js \
	src/core/entries.js \
	src/core/permute.js \
	src/core/merge.js \
	src/core/split.js \
	src/core/collapse.js \
	src/core/call.js \
	src/core/range.js \
	src/core/requote.js \
	src/core/round.js \
	src/core/xhr.js \
	src/core/text.js \
	src/core/json.js \
	src/core/html.js \
	src/core/xml.js \
	src/core/ns.js \
	src/core/dispatch.js \
	src/core/format.js \
	src/core/ease.js \
	src/core/event.js \
	src/core/interpolate.js \
	src/core/uninterpolate.js \
	src/core/rgb.js \
	src/core/hsl.js \
	src/core/selection.js \
	src/core/transition.js \
	src/core/timer.js

d3.scale.js: \
	src/scale/scale.js \
	src/scale/linear.js \
	src/scale/bilinear.js \
	src/scale/polylinear.js \
	src/scale/log.js \
	src/scale/pow.js \
	src/scale/sqrt.js \
	src/scale/ordinal.js \
	src/scale/category.js \
	src/scale/quantile.js \
	src/scale/quantize.js

d3.svg.js: \
	src/svg/svg.js \
	src/svg/arc.js \
	src/svg/line.js \
	src/svg/area.js \
	src/svg/chord.js \
	src/svg/diagonal.js \
	src/svg/mouse.js \
	src/svg/touches.js \
	src/svg/symbol.js

d3.behavior.js: \
	src/start.js \
	src/behavior/behavior.js \
	src/behavior/zoom.js \
	src/end.js

d3.stats.js: \
	src/start.js \
	src/stats/stats.js \
	src/stats/bandwidth.js \
	src/stats/kernel.js \
	src/stats/kde.js \
	src/stats/iqr.js \
	src/stats/mean.js \
	src/stats/median.js \
	src/stats/mode.js \
	src/stats/quantiles.js \
	src/stats/variance.js \
	src/end.js

d3.chart.js: \
	src/start.js \
	src/chart/chart.js \
	src/chart/box.js \
	src/chart/bullet.js \
	src/chart/qq.js \
	src/end.js

d3.layout.js: \
	src/start.js \
	src/layout/layout.js \
	src/layout/chord.js \
	src/layout/force.js \
	src/layout/partition.js \
	src/layout/pie.js \
	src/layout/stack.js \
	src/layout/histogram.js \
	src/layout/hierarchy.js \
	src/layout/pack.js \
	src/layout/cluster.js \
	src/layout/tree.js \
	src/layout/treemap.js \
	src/end.js

d3.geo.js: \
	src/start.js \
	src/geo/geo.js \
	src/geo/albers.js \
	src/geo/mercator.js \
	src/geo/path.js \
	src/geo/bounds.js \
	src/end.js

d3.csv.js: \
	src/start.js \
	src/csv/csv.js \
	src/csv/parse.js \
	src/csv/format.js \
	src/end.js

d3.time.js: \
	src/start.js \
	src/time/time.js \
	src/time/format.js \
	src/end.js

d3.geom.js: \
	src/start.js \
	src/geom/geom.js \
	src/geom/contour.js \
	src/geom/hull.js \
	src/geom/polygon.js \
	src/geom/voronoi.js \
	src/geom/delaunay.js \
	src/geom/quadtree.js \
	src/end.js

tests: \
	tests/test-append.test \
	tests/test-attr.test \
	tests/test-classed.test \
	tests/test-call.test \
	tests/test-csv-parse.test \
	tests/test-format.test \
	tests/test-insert.test \
	tests/test-interpolate.test \
	tests/test-keys.test \
	tests/test-nest.test \
	tests/test-permute.test \
	tests/test-remove.test \
	tests/test-rgb.test \
	tests/test-round.test \
	tests/test-hsl.test \
	tests/test-time-format.test \
	tests/test-time-parse.test \
	tests/test-transition.test \
	tests/test-scale-linear.test \
	tests/test-scale-polylinear.test \
	tests/test-scale-log.test \
	tests/test-scale-sqrt.test \
	tests/test-scale-pow.test \
<<<<<<< HEAD
	tests/test-stats-median.test \
=======
	tests/test-scale-quantile.test \
	tests/test-bisect.test \
>>>>>>> 71264282
	tests/test-svg-arc.test \
	tests/test-svg-area.test \
	tests/test-svg-line.test \
	tests/test-svg-symbol.test

%.min.js: %.js Makefile
	@rm -f $@
	$(JS_COMPILER) < $< > $@

d3.js d3%.js: Makefile
	@rm -f $@
	cat $(filter %.js,$^) > $@
	@chmod a-w $@

%.test: %.js %.out all
	@/bin/echo -n "test: $* "
	@node $< > $*.actual
	@diff -U 3 $*.out $*.actual && rm -f $*.actual \
		&& echo '\033[1;32mPASS\033[0m' \
		|| echo test: $* '\033[1;31mFAIL\033[0m'

clean:
	rm -f d3*.js<|MERGE_RESOLUTION|>--- conflicted
+++ resolved
@@ -39,11 +39,8 @@
 	src/core/descending.js \
 	src/core/min.js \
 	src/core/max.js \
-<<<<<<< HEAD
 	src/core/sum.js \
-=======
 	src/core/bisect.js \
->>>>>>> 71264282
 	src/core/nest.js \
 	src/core/keys.js \
 	src/core/values.js \
@@ -199,12 +196,9 @@
 	tests/test-scale-log.test \
 	tests/test-scale-sqrt.test \
 	tests/test-scale-pow.test \
-<<<<<<< HEAD
-	tests/test-stats-median.test \
-=======
 	tests/test-scale-quantile.test \
 	tests/test-bisect.test \
->>>>>>> 71264282
+	tests/test-stats-median.test \
 	tests/test-svg-arc.test \
 	tests/test-svg-area.test \
 	tests/test-svg-line.test \
