--- conflicted
+++ resolved
@@ -106,11 +106,8 @@
 	src/layout/pie.js \
 	src/layout/stack.js \
 	src/layout/hierarchy.js \
-<<<<<<< HEAD
 	src/layout/pack.js \
-=======
 	src/layout/cluster.js \
->>>>>>> 126e625d
 	src/layout/tree.js \
 	src/layout/treemap.js \
 	src/end.js
