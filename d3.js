(function(){d3 = {version: "0.28.10"}; // semver
if (!Date.now) Date.now = function() {
  return +new Date();
};
if (!Object.create) Object.create = function(o) {
  /** @constructor */ function f() {}
  f.prototype = o;
  return new f();
};
function d3_array(psuedoarray) {
  return Array.prototype.slice.call(psuedoarray);
}
function d3_functor(v) {
  return typeof v == "function" ? v : function() { return v; };
}
d3.ascending = function(a, b) {
  return a < b ? -1 : a > b ? 1 : 0;
};
d3.descending = function(a, b) {
  return b < a ? -1 : b > a ? 1 : 0;
};
d3.nest = function() {
  var nest = {},
      keys = [],
      sortKeys = [],
      sortValues,
      rollup;

  function recurse(j, array) {
    if (j >= keys.length) return rollup
        ? rollup.call(nest, array) : (sortValues
        ? array.sort(sortValues)
        : array);

    var i = -1,
        n = array.length,
        key = keys[j],
        keyValue,
        keyValues = [],
        sortKey = sortKeys[j],
        object,
        map = {};

    while (++i < n) {
      if ((keyValue = key(object = array[i])) in map) {
        map[keyValue].push(object);
      } else {
        map[keyValue] = [object];
        keyValues.push(keyValue);
      }
    }

    j++;
    i = -1;
    n = keyValues.length;
    while (++i < n) {
      object = map[keyValue = keyValues[i]];
      map[keyValue] = recurse(j, object);
    }

    return map;
  }

  nest.map = function(array) {
    return recurse(0, array);
  };

  nest.key = function(d) {
    keys.push(d);
    return nest;
  };

  nest.sortKeys = function(order) {
    sortKeys[keys.length - 1] = order;
    return nest;
  };

  nest.sortValues = function(order) {
    sortValues = order;
    return nest;
  };

  nest.rollup = function(f) {
    rollup = f;
    return nest;
  };

  return nest;
};
d3.keys = function(map) {
  var keys = [];
  for (var key in map) keys.push(key);
  return keys;
};
d3.values = function(map) {
  var values = [];
  for (var key in map) values.push(map[key]);
  return values;
};
d3.entries = function(map) {
  var entries = [];
  for (var key in map) entries.push({key: key, value: map[key]});
  return entries;
};
d3.merge = function(arrays) {
  return Array.prototype.concat.apply([], arrays);
};
d3.split = function(array, f) {
  var arrays = [],
      values = [],
      value,
      i = -1,
      n = array.length;
  if (arguments.length < 2) f = d3_splitter;
  while (++i < n) {
    if (f.call(values, value = array[i], i)) {
      arrays.push(values);
      values = [];
    } else {
      values.push(value);
    }
  }
  arrays.push(values);
  return arrays;
};

function d3_splitter(d) {
  return d == null;
}
function d3_collapse(s) {
  return s.replace(/(^\s+)|(\s+$)/g, "").replace(/\s+/g, " ");
}
function d3_call(callback, var_args) {
  var_args = d3_array(arguments);
  var_args[0] = this;
  callback.apply(this, var_args);
  return this;
}
/**
 * @param {number} start
 * @param {number=} stop
 * @param {number=} step
 */
d3.range = function(start, stop, step) {
  if (arguments.length == 1) { stop = start; start = 0; }
  if (step == null) step = 1;
  if ((stop - start) / step == Infinity) throw new Error("infinite range");
  var range = [],
       i = -1,
       j;
  if (step < 0) while ((j = start + step * ++i) > stop) range.push(j);
  else while ((j = start + step * ++i) < stop) range.push(j);
  return range;
};
d3.requote = function(s) {
  return s.replace(d3_requote_re, "\\$&");
};

var d3_requote_re = /[\\\^\$\*\+\?\[\]\(\)\.\{\}]/g;
d3.xhr = function(url, mime, callback) {
  var req = new XMLHttpRequest();
  if (arguments.length < 3) callback = mime;
  else if (mime) req.overrideMimeType(mime);
  req.open("GET", url, true);
  req.onreadystatechange = function() {
    if (req.readyState == 4) callback(req.status < 300 ? req : null);
  };
  req.send(null);
};
d3.text = function(url, mime, callback) {
  function ready(req) {
    callback(req && req.responseText);
  }
  if (arguments.length < 3) {
    callback = mime;
    mime = null;
  }
  d3.xhr(url, mime, ready);
};
d3.json = function(url, callback) {
  d3.text(url, "application/json", function(text) {
    callback(text ? JSON.parse(text) : null);
  });
};
d3.html = function(url, callback) {
  d3.text(url, "text/html", function(text) {
    if (text != null) { // Treat empty string as valid HTML.
      var range = document.createRange();
      range.selectNode(document.body);
      text = range.createContextualFragment(text);
    }
    callback(text);
  });
};
d3.xml = function(url, mime, callback) {
  function ready(req) {
    callback(req && req.responseXML);
  }
  if (arguments.length < 3) {
    callback = mime;
    mime = null;
  }
  d3.xhr(url, mime, ready);
};
d3.ns = {

  prefix: {
    svg: "http://www.w3.org/2000/svg",
    xhtml: "http://www.w3.org/1999/xhtml",
    xlink: "http://www.w3.org/1999/xlink",
    xml: "http://www.w3.org/XML/1998/namespace",
    xmlns: "http://www.w3.org/2000/xmlns/"
  },

  qualify: function(name) {
    var i = name.indexOf(":");
    return i < 0 ? name : {
      space: d3.ns.prefix[name.substring(0, i)],
      local: name.substring(i + 1)
    };
  }

};
/** @param {...string} types */
d3.dispatch = function(types) {
  var dispatch = {},
      type;
  for (var i = 0, n = arguments.length; i < n; i++) {
    type = arguments[i];
    dispatch[type] = d3_dispatch(type);
  }
  return dispatch;
};

function d3_dispatch(type) {
  var dispatch = {},
      listeners = [];

  dispatch.add = function(listener) {
    for (var i = 0; i < listeners.length; i++) {
      if (listeners[i].listener == listener) return dispatch; // already registered
    }
    listeners.push({listener: listener, on: true});
    return dispatch;
  };

  dispatch.remove = function(listener) {
    for (var i = 0; i < listeners.length; i++) {
      var l = listeners[i];
      if (l.listener == listener) {
        l.on = false;
        listeners = listeners.slice(0, i).concat(listeners.slice(i + 1));
        break;
      }
    }
    return dispatch;
  };

  dispatch.dispatch = function() {
    var ls = listeners; // defensive reference
    for (var i = 0, n = ls.length; i < n; i++) {
      var l = ls[i];
      if (l.on) l.listener.apply(this, arguments);
    }
  };

  return dispatch;
};
// TODO align, sign, type
d3.format = function(specifier) {
  var match = d3_format_re.exec(specifier),
      fill = match[1] || " ",
      zfill = match[5],
      width = +match[6],
      comma = match[7],
      precision = match[8],
      type = match[9];
  if (precision) precision = precision.substring(1);
  if (zfill) fill = "0"; // TODO align = "=";
  if (type == "d") precision = "0";
  return function(value) {
    if ((type == "d") && (value % 1)) return "";
    if (precision) value = (+value).toFixed(precision);
    else value += "";
    if (comma) {
      var i = value.lastIndexOf("."),
          f = i >= 0 ? value.substring(i) : (i = value.length, ""),
          t = [];
      while (i > 0) t.push(value.substring(i -= 3, i + 3));
      value = t.reverse().join(",") + f;
    }
    var n = value.length;
    if (n < width) value = new Array(width - n + 1).join(fill) + value;
    return value;
  };
};

// [[fill]align][sign][#][0][width][,][.precision][type]
var d3_format_re = /(?:([^{])?([<>=^]))?([+\- ])?(#)?(0)?([0-9]+)?(,)?(\.[0-9]+)?([a-zA-Z%])?/;
/*
 * TERMS OF USE - EASING EQUATIONS
 *
 * Open source under the BSD License.
 *
 * Copyright 2001 Robert Penner
 * All rights reserved.
 *
 * Redistribution and use in source and binary forms, with or without
 * modification, are permitted provided that the following conditions are met:
 *
 * - Redistributions of source code must retain the above copyright notice, this
 *   list of conditions and the following disclaimer.
 *
 * - Redistributions in binary form must reproduce the above copyright notice,
 *   this list of conditions and the following disclaimer in the documentation
 *   and/or other materials provided with the distribution.
 *
 * - Neither the name of the author nor the names of contributors may be used to
 *   endorse or promote products derived from this software without specific
 *   prior written permission.
 *
 * THIS SOFTWARE IS PROVIDED BY THE COPYRIGHT HOLDERS AND CONTRIBUTORS "AS IS"
 * AND ANY EXPRESS OR IMPLIED WARRANTIES, INCLUDING, BUT NOT LIMITED TO, THE
 * IMPLIED WARRANTIES OF MERCHANTABILITY AND FITNESS FOR A PARTICULAR PURPOSE
 * ARE DISCLAIMED. IN NO EVENT SHALL THE COPYRIGHT OWNER OR CONTRIBUTORS BE
 * LIABLE FOR ANY DIRECT, INDIRECT, INCIDENTAL, SPECIAL, EXEMPLARY, OR
 * CONSEQUENTIAL DAMAGES (INCLUDING, BUT NOT LIMITED TO, PROCUREMENT OF
 * SUBSTITUTE GOODS OR SERVICES; LOSS OF USE, DATA, OR PROFITS; OR BUSINESS
 * INTERRUPTION) HOWEVER CAUSED AND ON ANY THEORY OF LIABILITY, WHETHER IN
 * CONTRACT, STRICT LIABILITY, OR TORT (INCLUDING NEGLIGENCE OR OTHERWISE)
 * ARISING IN ANY WAY OUT OF THE USE OF THIS SOFTWARE, EVEN IF ADVISED OF THE
 * POSSIBILITY OF SUCH DAMAGE.
 */

var d3_ease_quad = d3_ease_poly(2),
    d3_ease_cubic = d3_ease_poly(3);

var d3_ease = {
  linear: function() { return d3_ease_linear; },
  poly: d3_ease_poly,
  quad: function() { return d3_ease_quad; },
  cubic: function() { return d3_ease_cubic; },
  sin: function() { return d3_ease_sin; },
  exp: function() { return d3_ease_exp; },
  circle: function() { return d3_ease_circle; },
  elastic: d3_ease_elastic,
  back: d3_ease_back,
  bounce: function() { return d3_ease_bounce; }
};

var d3_ease_mode = {
  "in": function(f) { return f; },
  "out": d3_ease_reverse,
  "in-out": d3_ease_reflect,
  "out-in": function(f) { return d3_ease_reflect(d3_ease_reverse(f)); }
};

d3.ease = function(name) {
  var i = name.indexOf("-"),
      t = i >= 0 ? name.substring(0, i) : name,
      m = i >= 0 ? name.substring(i + 1) : "in";
  return d3_ease_mode[m](d3_ease[t].apply(null, Array.prototype.slice.call(arguments, 1)));
};

function d3_ease_reverse(f) {
  return function(t) {
    return 1 - f(1 - t);
  };
}

function d3_ease_reflect(f) {
  return function(t) {
    return .5 * (t < .5 ? f(2 * t) : (2 - f(2 - 2 * t)));
  };
}

function d3_ease_linear(t) {
  return t;
}

function d3_ease_poly(e) {
  return function(t) {
    return Math.pow(t, e);
  }
}

function d3_ease_sin(t) {
  return 1 - Math.cos(t * Math.PI / 2);
}

function d3_ease_exp(t) {
  return t ? Math.pow(2, 10 * (t - 1)) - 1e-3 : 0;
}

function d3_ease_circle(t) {
  return 1 - Math.sqrt(1 - t * t);
}

function d3_ease_elastic(a, p) {
  var s;
  if (arguments.length < 2) p = 0.45;
  if (arguments.length < 1) { a = 1; s = p / 4; }
  else s = p / (2 * Math.PI) * Math.asin(1 / a);
  return function(t) {
    return 1 + a * Math.pow(2, 10 * -t) * Math.sin((t - s) * 2 * Math.PI / p);
  };
}

function d3_ease_back(s) {
  if (!s) s = 1.70158;
  return function(t) {
    return t * t * ((s + 1) * t - s);
  };
}

function d3_ease_bounce(t) {
  return t < 1 / 2.75 ? 7.5625 * t * t
      : t < 2 / 2.75 ? 7.5625 * (t -= 1.5 / 2.75) * t + .75
      : t < 2.5 / 2.75 ? 7.5625 * (t -= 2.25 / 2.75) * t + .9375
      : 7.5625 * (t -= 2.625 / 2.75) * t + .984375;
}
d3.event = null;
d3.interpolate = function(a, b) {
  if (typeof b == "number") return d3.interpolateNumber(+a, b);
  if (typeof b == "string") {
    return (b in d3_rgb_names) || /^(#|rgb\(|hsl\()/.test(b)
        ? d3.interpolateRgb(String(a), b)
        : d3.interpolateString(String(a), b);
  }
  if (b instanceof Array) return d3.interpolateArray(a, b);
  return d3.interpolateObject(a, b);
};

d3.interpolateNumber = function(a, b) {
  b -= a;
  return function(t) { return a + b * t; };
};

d3.interpolateString = function(a, b) {
  var m, // current match
      i, // current index
      j, // current index (for coallescing)
      s0 = 0, // start index of current string prefix
      s1 = 0, // end index of current string prefix
      s = [], // string constants and placeholders
      q = [], // number interpolators
      n, // q.length
      o;

  // Find all numbers in b.
  for (i = 0; m = d3_interpolate_number.exec(b); ++i) {
    if (m.index) s.push(b.substring(s0, s1 = m.index));
    q.push({i: s.length, x: m[0]});
    s.push(null);
    s0 = d3_interpolate_number.lastIndex;
  }
  if (s0 < b.length) s.push(b.substring(s0));

  // Find all numbers in a.
  for (i = 0, n = q.length; (m = d3_interpolate_number.exec(a)) && i < n; ++i) {
    o = q[i];
    if (o.x == m[0]) { // The numbers match, so coallesce.
      if (o.i) {
        if (s[o.i + 1] == null) { // This match is followed by another number.
          s[o.i - 1] += o.x;
          s.splice(o.i, 1);
          for (j = i + 1; j < n; ++j) q[j].i--;
        } else { // This match is followed by a string, so coallesce twice.
          s[o.i - 1] += o.x + s[o.i + 1];
          s.splice(o.i, 2);
          for (j = i + 1; j < n; ++j) q[j].i -= 2;
        }
      } else {
          if (s[o.i + 1] == null) { // This match is followed by another number.
          s[o.i] = o.x;
        } else { // This match is followed by a string, so coallesce twice.
          s[o.i] = o.x + s[o.i + 1];
          s.splice(o.i + 1, 1);
          for (j = i + 1; j < n; ++j) q[j].i--;
        }
      }
      q.splice(i, 1);
      n--;
      i--;
    } else {
      o.x = d3.interpolateNumber(parseFloat(m[0]), parseFloat(o.x));
    }
  }

  // Remove any numbers in b not found in a.
  while (i < n) {
    o = q.pop();
    if (s[o.i + 1] == null) { // This match is followed by another number.
      s[o.i] = o.x;
    } else { // This match is followed by a string, so coallesce twice.
      s[o.i] = o.x + s[o.i + 1];
      s.splice(o.i + 1, 1);
    }
    n--;
  }

  // Special optimization for only a single match.
  if (s.length == 1) {
    return s[0] == null ? q[0].x : function() { return b; };
  }

  // Otherwise, interpolate each of the numbers and rejoin the string.
  return function(t) {
    for (i = 0; i < n; ++i) s[(o = q[i]).i] = o.x(t);
    return s.join("");
  };
};

d3.interpolateRgb = function(a, b) {
  a = d3.rgb(a);
  b = d3.rgb(b);
  var ar = a.r,
      ag = a.g,
      ab = a.b,
      br = b.r - ar,
      bg = b.g - ag,
      bb = b.b - ab;
  return function(t) {
    return "rgb(" + Math.round(ar + br * t)
        + "," + Math.round(ag + bg * t)
        + "," + Math.round(ab + bb * t)
        + ")";
  };
};

d3.interpolateArray = function(a, b) {
  var x = [],
      c = [],
      na = a.length,
      nb = b.length,
      n0 = Math.min(a.length, b.length),
      i;
  for (i = 0; i < n0; ++i) x.push(d3.interpolate(a[i], b[i]));
  for (; i < na; ++i) c[i] = a[i];
  for (; i < nb; ++i) c[i] = b[i];
  return function(t) {
    for (i = 0; i < n0; ++i) c[i] = x[i](t);
    return c;
  };
};

d3.interpolateObject = function(a, b) {
  var i = {},
      c = {},
      k;
  for (k in a) {
    if (k in b) {
      i[k] = d3_interpolateByName(k)(a[k], b[k]);
    } else {
      c[k] = a[k];
    }
  }
  for (k in b) {
    if (!(k in a)) {
      c[k] = b[k];
    }
  }
  return function(t) {
    for (k in i) c[k] = i[k](t);
    return c;
  };
}

var d3_interpolate_number = /[-+]?(?:\d+\.\d+|\d+\.|\.\d+|\d+)(?:[eE][-]?\d+)?/g,
    d3_interpolate_digits = /[-+]?\d*\.?\d*(?:[eE][-]?\d+)?(.*)/,
    d3_interpolate_rgb = {background: 1, fill: 1, stroke: 1};

function d3_interpolateByName(n) {
  return n in d3_interpolate_rgb || /\bcolor\b/.test(n)
      ? d3.interpolateRgb
      : d3.interpolate;
}
/**
 * @param {number=} g
 * @param {number=} b
 */
d3.rgb = function(r, g, b) {
  return arguments.length == 1
      ? d3_rgb_parse("" + r, d3_rgb, d3_hsl_rgb)
      : d3_rgb(~~r, ~~g, ~~b);
};

function d3_rgb(r, g, b) {
  return {r: r, g: g, b: b, toString: d3_rgb_format};
}

/** @this d3_rgb */
function d3_rgb_format() {
  return "#" + d3_rgb_hex(this.r) + d3_rgb_hex(this.g) + d3_rgb_hex(this.b);
}

function d3_rgb_hex(v) {
  return v < 0x10 ? "0" + v.toString(16) : v.toString(16);
}

function d3_rgb_parse(format, rgb, hsl) {
  var r, // red channel; int in [0, 255]
      g, // green channel; int in [0, 255]
      b, // blue channel; int in [0, 255]
      m1, // CSS color specification match
      m2, // CSS color specification type (e.g., rgb)
      name;

  /* Handle hsl, rgb. */
  m1 = /([a-z]+)\((.*)\)/i.exec(format);
  if (m1) {
    m2 = m1[2].split(",");
    switch (m1[1]) {
      case "hsl": {
        return hsl(
          parseFloat(m2[0]), // degrees
          parseFloat(m2[1]) / 100, // percentage
          parseFloat(m2[2]) / 100 // percentage
        );
      }
      case "rgb": {
        return rgb(
          d3_rgb_parseNumber(m2[0]),
          d3_rgb_parseNumber(m2[1]),
          d3_rgb_parseNumber(m2[2])
        );
      }
    }
  }

  /* Named colors. */
  if (name = d3_rgb_names[format]) return rgb(name.r, name.g, name.b);

  /* Null or undefined. */
  if (format == null) return rgb(0, 0, 0);

  /* Hexadecimal colors: #rgb and #rrggbb. */
  if (format.charAt(0) == "#") {
    if (format.length == 4) {
      r = format.charAt(1); r += r;
      g = format.charAt(2); g += g;
      b = format.charAt(3); b += b;
    } else if (format.length == 7) {
      r = format.substring(1, 3);
      g = format.substring(3, 5);
      b = format.substring(5, 7);
    }
    r = parseInt(r, 16);
    g = parseInt(g, 16);
    b = parseInt(b, 16);
  }

  return rgb(r, g, b);
}

function d3_rgb_hsl(r, g, b) {
  var min = Math.min(r /= 255, g /= 255, b /= 255),
      max = Math.max(r, g, b),
      d = max - min,
      h,
      s,
      l = (max + min) / 2;
  if (d) {
    s = l < .5 ? d / (max + min) : d / (2 - max - min);
    if (r == max) h = (g - b) / d + (g < b ? 6 : 0);
    else if (g == max) h = (b - r) / d + 2;
    else h = (r - g) / d + 4;
    h *= 60;
  } else {
    s = h = 0;
  }
  return d3_hsl(h, s, l);
}

function d3_rgb_parseNumber(c) { // either integer or percentage
  var f = parseFloat(c);
  return c.charAt(c.length - 1) == "%" ? Math.round(f * 2.55) : f;
}

var d3_rgb_names = {
  aliceblue: "#f0f8ff",
  antiquewhite: "#faebd7",
  aqua: "#00ffff",
  aquamarine: "#7fffd4",
  azure: "#f0ffff",
  beige: "#f5f5dc",
  bisque: "#ffe4c4",
  black: "#000000",
  blanchedalmond: "#ffebcd",
  blue: "#0000ff",
  blueviolet: "#8a2be2",
  brown: "#a52a2a",
  burlywood: "#deb887",
  cadetblue: "#5f9ea0",
  chartreuse: "#7fff00",
  chocolate: "#d2691e",
  coral: "#ff7f50",
  cornflowerblue: "#6495ed",
  cornsilk: "#fff8dc",
  crimson: "#dc143c",
  cyan: "#00ffff",
  darkblue: "#00008b",
  darkcyan: "#008b8b",
  darkgoldenrod: "#b8860b",
  darkgray: "#a9a9a9",
  darkgreen: "#006400",
  darkgrey: "#a9a9a9",
  darkkhaki: "#bdb76b",
  darkmagenta: "#8b008b",
  darkolivegreen: "#556b2f",
  darkorange: "#ff8c00",
  darkorchid: "#9932cc",
  darkred: "#8b0000",
  darksalmon: "#e9967a",
  darkseagreen: "#8fbc8f",
  darkslateblue: "#483d8b",
  darkslategray: "#2f4f4f",
  darkslategrey: "#2f4f4f",
  darkturquoise: "#00ced1",
  darkviolet: "#9400d3",
  deeppink: "#ff1493",
  deepskyblue: "#00bfff",
  dimgray: "#696969",
  dimgrey: "#696969",
  dodgerblue: "#1e90ff",
  firebrick: "#b22222",
  floralwhite: "#fffaf0",
  forestgreen: "#228b22",
  fuchsia: "#ff00ff",
  gainsboro: "#dcdcdc",
  ghostwhite: "#f8f8ff",
  gold: "#ffd700",
  goldenrod: "#daa520",
  gray: "#808080",
  green: "#008000",
  greenyellow: "#adff2f",
  grey: "#808080",
  honeydew: "#f0fff0",
  hotpink: "#ff69b4",
  indianred: "#cd5c5c",
  indigo: "#4b0082",
  ivory: "#fffff0",
  khaki: "#f0e68c",
  lavender: "#e6e6fa",
  lavenderblush: "#fff0f5",
  lawngreen: "#7cfc00",
  lemonchiffon: "#fffacd",
  lightblue: "#add8e6",
  lightcoral: "#f08080",
  lightcyan: "#e0ffff",
  lightgoldenrodyellow: "#fafad2",
  lightgray: "#d3d3d3",
  lightgreen: "#90ee90",
  lightgrey: "#d3d3d3",
  lightpink: "#ffb6c1",
  lightsalmon: "#ffa07a",
  lightseagreen: "#20b2aa",
  lightskyblue: "#87cefa",
  lightslategray: "#778899",
  lightslategrey: "#778899",
  lightsteelblue: "#b0c4de",
  lightyellow: "#ffffe0",
  lime: "#00ff00",
  limegreen: "#32cd32",
  linen: "#faf0e6",
  magenta: "#ff00ff",
  maroon: "#800000",
  mediumaquamarine: "#66cdaa",
  mediumblue: "#0000cd",
  mediumorchid: "#ba55d3",
  mediumpurple: "#9370db",
  mediumseagreen: "#3cb371",
  mediumslateblue: "#7b68ee",
  mediumspringgreen: "#00fa9a",
  mediumturquoise: "#48d1cc",
  mediumvioletred: "#c71585",
  midnightblue: "#191970",
  mintcream: "#f5fffa",
  mistyrose: "#ffe4e1",
  moccasin: "#ffe4b5",
  navajowhite: "#ffdead",
  navy: "#000080",
  oldlace: "#fdf5e6",
  olive: "#808000",
  olivedrab: "#6b8e23",
  orange: "#ffa500",
  orangered: "#ff4500",
  orchid: "#da70d6",
  palegoldenrod: "#eee8aa",
  palegreen: "#98fb98",
  paleturquoise: "#afeeee",
  palevioletred: "#db7093",
  papayawhip: "#ffefd5",
  peachpuff: "#ffdab9",
  peru: "#cd853f",
  pink: "#ffc0cb",
  plum: "#dda0dd",
  powderblue: "#b0e0e6",
  purple: "#800080",
  red: "#ff0000",
  rosybrown: "#bc8f8f",
  royalblue: "#4169e1",
  saddlebrown: "#8b4513",
  salmon: "#fa8072",
  sandybrown: "#f4a460",
  seagreen: "#2e8b57",
  seashell: "#fff5ee",
  sienna: "#a0522d",
  silver: "#c0c0c0",
  skyblue: "#87ceeb",
  slateblue: "#6a5acd",
  slategray: "#708090",
  slategrey: "#708090",
  snow: "#fffafa",
  springgreen: "#00ff7f",
  steelblue: "#4682b4",
  tan: "#d2b48c",
  teal: "#008080",
  thistle: "#d8bfd8",
  tomato: "#ff6347",
  turquoise: "#40e0d0",
  violet: "#ee82ee",
  wheat: "#f5deb3",
  white: "#ffffff",
  whitesmoke: "#f5f5f5",
  yellow: "#ffff00",
  yellowgreen: "#9acd32"
};

for (var d3_rgb_name in d3_rgb_names) {
  d3_rgb_names[d3_rgb_name] = d3_rgb_parse(
      d3_rgb_names[d3_rgb_name],
      d3_rgb,
      d3_hsl_rgb);
}
/**
 * @param {number=} s
 * @param {number=} l
 */
d3.hsl = function(h, s, l) {
  return arguments.length == 1
      ? d3_rgb_parse("" + h, d3_rgb_hsl, d3_hsl)
      : d3_hsl(+h, +s, +l);
};

function d3_hsl(h, s, l) {
  return {h: h, s: s, l: l, toString: d3_hsl_format};
}

/** @this d3_hsl */
function d3_hsl_format() {
  return "hsl(" + this.h + "," + this.s * 100 + "%," + this.l * 100 + "%)";
}

function d3_hsl_rgb(h, s, l) {
  var m1,
      m2;

  /* Some simple corrections for h, s and l. */
  h = h % 360; if (h < 0) h += 360;
  s = s < 0 ? 0 : s > 1 ? 1 : s;
  l = l < 0 ? 0 : l > 1 ? 1 : l;

  /* From FvD 13.37, CSS Color Module Level 3 */
  m2 = l <= .5 ? l * (1 + s) : l + s - l * s;
  m1 = 2 * l - m2;

  function v(h) {
    if (h > 360) h -= 360;
    else if (h < 0) h += 360;
    if (h < 60) return m1 + (m2 - m1) * h / 60;
    if (h < 180) return m2;
    if (h < 240) return m1 + (m2 - m1) * (240 - h) / 60;
    return m1;
  }

  function vv(h) {
    return Math.round(v(h) * 255);
  }

  return d3_rgb(vv(h + 120), vv(h), vv(h - 120));
}
var d3_root = d3_selection([[document]]);
d3_root[0].parentNode = document.documentElement;

// TODO fast singleton implementation!
d3.select = function(query) {
  return typeof query == "string"
      ? d3_root.select(query)
      : d3_selection([[query]]); // assume node
};

d3.selectAll = function(query) {
  return typeof query == "string"
      ? d3_root.selectAll(query)
      : d3_selection([d3_array(query)]); // assume node[]
};

function d3_selection(groups) {
  var i = -1,
      n = groups.length,
      group;

  function select(select) {
    var subgroups = [],
        subgroup,
        subnode,
        group,
        node;
    for (var j = 0, m = groups.length; j < m; j++) {
      group = groups[j];
      subgroups.push(subgroup = []);
      subgroup.parentNode = group.parentNode;
      subgroup.parentData = group.parentData;
      for (var i = 0, n = group.length; i < n; i++) {
        if (node = group[i]) {
          subgroup.push(subnode = select(node));
          if (subnode && "__data__" in node) subnode.__data__ = node.__data__;
        } else {
          subgroup.push(null);
        }
      }
    }
    return d3_selection(subgroups);
  }

  function selectAll(selectAll) {
    var subgroups = [],
        subgroup,
        group,
        node;
    for (var j = 0, m = groups.length; j < m; j++) {
      group = groups[j];
      for (var i = 0, n = group.length; i < n; i++) {
        if (node = group[i]) {
          subgroups.push(subgroup = selectAll(node));
          subgroup.parentNode = node;
          subgroup.parentData = node.__data__;
        }
      }
    }
    return d3_selection(subgroups);
  }

  // TODO select(function)?
  groups.select = function(query) {
    return select(function(node) {
      return node.querySelector(query);
    });
  };

  // TODO selectAll(function)?
  groups.selectAll = function(query) {
    return selectAll(function(node) {
      return d3_array(node.querySelectorAll(query));
    });
  };

  // TODO preserve null elements to maintain index?
  groups.filter = function(filter) {
    var subgroups = [],
        subgroup,
        group,
        node;
    for (var j = 0, m = groups.length; j < m; j++) {
      group = groups[j];
      subgroups.push(subgroup = []);
      subgroup.parentNode = group.parentNode;
      subgroup.parentData = group.parentData;
      for (var i = 0, n = group.length; i < n; i++) {
        if ((node = group[i]) && filter.call(node, node.__data__, i)) {
          subgroup.push(node);
        }
      }
    }
    return d3_selection(subgroups);
  };

  // TODO data(null) for clearing data?
  groups.data = function(data, join) {
    var i = -1,
        n = groups.length,
        group,
        enter = [],
        update = [],
        exit = [];

    if (typeof join == "string") join = d3_selection_join(join);

    // TODO support join as a function, based on previously-bound data?
    // else if (typeof join == "function") {
    //   var dataKey = join;
    //   join = {
    //     nodeKey: function(n) { return n.__data__ && dataKey(n.__data__); },
    //     dataKey: dataKey
    //   };
    // }

    function bind(group, groupData) {
      var i = 0,
          n = group.length,
          m = groupData.length,
          n0 = Math.min(n, m),
          n1 = Math.max(n, m),
          updateNodes = [],
          enterNodes = [],
          exitNodes = [],
          node,
          nodeData;

      function enterAppend(e) {
        return group.parentNode.appendChild(e);
      }

      if (join) {
        var nodeByKey = {},
            exitData = [],
            keys = [],
            key,
            j = groupData.length;

        for (i = 0; i < n; i++) {
          key = join.nodeKey(node = group[i]);
          if (key in nodeByKey) {
            exitNodes[j++] = group[i];
          } else {
            nodeByKey[key] = node;
            keys.push(key);
          }
        }

        for (i = 0; i < m; i++) {
          node = nodeByKey[key = join.dataKey(nodeData = groupData[i])];
          if (node) {
            node.__data__ = nodeData;
            updateNodes[i] = node;
            enterNodes[i] = exitNodes[i] = null;
          } else {
            enterNodes[i] = {appendChild: enterAppend, __data__: nodeData},
            updateNodes[i] = exitNodes[i] = null;
          }
          delete nodeByKey[key];
        }

        for (i = 0; i < n; i++) {
          if (keys[i] in nodeByKey) {
            exitNodes[i] = group[i];
          }
        }
      } else {
        for (; i < n0; i++) {
          node = group[i];
          nodeData = groupData[i];
          if (node) {
            node.__data__ = nodeData;
            updateNodes[i] = node;
            enterNodes[i] = exitNodes[i] = null;
          } else {
            enterNodes[i] = {appendChild: enterAppend, __data__: nodeData};
            updateNodes[i] = exitNodes[i] = null;
          }
        }
        for (; i < m; i++) {
          enterNodes[i] = {appendChild: enterAppend, __data__: groupData[i]};
          updateNodes[i] = exitNodes[i] = null;
        }
        for (; i < n1; i++) {
          exitNodes[i] = group[i];
          enterNodes[i] = updateNodes[i] = null;
        }
      }

      enterNodes.parentNode
          = updateNodes.parentNode
          = exitNodes.parentNode
          = group.parentNode;

      enterNodes.parentData
          = updateNodes.parentData
          = exitNodes.parentData
          = group.parentData;

      enter.push(enterNodes);
      update.push(updateNodes);
      exit.push(exitNodes);
    }

    if (typeof data == "function") {
      while (++i < n) {
        bind(group = groups[i], data.call(group, group.parentData, i));
      }
    } else {
      while (++i < n) {
        bind(group = groups[i], data);
      }
    }

    var selection = d3_selection(update);
    selection.enter = function(name) {
      return d3_selection(enter).append(name);
    };
    selection.exit = function() {
      return d3_selection(exit);
    };
    return selection;
  };

  // TODO mask forEach? or rename for eachData?
  // TODO offer the same semantics for map, reduce, etc.?
  groups.each = function(callback) {
    for (var j = 0, m = groups.length; j < m; j++) {
      var group = groups[j];
      for (var i = 0, n = group.length; i < n; i++) {
        var node = group[i];
        if (node) callback.call(node, node.__data__, i);
      }
    }
    return groups;
  };

  function first(callback) {
    for (var j = 0, m = groups.length; j < m; j++) {
      var group = groups[j];
      for (var i = 0, n = group.length; i < n; i++) {
        var node = group[i];
        if (node) return callback.call(node, node.__data__, i);
      }
    }
    return null;
  }

  groups.node = function() {
    return first(function() { return this; });
  };

  groups.attr = function(name, value) {
    name = d3.ns.qualify(name);

    // If no value is specified, return the first value.
    if (arguments.length < 2) {
      return first(name.local
          ? function() { return this.getAttributeNS(name.space, name.local); }
          : function() { return this.getAttribute(name); });
    }

    /** @this {Element} */
    function attrNull() {
      this.removeAttribute(name);
    }

    /** @this {Element} */
    function attrNullNS() {
      this.removeAttributeNS(name.space, name.local);
    }

    /** @this {Element} */
    function attrConstant() {
      this.setAttribute(name, value);
    }

    /** @this {Element} */
    function attrConstantNS() {
      this.setAttributeNS(name.space, name.local, value);
    }

    /** @this {Element} */
    function attrFunction() {
      var x = value.apply(this, arguments);
      if (x == null) this.removeAttribute(name);
      else this.setAttribute(name, x);
    }

    /** @this {Element} */
    function attrFunctionNS() {
      var x = value.apply(this, arguments);
      if (x == null) this.removeAttributeNS(name.space, name.local);
      else this.setAttributeNS(name.space, name.local, x);
    }

    return groups.each(value == null
        ? (name.local ? attrNullNS : attrNull) : (typeof value == "function"
        ? (name.local ? attrFunctionNS : attrFunction)
        : (name.local ? attrConstantNS : attrConstant)));
  };

  groups.classed = function(name, value) {
    var re = new RegExp("(^|\\s+)" + d3.requote(name) + "(\\s+|$)", "g");

    // If no value is specified, return the first value.
    if (arguments.length < 2) {
      return first(function() {
        re.lastIndex = 0;
        return re.test(this.className);
      });
    }

    /** @this {Element} */
    function classedAdd() {
      var classes = this.className;
      re.lastIndex = 0;
      if (!re.test(classes)) {
        this.className = d3_collapse(classes + " " + name);
      }
    }

    /** @this {Element} */
    function classedRemove() {
      var classes = d3_collapse(this.className.replace(re, " "));
      this.className = classes.length ? classes : null;
    }

    /** @this {Element} */
    function classedFunction() {
      (value.apply(this, arguments)
          ? classedAdd
          : classedRemove).call(this);
    }

    return groups.each(typeof value == "function"
        ? classedFunction : value
        ? classedAdd
        : classedRemove);
  };

  groups.style = function(name, value, priority) {
    if (arguments.length < 3) priority = null;

    // If no value is specified, return the first value.
    if (arguments.length < 2) {
      return first(function() {
        return window.getComputedStyle(this, null).getPropertyValue(name);
      });
    }

    /** @this {Element} */
    function styleNull() {
      this.style.removeProperty(name);
    }

    /** @this {Element} */
    function styleConstant() {
      this.style.setProperty(name, value, priority);
    }

    /** @this {Element} */
    function styleFunction() {
      var x = value.apply(this, arguments);
      if (x == null) this.style.removeProperty(name);
      else this.style.setProperty(name, x, priority);
    }

    return groups.each(value == null
        ? styleNull : (typeof value == "function"
        ? styleFunction : styleConstant));
  };

  groups.property = function(name, value) {
    name = d3.ns.qualify(name);

    // If no value is specified, return the first value.
    if (arguments.length < 2) {
      return first(function() {
        return this[name];
      });
    }

    /** @this {Element} */
    function propertyNull() {
      delete this[name];
    }

    /** @this {Element} */
    function propertyConstant() {
      this[name] = value;
    }

    /** @this {Element} */
    function propertyFunction() {
      var x = value.apply(this, arguments);
      if (x == null) delete this[name];
      else this[name] = x;
    }

    return groups.each(value == null
        ? propertyNull : (typeof value == "function"
        ? propertyFunction : propertyConstant));
  };

  groups.text = function(value) {

    // If no value is specified, return the first value.
    if (arguments.length < 1) {
      return first(function() {
        return this.textContent;
      });
    }

    /** @this {Element} */
    function textNull() {
      while (this.lastChild) this.removeChild(this.lastChild);
    }

    /** @this {Element} */
    function textConstant() {
      this.appendChild(document.createTextNode(value));
    }

    /** @this {Element} */
    function textFunction() {
      var x = value.apply(this, arguments);
      if (x != null) this.appendChild(document.createTextNode(x));
    }

    groups.each(textNull);
    return value == null ? groups
        : groups.each(typeof value == "function"
        ? textFunction : textConstant);
  };

  groups.html = function(value) {

    // If no value is specified, return the first value.
    if (arguments.length < 1) {
      return first(function() {
        return this.innerHTML;
      });
    }

    /** @this {Element} */
    function htmlConstant() {
      this.innerHTML = value;
    }

    /** @this {Element} */
    function htmlFunction() {
      this.innerHTML = value.apply(this, arguments);
    }

    return groups.each(typeof value == "function"
        ? htmlFunction : htmlConstant);
  };

  // TODO append(node)?
  // TODO append(function)?
  groups.append = function(name) {
    name = d3.ns.qualify(name);

    function append(node) {
      return node.appendChild(document.createElement(name));
    }

    function appendNS(node) {
      return node.appendChild(document.createElementNS(name.space, name.local));
    }

    return select(name.local ? appendNS : append);
  };

  // TODO remove(query)?
  // TODO remove(node)?
  // TODO remove(function)?
  groups.remove = function() {
    return select(function(node) {
      var parent = node.parentNode;
      parent.removeChild(node);
      return parent;
    });
  };

  groups.sort = function(comparator) {
    comparator = d3_selection_comparator.apply(this, arguments);
    for (var j = 0, m = groups.length; j < m; j++) {
      var group = groups[j];
      group.sort(comparator);
      for (var i = 1, n = group.length, prev = group[0]; i < n; i++) {
        var node = group[i];
        if (node) {
          if (prev) prev.parentNode.insertBefore(node, prev.nextSibling);
          prev = node;
        }
      }
    }
    return groups;
  };

  // TODO namespaced event listeners to allow multiples
  groups.on = function(type, listener) {
    type = "on" + type;
    return groups.each(function(d, i) {
      this[type] = function(e) {
        var o = d3.event; // Events can be reentrant (e.g., focus).
        d3.event = e;
        try {
          listener.call(this, d, i);
        } finally {
          d3.event = o;
        }
      };
    });
  };

  // TODO slice?

  groups.transition = function() {
    return d3_transition(groups);
  };

  groups.call = d3_call;

  return groups;
}

// TODO support namespaces for key?
function d3_selection_join(key) {
  return {
    nodeKey: function(node) { return node.getAttribute(key); },
    dataKey: function(data) { return data[key]; }
  };
}

function d3_selection_comparator(comparator) {
  if (!arguments.length) comparator = d3.ascending;
  return function(a, b) {
    return comparator(a && a.__data__, b && b.__data__);
  };
}
d3.transition = d3_root.transition;

var d3_transitionId = 0,
    d3_transitionInheritId = 0;

function d3_transition(groups) {
  var transition = {},
      transitionId = d3_transitionInheritId || ++d3_transitionId,
      tweens = {},
      interpolators = [],
      remove = false,
      event = d3.dispatch("start", "end"),
      stage = [],
      delay = [],
      duration = [],
      durationMax,
      ease = d3.ease("cubic-in-out");

  //
  // Be careful with concurrent transitions!
  //
  // Say transition A causes an exit. Before A finishes, a transition B is
  // created, and believes it only needs to do an update, because the elements
  // haven't been removed yet (which happens at the very end of the exit
  // transition).
  //
  // Even worse, what if either transition A or B has a staggered delay? Then,
  // some elements may be removed, while others remain. Transition B does not
  // know to enter the elements because they were still present at the time
  // the transition B was created (but not yet started).
  //
  // To prevent such confusion, we only trigger end events for transitions if
  // the transition ending is the only one scheduled for the given element.
  // Similarly, we only allow one transition to be active for any given
  // element, so that concurrent transitions do not overwrite each other's
  // properties.
  //
  // TODO Support transition namespaces, so that transitions can proceed
  // concurrently on the same element if needed. Hopefully, this is rare!
  //

  groups.each(function() {
    (this.__transition__ || (this.__transition__ = {})).owner = transitionId;
  });

  function step(elapsed) {
    var clear = true,
        k = -1;
    groups.each(function() {
      if (stage[++k] == 2) return; // ended
      var t = (elapsed - delay[k]) / duration[k],
          tx = this.__transition__,
          te, // ease(t)
          tk, // tween key
          ik = interpolators[k];

      // Check if the (un-eased) time is outside the range [0,1].
      if (t < 1) {
        clear = false;
        if (t < 0) return;
      } else {
        t = 1;
      }

      // Determine the stage of this transition.
      // 0 - Not yet started.
      // 1 - In progress.
      // 2 - Ended.
      if (stage[k]) {
        if (!tx || tx.active != transitionId) {
          stage[k] = 2;
          return;
        }
      } else if (!tx || tx.active > transitionId) {
        stage[k] = 2;
        return;
      } else {
        stage[k] = 1;
        event.start.dispatch.apply(this, arguments);
        ik = interpolators[k] = {};
        tx.active = transitionId;
        for (tk in tweens) ik[tk] = tweens[tk].apply(this, arguments);
      }

      // Apply the interpolators!
      te = ease(t);
      for (tk in tweens) ik[tk].call(this, te);

      // Handle ending transitions.
      if (t == 1) {
        stage[k] = 2;
        if (tx.active == transitionId) {
          var owner = tx.owner;
          if (owner == transitionId) {
            delete this.__transition__;
            if (remove) this.parentNode.removeChild(this);
          }
          d3_transitionInheritId = transitionId;
          event.end.dispatch.apply(this, arguments);
          d3_transitionInheritId = 0;
          tx.owner = owner;
        }
      }
    });
    return clear;
  }

  transition.delay = function(value) {
    var delayMin = Infinity,
        k = -1;
    if (typeof value == "function") {
      groups.each(function(d, i) {
        var x = delay[++k] = +value.apply(this, arguments);
        if (x < delayMin) delayMin = x;
      });
    } else {
      delayMin = +value;
      groups.each(function(d, i) {
        delay[++k] = delayMin;
      });
    }
    d3_timer(step, delayMin);
    return transition;
  };

  transition.duration = function(value) {
    var k = -1;
    if (typeof value == "function") {
      durationMax = 0;
      groups.each(function(d, i) {
        var x = duration[++k] = +value.apply(this, arguments);
        if (x > durationMax) durationMax = x;
      });
    } else {
      durationMax = +value;
      groups.each(function(d, i) {
        duration[++k] = durationMax;
      });
    }
    return transition;
  };

  transition.ease = function(value) {
    ease = typeof value == "string" ? d3.ease(value) : value;
    return transition;
  };

  transition.attrTween = function(name, tween) {

    /** @this {Element} */
    function attrTween(d, i) {
      var f = tween.call(this, d, i, this.getAttribute(name));
      return function(t) {
        this.setAttribute(name, f(t));
      };
    }

    /** @this {Element} */
    function attrTweenNS(d, i) {
      var f = tween.call(this, d, i, this.getAttributeNS(name.space, name.local));
      return function(t) {
        this.setAttributeNS(name.space, name.local, f(t));
      };
    }

    tweens["attr." + name] = name.local ? attrTweenNS : attrTween;
    return transition;
  };

  transition.attr = function(name, value) {
    return transition.attrTween(name, d3_tween(value));
  };

  transition.styleTween = function(name, tween, priority) {

    /** @this {Element} */
    function styleTween(d, i) {
      var f = tween.call(this, d, i, window.getComputedStyle(this, null).getPropertyValue(name));
      return function(t) {
        this.style.setProperty(name, f(t), priority);
      };
    }

    tweens["style." + name] = styleTween;
    return transition;
  };

  transition.style = function(name, value, priority) {
    return transition.styleTween(name, d3_tween(value), priority);
  };

  transition.select = function(query) {
    var k, t = d3_transition(groups.select(query)).ease(ease);
    k = -1; t.delay(function(d, i) { return delay[++k]; });
    k = -1; t.duration(function(d, i) { return duration[++k]; });
    return t;
  };

  transition.selectAll = function(query) {
    var k, t = d3_transition(groups.selectAll(query)).ease(ease);
    k = -1; t.delay(function(d, i) { return delay[i ? k : ++k]; })
    k = -1; t.duration(function(d, i) { return duration[i ? k : ++k]; });
    return t;
  };

  transition.remove = function() {
    remove = true;
    return transition;
  };

  transition.each = function(type, listener) {
    event[type].add(listener);
    return transition;
  };

  transition.call = d3_call;

  return transition.delay(0).duration(250);
}
var d3_timer_queue = null,
    d3_timer_timeout = 0,
    d3_timer_interval;

function d3_timer(callback, delay) {
  var now = Date.now(),
      found = false,
      start = now + delay,
      t0,
      t1 = d3_timer_queue;

  if (!isFinite(delay)) return;

  // Scan the queue for earliest callback.
  while (t1) {
    if (t1.callback == callback) {
      t1.then = now;
      t1.delay = delay;
      found = true;
    } else {
      var x = t1.then + t1.delay;
      if (x < start) start = x;
    }
    t0 = t1;
    t1 = t1.next;
  }

  // Otherwise, add the callback to the queue.
  if (!found) d3_timer_queue = {
    callback: callback,
    then: now,
    delay: delay,
    next: d3_timer_queue
  };

  if (!d3_timer_interval) {
    clearTimeout(d3_timer_timeout);
    d3_timer_timeout = setTimeout(d3_timer_start, Math.max(24, start - now));
  }
}

function d3_timer_start() {
  d3_timer_interval = setInterval(d3_timer_step, 24);
  d3_timer_timeout = 0;
}

function d3_timer_step() {
  var elapsed,
      now = Date.now(),
      t0 = null,
      t1 = d3_timer_queue;
  while (t1) {
    elapsed = now - t1.then;
    if (elapsed > t1.delay) t1.flush = t1.callback(elapsed);
    t1 = (t0 = t1).next;
  }
  d3_timer_flush();
}

// Flush after callbacks, to avoid concurrent queue modification.
function d3_timer_flush() {
  var t0 = null,
      t1 = d3_timer_queue;
  while (t1) {
    t1 = t1.flush
        ? (t0 ? t0.next = t1.next : d3_timer_queue = t1.next)
        : (t0 = t1).next;
  }
  if (!t0) d3_timer_interval = clearInterval(d3_timer_interval);
}
function d3_tween(b) {
  return typeof b == "function"
    ? function(d, i, a) { return d3.interpolate(a, b.call(this, d, i)); }
    : function(d, i, a) { return d3.interpolate(a, b); };
}
d3.scale = {};
d3.scale.linear = function() {
  var x0 = 0,
      x1 = 1,
      y0 = 0,
      y1 = 1,
      kx = 1 / (x1 - x0),
      ky = (x1 - x0) / (y1 - y0),
      i = d3.interpolate(y0, y1);

  function scale(x) {
    return i((x - x0) * kx);
  }

  scale.invert = function(y) {
    return (y - y0) * ky + x0; // TODO assumes number?
  };

  /** @param {*=} x */
  scale.domain = function(x) {
    if (!arguments.length) return [x0, x1];
    x0 = x[0];
    x1 = x[1];
    kx = 1 / (x1 - x0);
    ky = (x1 - x0) / (y1 - y0);
    return scale;
  };

  /** @param {*=} x */
  scale.range = function(x) {
    if (!arguments.length) return [y0, y1];
    y0 = x[0];
    y1 = x[1];
    ky = (x1 - x0) / (y1 - y0);
    i = d3.interpolate(y0, y1); // TODO allow override?
    return scale;
  };

  // TODO Dates? Ugh.
  function tickRange(m) {
    var start = Math.min(x0, x1),
        stop = Math.max(x0, x1),
        span = stop - start,
        step = Math.pow(10, Math.floor(Math.log(span / m) / Math.LN10)),
        err = m / (span / step);

    // Filter ticks to get closer to the desired count.
    if (err <= .15) step *= 10;
    else if (err <= .35) step *= 5;
    else if (err <= .75) step *= 2;

    // Round start and stop values to step interval.
    return {
      start: Math.ceil(start / step) * step,
      stop: Math.floor(stop / step) * step + step * .5, // inclusive
      step: step
    };
  }

  scale.ticks = function(m) {
    var range = tickRange(m);
    return d3.range(range.start, range.stop, range.step);
  };

  scale.tickFormat = function(m) {
    var n = Math.max(0, -Math.floor(Math.log(tickRange(m).step) / Math.LN10 + .01));
    return d3.format(",." + n + "f");
  };

  return scale;
};
d3.scale.log = function() {
  var linear = d3.scale.linear();

  function log(x) {
    return Math.log(x) / Math.LN10;
  }

  function pow(y) {
    return Math.pow(10, y);
  }

  function scale(x) {
    return linear(log(x));
  }

  scale.invert = function(x) {
    return pow(linear.invert(x));
  };

  /** @param {*=} x */
  scale.domain = function(x) {
    if (!arguments.length) return linear.domain().map(pow);
    linear.domain(x.map(log));
    return scale;
  };

  scale.range = function() {
    var x = linear.range.apply(linear, arguments);
    return arguments.length ? scale : x;
  };

  scale.ticks = function() {
    var d = linear.domain(),
        i = Math.floor(d[0]),
        j = Math.ceil(d[1]),
        ticks = [];
    if (d.every(isFinite)) {
      while (++i <= j) for (var k = 1; k < 10; k++) ticks.push(pow(i) * k);
      ticks.push(pow(i));
    }
    return ticks;
  };

  scale.tickFormat = function() {
    return function(d) { return d.toPrecision(1); };
  };

  return scale;
};
d3.scale.pow = function() {
  var linear = d3.scale.linear(),
      p = 1,
      b = 1 / p;

  function powp(x) {
    return Math.pow(x, p);
  }

  function powb(x) {
    return Math.pow(x, b);
  }

  function scale(x) {
    return linear(powp(x));
  }

  function tick() {
    return d3.scale.linear().domain(scale.domain());
  }

  scale.invert = function(x) {
    return powb(linear.invert(x));
  };

  /** @param {*=} x */
  scale.domain = function(x) {
    if (!arguments.length) return linear.domain().map(powb);
    linear.domain(x.map(powp));
    return scale;
  };

  scale.range = function() {
    var x = linear.range.apply(linear, arguments);
    return arguments.length ? scale : x;
  };

  // TODO better tick formatting...
  scale.ticks = function(m) {
    return tick().ticks(m);
  };

  scale.tickFormat = function(m) {
    return tick().tickFormat(m);
  };

  scale.exponent = function(x) {
    if (!arguments.length) return p;
    var domain = scale.domain();
    p = x;
    b = 1 / x;
    return scale.domain(domain);
  };

  return scale;
};
d3.scale.sqrt = function() {
  return d3.scale.pow().exponent(.5);
};
d3.scale.ordinal = function() {
  var domain = [],
      index = {},
      range = [],
      rangeBand = 0;

  function scale(x) {
    var i = x in index ? index[x] : (index[x] = domain.push(x) - 1);
    return range[i % range.length];
  }

  scale.domain = function(x) {
    if (!arguments.length) return domain;
    domain = x;
    index = {};
    var i = -1, j = -1, n = domain.length; while (++i < n) {
      x = domain[i];
      if (!(x in index)) index[x] = ++j;
    }
    return scale;
  };

  scale.range = function(x) {
    if (!arguments.length) return range;
    range = x;
    return scale;
  };

  scale.rangePoints = function(x, padding) {
    if (arguments.length < 2) padding = 0;
    var start = x[0],
        stop = x[1],
        step = (stop - start) / (domain.length - 1 + padding);
    range = domain.length == 1
        ? [(start + stop) / 2]
        : d3.range(start + step * padding / 2, stop + step / 2, step);
    rangeBand = 0;
    return scale;
  };

  scale.rangeBands = function(x, padding) {
    if (arguments.length < 2) padding = 0;
    var start = x[0],
        stop = x[1],
        step = (stop - start) / (domain.length + padding);
    range = d3.range(start + step * padding, stop, step);
    rangeBand = step * (1 - padding);
    return scale;
  };

  scale.rangeBand = function() {
    return rangeBand;
  };

  return scale;
};
/*
 * This product includes color specifications and designs developed by Cynthia
 * Brewer (http://colorbrewer.org/). See lib/colorbrewer for more information.
 */

d3.scale.category10 = function() {
  return d3.scale.ordinal().range(d3_category10);
};

d3.scale.category20 = function() {
  return d3.scale.ordinal().range(d3_category20);
};

d3.scale.category20b = function() {
  return d3.scale.ordinal().range(d3_category20b);
};

d3.scale.category20c = function() {
  return d3.scale.ordinal().range(d3_category20c);
};

var d3_category10 = [
  "#1f77b4", "#ff7f0e", "#2ca02c", "#d62728", "#9467bd",
  "#8c564b", "#e377c2", "#7f7f7f", "#bcbd22", "#17becf"
];

var d3_category20 = [
  "#1f77b4", "#aec7e8",
  "#ff7f0e", "#ffbb78",
  "#2ca02c", "#98df8a",
  "#d62728", "#ff9896",
  "#9467bd", "#c5b0d5",
  "#8c564b", "#c49c94",
  "#e377c2", "#f7b6d2",
  "#7f7f7f", "#c7c7c7",
  "#bcbd22", "#dbdb8d",
  "#17becf", "#9edae5"
];

var d3_category20b = [
  "#393b79", "#5254a3", "#6b6ecf", "#9c9ede",
  "#637939", "#8ca252", "#b5cf6b", "#cedb9c",
  "#8c6d31", "#bd9e39", "#e7ba52", "#e7cb94",
  "#843c39", "#ad494a", "#d6616b", "#e7969c",
  "#7b4173", "#a55194", "#ce6dbd", "#de9ed6"
];

var d3_category20c = [
  "#3182bd", "#6baed6", "#9ecae1", "#c6dbef",
  "#e6550d", "#fd8d3c", "#fdae6b", "#fdd0a2",
  "#31a354", "#74c476", "#a1d99b", "#c7e9c0",
  "#756bb1", "#9e9ac8", "#bcbddc", "#dadaeb",
  "#636363", "#969696", "#bdbdbd", "#d9d9d9"
];
d3.scale.quantile = function() {
  var domain = [],
      range = [],
      thresholds = [];

  function rescale() {
    var i = -1,
        n = thresholds.length = range.length,
        k = domain.length / n;
    while (++i < n) thresholds[i] = domain[~~(i * k)];
  }

  function quantile(value) {
    if (isNaN(value = +value)) return NaN;
    var low = 0, high = thresholds.length - 1;
    while (low <= high) {
      var mid = (low + high) >> 1, midValue = thresholds[mid];
      if (midValue < value) low = mid + 1;
      else if (midValue > value) high = mid - 1;
      else return mid;
    }
    return high < 0 ? 0 : high;
  }

  function scale(x) {
    return range[quantile(x)];
  }

  scale.domain = function(x) {
    if (!arguments.length) return domain;
    domain = x.filter(function(d) { return !isNaN(d); }).sort(d3.ascending);
    rescale();
    return scale;
  };

  scale.range = function(x) {
    if (!arguments.length) return range;
    range = x;
    rescale();
    return scale;
  };

  scale.quantiles = function() {
    return thresholds;
  };

  return scale;
};
d3.svg = {};
d3.svg.arc = function() {
  var innerRadius = d3_svg_arcInnerRadius,
      outerRadius = d3_svg_arcOuterRadius,
      startAngle = d3_svg_arcStartAngle,
      endAngle = d3_svg_arcEndAngle;

  function arc(d, i) {
    var r0 = innerRadius.call(this, d, i),
        r1 = outerRadius.call(this, d, i),
        a0 = startAngle.call(this, d, i) + d3_svg_arcOffset,
        a1 = endAngle.call(this, d, i) + d3_svg_arcOffset,
        da = a1 - a0,
        df = da < Math.PI ? "0" : "1",
        c0 = Math.cos(a0),
        s0 = Math.sin(a0),
        c1 = Math.cos(a1),
        s1 = Math.sin(a1);
    return da >= d3_svg_arcMax
      ? (r0
      ? "M0," + r1
      + "A" + r1 + "," + r1 + " 0 1,1 0," + (-r1)
      + "A" + r1 + "," + r1 + " 0 1,1 0," + r1
      + "M0," + r0
      + "A" + r0 + "," + r0 + " 0 1,1 0," + (-r0)
      + "A" + r0 + "," + r0 + " 0 1,1 0," + r0
      + "Z"
      : "M0," + r1
      + "A" + r1 + "," + r1 + " 0 1,1 0," + (-r1)
      + "A" + r1 + "," + r1 + " 0 1,1 0," + r1
      + "Z")
      : (r0
      ? "M" + r1 * c0 + "," + r1 * s0
      + "A" + r1 + "," + r1 + " 0 " + df + ",1 " + r1 * c1 + "," + r1 * s1
      + "L" + r0 * c1 + "," + r0 * s1
      + "A" + r0 + "," + r0 + " 0 " + df + ",0 " + r0 * c0 + "," + r0 * s0
      + "Z"
      : "M" + r1 * c0 + "," + r1 * s0
      + "A" + r1 + "," + r1 + " 0 " + df + ",1 " + r1 * c1 + "," + r1 * s1
      + "L0,0"
      + "Z");
  }

  arc.innerRadius = function(v) {
    if (!arguments.length) return innerRadius;
    innerRadius = d3_functor(v);
    return arc;
  };

  arc.outerRadius = function(v) {
    if (!arguments.length) return outerRadius;
    outerRadius = d3_functor(v);
    return arc;
  };

  arc.startAngle = function(v) {
    if (!arguments.length) return startAngle;
    startAngle = d3_functor(v);
    return arc;
  };

  arc.endAngle = function(v) {
    if (!arguments.length) return endAngle;
    endAngle = d3_functor(v);
    return arc;
  };

  return arc;
};

var d3_svg_arcOffset = -Math.PI / 2,
    d3_svg_arcMax = 2 * Math.PI - 1e-6;

function d3_svg_arcInnerRadius(d) {
  return d.innerRadius;
}

function d3_svg_arcOuterRadius(d) {
  return d.outerRadius;
}

function d3_svg_arcStartAngle(d) {
  return d.startAngle;
}

function d3_svg_arcEndAngle(d) {
  return d.endAngle;
}
<<<<<<< HEAD
d3.svg.line = function() {
  var x = d3_svg_lineX,
      y = d3_svg_lineY,
=======
d3["svg"]["line"] = function() {
  var x = null,
      y = null,
>>>>>>> 5067f0a3
      interpolate = "linear",
      interpolator = d3_svg_lineInterpolators[interpolate],
      interpargs = [null];

  function line(d) {
	if (d.length < 1) return null;
	interpargs[0] = x==null ? d : d3_svg_linePoints(this, d, x, y);
    return "M" + interpolator.apply(null, interpargs);
  }

  line.x = function(v) {
    if (!arguments.length) return x;
    x = v;
    return line;
  };

  line.y = function(v) {
    if (!arguments.length) return y;
    y = v;
    return line;
  };

  line.interpolate = function(v) {
    if (!arguments.length) return interpolate;
    interpolator = d3_svg_lineInterpolators[interpolate = v];
    interpargs = arguments.length > 1 ? arguments : [null];
    return line;
  };

  return line;
};

/**
 * @private Converts the specified array of data into an array of points
 * (x-y tuples), by evaluating the specified `x` and `y` functions on each
 * data point. The `this` context of the evaluated functions is the specified
 * "self" object; each function is passed the current datum and index.
 */
function d3_svg_linePoints(self, d, x, y) {
  var points = [],
      i = -1,
      n = d.length,
      fx = typeof x == "function",
      fy = typeof y == "function",
      value;
  if (fx && fy) {
    while (++i < n) points.push([
      x.call(self, value = d[i], i),
      y.call(self, value, i)
    ]);
  } else if (fx) {
    while (++i < n) points.push([x.call(self, d[i], i), y]);
  } else if (fy) {
    while (++i < n) points.push([x, y.call(self, d[i], i)]);
  } else {
    while (++i < n) points.push([x, y]);
  }
  return points;
}

/**
 * @private The default `x` property, which references d[0]
 */
function d3_svg_lineX(d) {
<<<<<<< HEAD
  return d.x;
=======
  return d[0];
>>>>>>> 5067f0a3
}

/**
 * @private The default `y` property, which references d[1]
 */
function d3_svg_lineY(d) {
<<<<<<< HEAD
  return d.y;
=======
  return d[1];
>>>>>>> 5067f0a3
}

/**
 * @private The various interpolators supported by the `line` class.
 */
var d3_svg_lineInterpolators = {
  "linear": d3_svg_lineLinear,
  "basis": d3_svg_lineBasis,
  "cardinal" : d3_svg_lineCardinal
};

/**
 * @private Linear interpolation; generates "L" commands.
 */
function d3_svg_lineLinear(points) {
  if (points.length < 1) return null;
  var path = [],
      i = 0,
      n = points.length,
      p = points[0];
  path.push(p[0], ",", p[1]);
  while (++i < n) path.push("L", (p = points[i])[0], ",", p[1]);
  return path.join("");
}

/**
 * @private Cardinal spline interpolation; generates "C" commands.
 */
function d3_svg_lineCardinal(points, tension, closed) {
  if (points.length <= 2) return null;
  if (tension == undefined) tension = 0.8;
  return points[0] + d3_svg_lineHermite(points,
    d3_svg_lineCardinalTangents(points, tension, closed));
}

/**
 * @private Hermite spline construction
 */
function d3_svg_lineHermite(points, tangents) {
  if (tangents.length < 1
      || (points.length != tangents.length
      && points.length != tangents.length + 2)) return "";
  var quad = points.length != tangents.length,
      path = "",
      p0 = points[0],
      p = points[1],
      t0 = tangents[0],
      t = t0,
      pi = 1;

  if (quad) {
    path += "Q" + (p[0] - t0[0] * 2 / 3) + ","  + (p[1] - t0[1] * 2 / 3)
        + "," + p[0] + "," + p[1];
    p0 = points[1];
    pi = 2;
  }

  if (tangents.length > 1) {
    t = tangents[1];
    p = points[pi];
    pi++;
    path += "C" + (p0[0] + t0[0]) + "," + (p0[1] + t0[1])
        + "," + (p[0] - t[0]) + "," + (p[1] - t[1])
        + "," + p[0] + "," + p[1];
    for (var i = 2; i < tangents.length; i++, pi++) {
      p = points[pi];
      t = tangents[i];
      path += "S" + (p[0] - t[0]) + "," + (p[1] - t[1])
          + "," + p[0] + "," + p[1];
    }
  }

  if (quad) {
    var lp = points[pi];
    path += "Q" + (p[0] + t[0] * 2 / 3) + ","  + (p[1] + t[1] * 2 / 3) + ","
        + lp[0] + "," + lp[1];
  }

  return path;
}

/**
 * @private Generates tangents for a cardinal spline
 */
function d3_svg_lineCardinalTangents(points, tension, closed) {
  var pts = points,
      N = pts.length-1;

  // if closed shape, adjust endpoints to get all tangents
  if (closed) {
    pts = [points[N-1]].concat(points);
    pts.push(points[1]);
  }

  var tangents = [],
      a = (1 - tension) / 2,
      p0 = pts[0],
      p1 = pts[1],
      p2 = pts[2];

  for (var i = 3; i < pts.length; i++) {
    tangents.push([a * (p2[0] - p0[0]), a * (p2[1] - p0[1])]);
    p0 = p1;
    p1 = p2;
    p2 = pts[i];
  }

  tangents.push([a * (p2[0] - p0[0]), a * (p2[1] - p0[1])]);
  return tangents;
}

/**
 * @private B-spline interpolation; generates "C" commands.
 */
function d3_svg_lineBasis(points) {
  if (points.length < 3) return d3_svg_lineLinear(points);
  var path = [],
      i = 1,
      n = points.length,
      pi = points[0],
      x0 = pi[0],
      y0 = pi[1],
      px = [x0, x0, x0, (pi = points[1])[0]],
      py = [y0, y0, y0, pi[1]];
  path.push(x0, ",", y0);
  d3_svg_lineBasisBezier(path, px, py);
  while (++i < n) {
    pi = points[i];
    px.shift(); px.push(pi[0]);
    py.shift(); py.push(pi[1]);
    d3_svg_lineBasisBezier(path, px, py);
  }
  i = -1;
  while (++i < 2) {
    px.shift(); px.push(pi[0]);
    py.shift(); py.push(pi[1]);
    d3_svg_lineBasisBezier(path, px, py);
  }
  return path.join("");
}

/**
 * @private Returns the dot product of the given four-element vectors.
 */
function d3_svg_lineDot4(a, b) {
  return a[0] * b[0] + a[1] * b[1] + a[2] * b[2] + a[3] * b[3];
}

/*
 * @private Matrix to transform basis (b-spline) control points to bezier
 * control points. Derived from FvD 11.2.8.
 */
var d3_svg_lineBasisBezier1 = [0, 2/3, 1/3, 0],
    d3_svg_lineBasisBezier2 = [0, 1/3, 2/3, 0],
    d3_svg_lineBasisBezier3 = [0, 1/6, 2/3, 1/6];

/**
 * @private Pushes a "C" Bézier curve onto the specified path array, given the
 * two specified four-element arrays which define the control points.
 */
function d3_svg_lineBasisBezier(path, x, y) {
  path.push(
      "C", d3_svg_lineDot4(d3_svg_lineBasisBezier1, x),
      ",", d3_svg_lineDot4(d3_svg_lineBasisBezier1, y),
      ",", d3_svg_lineDot4(d3_svg_lineBasisBezier2, x),
      ",", d3_svg_lineDot4(d3_svg_lineBasisBezier2, y),
      ",", d3_svg_lineDot4(d3_svg_lineBasisBezier3, x),
      ",", d3_svg_lineDot4(d3_svg_lineBasisBezier3, y));
}
d3.svg.area = function() {
  var x = d3_svg_lineX,
      y0 = d3_svg_areaY0,
      y1 = d3_svg_lineY,
      interpolate = "linear",
      interpolator = d3_svg_lineInterpolators[interpolate];

  // TODO horizontal / vertical / radial orientation

  function area(d) {
    return d.length < 1 ? null
        : "M" + interpolator(d3_svg_linePoints(this, d, x, y1))
        + "L" + interpolator(d3_svg_linePoints(this, d, x, y0).reverse())
        + "Z";
  }

  area.x = function(v) {
    if (!arguments.length) return x;
    x = v;
    return area;
  };

  area.y0 = function(v) {
    if (!arguments.length) return y0;
    y0 = v;
    return area;
  };

  area.y1 = function(v) {
    if (!arguments.length) return y1;
    y1 = v;
    return area;
  };

  area.interpolate = function(v) {
    if (!arguments.length) return interpolate;
    interpolator = d3_svg_lineInterpolators[interpolate = v];
    return area;
  };

  return area;
};

function d3_svg_areaY0() {
  return 0;
}
d3.svg.chord = function() {
  var source = d3_svg_chordSource,
      target = d3_svg_chordTarget,
      radius = d3_svg_chordRadius,
      startAngle = d3_svg_arcStartAngle,
      endAngle = d3_svg_arcEndAngle;

  // TODO Allow control point to be customized.

  function chord(d, i) {
    var s = subgroup(this, source, d, i),
        t = subgroup(this, target, d, i);
    return "M" + s.p0
      + arc(s.r, s.p1) + (equals(s, t)
      ? curve(s.r, s.p1, s.r, s.p0)
      : curve(s.r, s.p1, t.r, t.p0)
      + arc(t.r, t.p1)
      + curve(t.r, t.p1, s.r, s.p0))
      + "Z";
  }

  function subgroup(self, f, d, i) {
    var subgroup = f.call(self, d, i),
        r = radius.call(self, subgroup, i),
        a0 = startAngle.call(self, subgroup, i) + d3_svg_arcOffset,
        a1 = endAngle.call(self, subgroup, i) + d3_svg_arcOffset;
    return {
      r: r,
      a0: a0,
      a1: a1,
      p0: [r * Math.cos(a0), r * Math.sin(a0)],
      p1: [r * Math.cos(a1), r * Math.sin(a1)]
    };
  }

  function equals(a, b) {
    return a.a0 == b.a0 && a.a1 == b.a1;
  }

  function arc(r, p) {
    return "A" + r + "," + r + " 0 0,1 " + p;
  }

  function curve(r0, p0, r1, p1) {
    return "Q 0,0 " + p1;
  }

  chord.radius = function(v) {
    if (!arguments.length) return radius;
    radius = d3_functor(v);
    return chord;
  };

  chord.source = function(v) {
    if (!arguments.length) return source;
    source = d3_functor(v);
    return chord;
  };

  chord.target = function(v) {
    if (!arguments.length) return target;
    target = d3_functor(v);
    return chord;
  };

  chord.startAngle = function(v) {
    if (!arguments.length) return startAngle;
    startAngle = d3_functor(v);
    return chord;
  };

  chord.endAngle = function(v) {
    if (!arguments.length) return endAngle;
    endAngle = d3_functor(v);
    return chord;
  };

  return chord;
};

function d3_svg_chordSource(d) {
  return d.source;
}

function d3_svg_chordTarget(d) {
  return d.target;
}

function d3_svg_chordRadius(d) {
  return d.radius;
}

function d3_svg_chordStartAngle(d) {
  return d.startAngle;
}

function d3_svg_chordEndAngle(d) {
  return d.endAngle;
}
d3.svg.mouse = function(container) {
  var point = (container.ownerSVGElement || container).createSVGPoint();
  if ((d3_mouse_bug44083 < 0) && (window.scrollX || window.scrollY)) {
    var svg = d3.select(document.body)
      .append("svg:svg")
        .style("position", "absolute")
        .style("top", 0)
        .style("left", 0);
    var ctm = svg[0][0].getScreenCTM();
    d3_mouse_bug44083 = !(ctm.f || ctm.e);
    svg.remove();
  }
  if (d3_mouse_bug44083) {
    point.x = d3.event.pageX;
    point.y = d3.event.pageY;
  } else {
    point.x = d3.event.clientX;
    point.y = d3.event.clientY;
  }
  point = point.matrixTransform(container.getScreenCTM().inverse());
  return [point.x, point.y];
};

// https://bugs.webkit.org/show_bug.cgi?id=44083
var d3_mouse_bug44083 = /WebKit/.test(navigator.userAgent) ? -1 : 0;
})()<|MERGE_RESOLUTION|>--- conflicted
+++ resolved
@@ -1,4 +1,4 @@
-(function(){d3 = {version: "0.28.10"}; // semver
+(function(){d3 = {version: "0.29.0"}; // semver
 if (!Date.now) Date.now = function() {
   return +new Date();
 };
@@ -2143,23 +2143,16 @@
 function d3_svg_arcEndAngle(d) {
   return d.endAngle;
 }
-<<<<<<< HEAD
 d3.svg.line = function() {
   var x = d3_svg_lineX,
       y = d3_svg_lineY,
-=======
-d3["svg"]["line"] = function() {
-  var x = null,
-      y = null,
->>>>>>> 5067f0a3
       interpolate = "linear",
       interpolator = d3_svg_lineInterpolators[interpolate],
-      interpargs = [null];
+      tension = .7;
 
   function line(d) {
-	if (d.length < 1) return null;
-	interpargs[0] = x==null ? d : d3_svg_linePoints(this, d, x, y);
-    return "M" + interpolator.apply(null, interpargs);
+    return d.length < 1 ? null
+        : "M" + interpolator(d3_svg_linePoints(this, d, x, y), tension);
   }
 
   line.x = function(v) {
@@ -2177,7 +2170,12 @@
   line.interpolate = function(v) {
     if (!arguments.length) return interpolate;
     interpolator = d3_svg_lineInterpolators[interpolate = v];
-    interpargs = arguments.length > 1 ? arguments : [null];
+    return line;
+  };
+
+  line.tension = function(v) {
+    if (!arguments.length) return tension;
+    tension = v;
     return line;
   };
 
@@ -2213,25 +2211,17 @@
 }
 
 /**
- * @private The default `x` property, which references d[0]
+ * @private The default `x` property, which references d[0].
  */
 function d3_svg_lineX(d) {
-<<<<<<< HEAD
-  return d.x;
-=======
   return d[0];
->>>>>>> 5067f0a3
 }
 
 /**
- * @private The default `y` property, which references d[1]
+ * @private The default `y` property, which references d[1].
  */
 function d3_svg_lineY(d) {
-<<<<<<< HEAD
-  return d.y;
-=======
   return d[1];
->>>>>>> 5067f0a3
 }
 
 /**
@@ -2240,14 +2230,15 @@
 var d3_svg_lineInterpolators = {
   "linear": d3_svg_lineLinear,
   "basis": d3_svg_lineBasis,
-  "cardinal" : d3_svg_lineCardinal
+  "basis-closed": d3_svg_lineBasisClosed,
+  "cardinal": d3_svg_lineCardinal,
+  "cardinal-closed": d3_svg_lineCardinalClosed
 };
 
 /**
  * @private Linear interpolation; generates "L" commands.
  */
 function d3_svg_lineLinear(points) {
-  if (points.length < 1) return null;
   var path = [],
       i = 0,
       n = points.length,
@@ -2258,22 +2249,33 @@
 }
 
 /**
+* @private Closed cardinal spline interpolation; generates "C" commands.
+ */
+function d3_svg_lineCardinalClosed(points, tension) {
+  if (points.length < 3) return d3_svg_lineLinear(points);
+  return points[0] + d3_svg_lineHermite(points,
+      d3_svg_lineCardinalTangents([points[points.length - 2]].concat(points, [points[1]]), tension));
+}
+
+/**
  * @private Cardinal spline interpolation; generates "C" commands.
  */
 function d3_svg_lineCardinal(points, tension, closed) {
-  if (points.length <= 2) return null;
-  if (tension == undefined) tension = 0.8;
+  if (points.length < 3) return d3_svg_lineLinear(points);
   return points[0] + d3_svg_lineHermite(points,
-    d3_svg_lineCardinalTangents(points, tension, closed));
+      d3_svg_lineCardinalTangents(points, tension));
 }
 
 /**
- * @private Hermite spline construction
+ * @private Hermite spline construction; generates "C" commands.
  */
 function d3_svg_lineHermite(points, tangents) {
   if (tangents.length < 1
       || (points.length != tangents.length
-      && points.length != tangents.length + 2)) return "";
+      && points.length != tangents.length + 2)) {
+    return d3_svg_lineLinear(points);
+  }
+
   var quad = points.length != tangents.length,
       path = "",
       p0 = points[0],
@@ -2283,7 +2285,7 @@
       pi = 1;
 
   if (quad) {
-    path += "Q" + (p[0] - t0[0] * 2 / 3) + ","  + (p[1] - t0[1] * 2 / 3)
+    path += "Q" + (p[0] - t0[0] * 2 / 3) + "," + (p[1] - t0[1] * 2 / 3)
         + "," + p[0] + "," + p[1];
     p0 = points[1];
     pi = 2;
@@ -2306,45 +2308,36 @@
 
   if (quad) {
     var lp = points[pi];
-    path += "Q" + (p[0] + t[0] * 2 / 3) + ","  + (p[1] + t[1] * 2 / 3) + ","
-        + lp[0] + "," + lp[1];
+    path += "Q" + (p[0] + t[0] * 2 / 3) + "," + (p[1] + t[1] * 2 / 3)
+        + "," + lp[0] + "," + lp[1];
   }
 
   return path;
 }
 
 /**
- * @private Generates tangents for a cardinal spline
+ * @private Generates tangents for a cardinal spline.
  */
-function d3_svg_lineCardinalTangents(points, tension, closed) {
-  var pts = points,
-      N = pts.length-1;
-
-  // if closed shape, adjust endpoints to get all tangents
-  if (closed) {
-    pts = [points[N-1]].concat(points);
-    pts.push(points[1]);
-  }
-
+function d3_svg_lineCardinalTangents(points, tension) {
   var tangents = [],
       a = (1 - tension) / 2,
-      p0 = pts[0],
-      p1 = pts[1],
-      p2 = pts[2];
-
-  for (var i = 3; i < pts.length; i++) {
+      p0 = points[0],
+      p1 = points[1],
+      p2 = points[2],
+      i = 2,
+      n = points.length;
+  while (++i < n) {
     tangents.push([a * (p2[0] - p0[0]), a * (p2[1] - p0[1])]);
     p0 = p1;
     p1 = p2;
-    p2 = pts[i];
-  }
-
+    p2 = points[i];
+  }
   tangents.push([a * (p2[0] - p0[0]), a * (p2[1] - p0[1])]);
   return tangents;
 }
 
 /**
- * @private B-spline interpolation; generates "C" commands.
+ * @private Open B-spline interpolation; generates "C" commands.
  */
 function d3_svg_lineBasis(points) {
   if (points.length < 3) return d3_svg_lineLinear(points);
@@ -2374,6 +2367,35 @@
 }
 
 /**
+ * @private Closed B-spline interpolation; generates "C" commands.
+ */
+function d3_svg_lineBasisClosed(points) {
+  var path,
+      i = -1,
+      n = points.length,
+      m = n + 4,
+      pi,
+      px = [],
+      py = [];
+  while (++i < 4) {
+    pi = points[i % n];
+    px.push(pi[0]);
+    py.push(pi[1]);
+  }
+  path = [
+    d3_svg_lineDot4(d3_svg_lineBasisBezier3, px), ",",
+    d3_svg_lineDot4(d3_svg_lineBasisBezier3, py)
+  ];
+  --i; while (++i < m) {
+    pi = points[i % n];
+    px.shift(); px.push(pi[0]);
+    py.shift(); py.push(pi[1]);
+    d3_svg_lineBasisBezier(path, px, py);
+  }
+  return path.join("");
+}
+
+/**
  * @private Returns the dot product of the given four-element vectors.
  */
 function d3_svg_lineDot4(a, b) {
@@ -2406,14 +2428,15 @@
       y0 = d3_svg_areaY0,
       y1 = d3_svg_lineY,
       interpolate = "linear",
-      interpolator = d3_svg_lineInterpolators[interpolate];
+      interpolator = d3_svg_lineInterpolators[interpolate],
+      tension = .7;
 
   // TODO horizontal / vertical / radial orientation
 
   function area(d) {
     return d.length < 1 ? null
-        : "M" + interpolator(d3_svg_linePoints(this, d, x, y1))
-        + "L" + interpolator(d3_svg_linePoints(this, d, x, y0).reverse())
+        : "M" + interpolator(d3_svg_linePoints(this, d, x, y1), tension)
+        + "L" + interpolator(d3_svg_linePoints(this, d, x, y0).reverse(), tension)
         + "Z";
   }
 
@@ -2438,6 +2461,12 @@
   area.interpolate = function(v) {
     if (!arguments.length) return interpolate;
     interpolator = d3_svg_lineInterpolators[interpolate = v];
+    return area;
+  };
+
+  area.tension = function(v) {
+    if (!arguments.length) return tension;
+    tension = v;
     return area;
   };
 
