(function(){if (!Date.now) Date.now = function() {
  return +new Date;
};
try {
  document.createElement("div").style.setProperty("opacity", 0, "");
} catch (error) {
  var d3_style_prototype = CSSStyleDeclaration.prototype,
      d3_style_setProperty = d3_style_prototype.setProperty;
  d3_style_prototype.setProperty = function(name, value, priority) {
    d3_style_setProperty.call(this, name, value + "", priority);
  };
}
d3 = {version: "2.4.6"}; // semver
var d3_array = d3_arraySlice; // conversion for NodeLists

function d3_arrayCopy(pseudoarray) {
  var i = -1, n = pseudoarray.length, array = [];
  while (++i < n) array.push(pseudoarray[i]);
  return array;
}

function d3_arraySlice(pseudoarray) {
  return Array.prototype.slice.call(pseudoarray);
}

try {
  d3_array(document.documentElement.childNodes)[0].nodeType;
} catch(e) {
  d3_array = d3_arrayCopy;
}

var d3_arraySubclass = [].__proto__?

// Until ECMAScript supports array subclassing, prototype injection works well.
function(array, prototype) {
  array.__proto__ = prototype;
}:

// And if your browser doesn't support __proto__, we'll use direct extension.
function(array, prototype) {
  for (var property in prototype) array[property] = prototype[property];
};
function d3_this() {
  return this;
}
d3.functor = function(v) {
  return typeof v === "function" ? v : function() { return v; };
};
// A getter-setter method that preserves the appropriate `this` context.
d3.rebind = function(object, method) {
  return function() {
    var x = method.apply(object, arguments);
    return arguments.length ? object : x;
  };
};
d3.ascending = function(a, b) {
  return a < b ? -1 : a > b ? 1 : a >= b ? 0 : NaN;
};
d3.descending = function(a, b) {
  return b < a ? -1 : b > a ? 1 : b >= a ? 0 : NaN;
};
d3.mean = function(array, f) {
  var n = array.length,
      a,
      m = 0,
      i = -1,
      j = 0;
  if (arguments.length === 1) {
    while (++i < n) if (d3_number(a = array[i])) m += (a - m) / ++j;
  } else {
    while (++i < n) if (d3_number(a = f.call(array, array[i], i))) m += (a - m) / ++j;
  }
  return j ? m : undefined;
};
d3.median = function(array, f) {
  if (arguments.length > 1) array = array.map(f);
  array = array.filter(d3_number);
  return array.length ? d3.quantile(array.sort(d3.ascending), .5) : undefined;
};
d3.min = function(array, f) {
  var i = -1,
      n = array.length,
      a,
      b;
  if (arguments.length === 1) {
    while (++i < n && ((a = array[i]) == null || a != a)) a = undefined;
    while (++i < n) if ((b = array[i]) != null && a > b) a = b;
  } else {
    while (++i < n && ((a = f.call(array, array[i], i)) == null || a != a)) a = undefined;
    while (++i < n) if ((b = f.call(array, array[i], i)) != null && a > b) a = b;
  }
  return a;
};
d3.max = function(array, f) {
  var i = -1,
      n = array.length,
      a,
      b;
  if (arguments.length === 1) {
    while (++i < n && ((a = array[i]) == null || a != a)) a = undefined;
    while (++i < n) if ((b = array[i]) != null && b > a) a = b;
  } else {
    while (++i < n && ((a = f.call(array, array[i], i)) == null || a != a)) a = undefined;
    while (++i < n) if ((b = f.call(array, array[i], i)) != null && b > a) a = b;
  }
  return a;
};
d3.extent = function(array, f) {
  var i = -1,
      n = array.length,
      a,
      b,
      c;
  if (arguments.length === 1) {
    while (++i < n && ((a = c = array[i]) == null || a != a)) a = c = undefined;
    while (++i < n) if ((b = array[i]) != null) {
      if (a > b) a = b;
      if (c < b) c = b;
    }
  } else {
    while (++i < n && ((a = c = f.call(array, array[i], i)) == null || a != a)) a = undefined;
    while (++i < n) if ((b = f.call(array, array[i], i)) != null) {
      if (a > b) a = b;
      if (c < b) c = b;
    }
  }
  return [a, c];
};
d3.random = {
  normal: function(mean, deviation) {
    if (arguments.length < 2) deviation = 1;
    if (arguments.length < 1) mean = 0;
    return function() {
      var x, y, r;
      do {
        x = Math.random() * 2 - 1;
        y = Math.random() * 2 - 1;
        r = x * x + y * y;
      } while (!r || r > 1);
      return mean + deviation * x * Math.sqrt(-2 * Math.log(r) / r);
    };
  }
};
function d3_number(x) {
  return x != null && !isNaN(x);
}
d3.sum = function(array, f) {
  var s = 0,
      n = array.length,
      a,
      i = -1;

  if (arguments.length === 1) {
    while (++i < n) if (!isNaN(a = +array[i])) s += a;
  } else {
    while (++i < n) if (!isNaN(a = +f.call(array, array[i], i))) s += a;
  }

  return s;
};
// R-7 per <http://en.wikipedia.org/wiki/Quantile>
d3.quantile = function(values, p) {
  var H = (values.length - 1) * p + 1,
      h = Math.floor(H),
      v = values[h - 1],
      e = H - h;
  return e ? v + e * (values[h] - v) : v;
};
d3.zip = function() {
  if (!(n = arguments.length)) return [];
  for (var i = -1, m = d3.min(arguments, d3_zipLength), zips = new Array(m); ++i < m;) {
    for (var j = -1, n, zip = zips[i] = new Array(n); ++j < n;) {
      zip[j] = arguments[j][i];
    }
  }
  return zips;
};

function d3_zipLength(d) {
  return d.length;
}
// Locate the insertion point for x in a to maintain sorted order. The
// arguments lo and hi may be used to specify a subset of the array which should
// be considered; by default the entire array is used. If x is already present
// in a, the insertion point will be before (to the left of) any existing
// entries. The return value is suitable for use as the first argument to
// `array.splice` assuming that a is already sorted.
//
// The returned insertion point i partitions the array a into two halves so that
// all v < x for v in a[lo:i] for the left side and all v >= x for v in a[i:hi]
// for the right side.
d3.bisectLeft = function(a, x, lo, hi) {
  if (arguments.length < 3) lo = 0;
  if (arguments.length < 4) hi = a.length;
  while (lo < hi) {
    var mid = (lo + hi) >> 1;
    if (a[mid] < x) lo = mid + 1;
    else hi = mid;
  }
  return lo;
};

// Similar to bisectLeft, but returns an insertion point which comes after (to
// the right of) any existing entries of x in a.
//
// The returned insertion point i partitions the array into two halves so that
// all v <= x for v in a[lo:i] for the left side and all v > x for v in a[i:hi]
// for the right side.
d3.bisect =
d3.bisectRight = function(a, x, lo, hi) {
  if (arguments.length < 3) lo = 0;
  if (arguments.length < 4) hi = a.length;
  while (lo < hi) {
    var mid = (lo + hi) >> 1;
    if (x < a[mid]) hi = mid;
    else lo = mid + 1;
  }
  return lo;
};
d3.first = function(array, f) {
  var i = 0,
      n = array.length,
      a = array[0],
      b;
  if (arguments.length === 1) f = d3.ascending;
  while (++i < n) {
    if (f.call(array, a, b = array[i]) > 0) {
      a = b;
    }
  }
  return a;
};
d3.last = function(array, f) {
  var i = 0,
      n = array.length,
      a = array[0],
      b;
  if (arguments.length === 1) f = d3.ascending;
  while (++i < n) {
    if (f.call(array, a, b = array[i]) <= 0) {
      a = b;
    }
  }
  return a;
};
d3.nest = function() {
  var nest = {},
      keys = [],
      sortKeys = [],
      sortValues,
      rollup;

  function map(array, depth) {
    if (depth >= keys.length) return rollup
        ? rollup.call(nest, array) : (sortValues
        ? array.sort(sortValues)
        : array);

    var i = -1,
        n = array.length,
        key = keys[depth++],
        keyValue,
        object,
        o = {};

    while (++i < n) {
      if ((keyValue = key(object = array[i])) in o) {
        o[keyValue].push(object);
      } else {
        o[keyValue] = [object];
      }
    }

    for (keyValue in o) {
      o[keyValue] = map(o[keyValue], depth);
    }

    return o;
  }

  function entries(map, depth) {
    if (depth >= keys.length) return map;

    var a = [],
        sortKey = sortKeys[depth++],
        key;

    for (key in map) {
      a.push({key: key, values: entries(map[key], depth)});
    }

    if (sortKey) a.sort(function(a, b) {
      return sortKey(a.key, b.key);
    });

    return a;
  }

  nest.map = function(array) {
    return map(array, 0);
  };

  nest.entries = function(array) {
    return entries(map(array, 0), 0);
  };

  nest.key = function(d) {
    keys.push(d);
    return nest;
  };

  // Specifies the order for the most-recently specified key.
  // Note: only applies to entries. Map keys are unordered!
  nest.sortKeys = function(order) {
    sortKeys[keys.length - 1] = order;
    return nest;
  };

  // Specifies the order for leaf values.
  // Applies to both maps and entries array.
  nest.sortValues = function(order) {
    sortValues = order;
    return nest;
  };

  nest.rollup = function(f) {
    rollup = f;
    return nest;
  };

  return nest;
};
d3.keys = function(map) {
  var keys = [];
  for (var key in map) keys.push(key);
  return keys;
};
d3.values = function(map) {
  var values = [];
  for (var key in map) values.push(map[key]);
  return values;
};
d3.entries = function(map) {
  var entries = [];
  for (var key in map) entries.push({key: key, value: map[key]});
  return entries;
};
d3.permute = function(array, indexes) {
  var permutes = [],
      i = -1,
      n = indexes.length;
  while (++i < n) permutes[i] = array[indexes[i]];
  return permutes;
};
d3.merge = function(arrays) {
  return Array.prototype.concat.apply([], arrays);
};
d3.split = function(array, f) {
  var arrays = [],
      values = [],
      value,
      i = -1,
      n = array.length;
  if (arguments.length < 2) f = d3_splitter;
  while (++i < n) {
    if (f.call(values, value = array[i], i)) {
      values = [];
    } else {
      if (!values.length) arrays.push(values);
      values.push(value);
    }
  }
  return arrays;
};

function d3_splitter(d) {
  return d == null;
}
function d3_collapse(s) {
  return s.replace(/(^\s+)|(\s+$)/g, "").replace(/\s+/g, " ");
}
/**
 * @param {number} start
 * @param {number=} stop
 * @param {number=} step
 */
d3.range = function(start, stop, step) {
  if (arguments.length < 3) {
    step = 1;
    if (arguments.length < 2) {
      stop = start;
      start = 0;
    }
  }
  if ((stop - start) / step == Infinity) throw new Error("infinite range");
  var range = [],
       i = -1,
       j;
  if (step < 0) while ((j = start + step * ++i) > stop) range.push(j);
  else while ((j = start + step * ++i) < stop) range.push(j);
  return range;
};
d3.requote = function(s) {
  return s.replace(d3_requote_re, "\\$&");
};

var d3_requote_re = /[\\\^\$\*\+\?\|\[\]\(\)\.\{\}]/g;
d3.round = function(x, n) {
  return n
      ? Math.round(x * Math.pow(10, n)) * Math.pow(10, -n)
      : Math.round(x);
};
d3.xhr = function(url, mime, callback) {
  var req = new XMLHttpRequest;
  if (arguments.length < 3) callback = mime;
  else if (mime && req.overrideMimeType) req.overrideMimeType(mime);
  req.open("GET", url, true);
  req.onreadystatechange = function() {
    if (req.readyState === 4) callback(req.status < 300 ? req : null);
  };
  req.send(null);
};
d3.text = function(url, mime, callback) {
  function ready(req) {
    callback(req && req.responseText);
  }
  if (arguments.length < 3) {
    callback = mime;
    mime = null;
  }
  d3.xhr(url, mime, ready);
};
d3.json = function(url, callback) {
  d3.text(url, "application/json", function(text) {
    callback(text ? JSON.parse(text) : null);
  });
};
d3.html = function(url, callback) {
  d3.text(url, "text/html", function(text) {
    if (text != null) { // Treat empty string as valid HTML.
      var range = document.createRange();
      range.selectNode(document.body);
      text = range.createContextualFragment(text);
    }
    callback(text);
  });
};
d3.xml = function(url, mime, callback) {
  function ready(req) {
    callback(req && req.responseXML);
  }
  if (arguments.length < 3) {
    callback = mime;
    mime = null;
  }
  d3.xhr(url, mime, ready);
};
d3.ns = {

  prefix: {
    svg: "http://www.w3.org/2000/svg",
    xhtml: "http://www.w3.org/1999/xhtml",
    xlink: "http://www.w3.org/1999/xlink",
    xml: "http://www.w3.org/XML/1998/namespace",
    xmlns: "http://www.w3.org/2000/xmlns/"
  },

  qualify: function(name) {
    var i = name.indexOf(":");
    return i < 0 ? name : {
      space: d3.ns.prefix[name.substring(0, i)],
      local: name.substring(i + 1)
    };
  }

};
d3.dispatch = function() {
  var dispatch = new d3_dispatch(),
      i = -1,
      n = arguments.length;
  while (++i < n) dispatch[arguments[i]] = d3_dispatch_event();
  return dispatch;
};

function d3_dispatch() {}

d3_dispatch.prototype.on = function(type, listener) {
  var i = type.indexOf("."),
      name = "";

  // Extract optional namespace, e.g., "click.foo"
  if (i > 0) {
    name = type.substring(i + 1);
    type = type.substring(0, i);
  }

  this[type].on(name, listener);
};

function d3_dispatch_event() {
  var listeners = [],
      listenerByName = {};

  function dispatch() {
    var z = listeners, // defensive reference
        i = -1,
        n = z.length,
        l;
    while (++i < n) if ((l = z[i])._on) l.apply(this, arguments);
  }

  dispatch.on = function(name, listener) {
    var l, i;

    // remove the old listener, if any
    if (l = listenerByName[name]) {
      l._on = false;
      listeners = listeners.slice(0, i = listeners.indexOf(l)).concat(listeners.slice(i + 1));
      delete listenerByName[name];
    }

    // add the new listener, if any
    if (listener) {
      listener._on = true;
      listeners.push(listener);
      listenerByName[name] = listener;
    }

    return dispatch;
  };

  return dispatch;
};
// TODO align
d3.format = function(specifier) {
  var match = d3_format_re.exec(specifier),
      fill = match[1] || " ",
      sign = match[3] || "",
      zfill = match[5],
      width = +match[6],
      comma = match[7],
      precision = match[8],
      type = match[9],
      scale = 1,
      suffix = "",
      integer = false;

  if (precision) precision = +precision.substring(1);

  if (zfill) {
    fill = "0"; // TODO align = "=";
    if (comma) width -= Math.floor((width - 1) / 4);
  }

  switch (type) {
    case "n": comma = true; type = "g"; break;
    case "%": scale = 100; suffix = "%"; type = "f"; break;
    case "p": scale = 100; suffix = "%"; type = "r"; break;
    case "d": integer = true; precision = 0; break;
    case "s": scale = -1; type = "r"; break;
  }

  // If no precision is specified for r, fallback to general notation.
  if (type == "r" && !precision) type = "g";

  type = d3_format_types[type] || d3_format_typeDefault;

  return function(value) {

    // Return the empty string for floats formatted as ints.
    if (integer && (value % 1)) return "";

    // Convert negative to positive, and record the sign prefix.
    var negative = (value < 0) && (value = -value) ? "\u2212" : sign;

    // Apply the scale, computing it from the value's exponent for si format.
    if (scale < 0) {
      var prefix = d3.formatPrefix(value, precision);
      value *= prefix.scale;
      suffix = prefix.symbol;
    } else {
      value *= scale;
    }

    // Convert to the desired precision.
    value = type(value, precision);

    // If the fill character is 0, the sign and group is applied after the fill.
    if (zfill) {
      var length = value.length + negative.length;
      if (length < width) value = new Array(width - length + 1).join(fill) + value;
      if (comma) value = d3_format_group(value);
      value = negative + value;
    }

    // Otherwise (e.g., space-filling), the sign and group is applied before.
    else {
      if (comma) value = d3_format_group(value);
      value = negative + value;
      var length = value.length;
      if (length < width) value = new Array(width - length + 1).join(fill) + value;
    }

    return value + suffix;
  };
};

// [[fill]align][sign][#][0][width][,][.precision][type]
var d3_format_re = /(?:([^{])?([<>=^]))?([+\- ])?(#)?(0)?([0-9]+)?(,)?(\.[0-9]+)?([a-zA-Z%])?/;

var d3_format_types = {
  g: function(x, p) { return x.toPrecision(p); },
  e: function(x, p) { return x.toExponential(p); },
  f: function(x, p) { return x.toFixed(p); },
  r: function(x, p) { return d3.round(x, p = d3_format_precision(x, p)).toFixed(Math.max(0, Math.min(20, p))); }
};

function d3_format_precision(x, p) {
  return p - (x ? 1 + Math.floor(Math.log(x + Math.pow(10, 1 + Math.floor(Math.log(x) / Math.LN10) - p)) / Math.LN10) : 1);
}

function d3_format_typeDefault(x) {
  return x + "";
}

// Apply comma grouping for thousands.
function d3_format_group(value) {
  var i = value.lastIndexOf("."),
      f = i >= 0 ? value.substring(i) : (i = value.length, ""),
      t = [];
  while (i > 0) t.push(value.substring(i -= 3, i + 3));
  return t.reverse().join(",") + f;
}
var d3_formatPrefixes = ["y","z","a","f","p","n","μ","m","","k","M","G","T","P","E","Z","Y"].map(d3_formatPrefix);

d3.formatPrefix = function(value, precision) {
  var i = 0;
  if (value) {
    if (value < 0) value *= -1;
    if (precision) value = d3.round(value, d3_format_precision(value, precision));
    i = 1 + Math.floor(1e-12 + Math.log(value) / Math.LN10);
    i = Math.max(-24, Math.min(24, Math.floor((i <= 0 ? i + 1 : i - 1) / 3) * 3));
  }
  return d3_formatPrefixes[8 + i / 3];
};

function d3_formatPrefix(d, i) {
  return {
    scale: Math.pow(10, (8 - i) * 3),
    symbol: d
  };
}

/*
 * TERMS OF USE - EASING EQUATIONS
 *
 * Open source under the BSD License.
 *
 * Copyright 2001 Robert Penner
 * All rights reserved.
 *
 * Redistribution and use in source and binary forms, with or without
 * modification, are permitted provided that the following conditions are met:
 *
 * - Redistributions of source code must retain the above copyright notice, this
 *   list of conditions and the following disclaimer.
 *
 * - Redistributions in binary form must reproduce the above copyright notice,
 *   this list of conditions and the following disclaimer in the documentation
 *   and/or other materials provided with the distribution.
 *
 * - Neither the name of the author nor the names of contributors may be used to
 *   endorse or promote products derived from this software without specific
 *   prior written permission.
 *
 * THIS SOFTWARE IS PROVIDED BY THE COPYRIGHT HOLDERS AND CONTRIBUTORS "AS IS"
 * AND ANY EXPRESS OR IMPLIED WARRANTIES, INCLUDING, BUT NOT LIMITED TO, THE
 * IMPLIED WARRANTIES OF MERCHANTABILITY AND FITNESS FOR A PARTICULAR PURPOSE
 * ARE DISCLAIMED. IN NO EVENT SHALL THE COPYRIGHT OWNER OR CONTRIBUTORS BE
 * LIABLE FOR ANY DIRECT, INDIRECT, INCIDENTAL, SPECIAL, EXEMPLARY, OR
 * CONSEQUENTIAL DAMAGES (INCLUDING, BUT NOT LIMITED TO, PROCUREMENT OF
 * SUBSTITUTE GOODS OR SERVICES; LOSS OF USE, DATA, OR PROFITS; OR BUSINESS
 * INTERRUPTION) HOWEVER CAUSED AND ON ANY THEORY OF LIABILITY, WHETHER IN
 * CONTRACT, STRICT LIABILITY, OR TORT (INCLUDING NEGLIGENCE OR OTHERWISE)
 * ARISING IN ANY WAY OUT OF THE USE OF THIS SOFTWARE, EVEN IF ADVISED OF THE
 * POSSIBILITY OF SUCH DAMAGE.
 */

var d3_ease_quad = d3_ease_poly(2),
    d3_ease_cubic = d3_ease_poly(3);

var d3_ease = {
  linear: function() { return d3_ease_linear; },
  poly: d3_ease_poly,
  quad: function() { return d3_ease_quad; },
  cubic: function() { return d3_ease_cubic; },
  sin: function() { return d3_ease_sin; },
  exp: function() { return d3_ease_exp; },
  circle: function() { return d3_ease_circle; },
  elastic: d3_ease_elastic,
  back: d3_ease_back,
  bounce: function() { return d3_ease_bounce; }
};

var d3_ease_mode = {
  "in": function(f) { return f; },
  "out": d3_ease_reverse,
  "in-out": d3_ease_reflect,
  "out-in": function(f) { return d3_ease_reflect(d3_ease_reverse(f)); }
};

d3.ease = function(name) {
  var i = name.indexOf("-"),
      t = i >= 0 ? name.substring(0, i) : name,
      m = i >= 0 ? name.substring(i + 1) : "in";
  return d3_ease_clamp(d3_ease_mode[m](d3_ease[t].apply(null, Array.prototype.slice.call(arguments, 1))));
};

function d3_ease_clamp(f) {
  return function(t) {
    return t <= 0 ? 0 : t >= 1 ? 1 : f(t);
  };
}

function d3_ease_reverse(f) {
  return function(t) {
    return 1 - f(1 - t);
  };
}

function d3_ease_reflect(f) {
  return function(t) {
    return .5 * (t < .5 ? f(2 * t) : (2 - f(2 - 2 * t)));
  };
}

function d3_ease_linear(t) {
  return t;
}

function d3_ease_poly(e) {
  return function(t) {
    return Math.pow(t, e);
  }
}

function d3_ease_sin(t) {
  return 1 - Math.cos(t * Math.PI / 2);
}

function d3_ease_exp(t) {
  return Math.pow(2, 10 * (t - 1));
}

function d3_ease_circle(t) {
  return 1 - Math.sqrt(1 - t * t);
}

function d3_ease_elastic(a, p) {
  var s;
  if (arguments.length < 2) p = 0.45;
  if (arguments.length < 1) { a = 1; s = p / 4; }
  else s = p / (2 * Math.PI) * Math.asin(1 / a);
  return function(t) {
    return 1 + a * Math.pow(2, 10 * -t) * Math.sin((t - s) * 2 * Math.PI / p);
  };
}

function d3_ease_back(s) {
  if (!s) s = 1.70158;
  return function(t) {
    return t * t * ((s + 1) * t - s);
  };
}

function d3_ease_bounce(t) {
  return t < 1 / 2.75 ? 7.5625 * t * t
      : t < 2 / 2.75 ? 7.5625 * (t -= 1.5 / 2.75) * t + .75
      : t < 2.5 / 2.75 ? 7.5625 * (t -= 2.25 / 2.75) * t + .9375
      : 7.5625 * (t -= 2.625 / 2.75) * t + .984375;
}
d3.event = null;

function d3_eventCancel() {
  d3.event.stopPropagation();
  d3.event.preventDefault();
}
d3.interpolate = function(a, b) {
  var i = d3.interpolators.length, f;
  while (--i >= 0 && !(f = d3.interpolators[i](a, b)));
  return f;
};

d3.interpolateNumber = function(a, b) {
  b -= a;
  return function(t) { return a + b * t; };
};

d3.interpolateRound = function(a, b) {
  b -= a;
  return function(t) { return Math.round(a + b * t); };
};

d3.interpolateString = function(a, b) {
  var m, // current match
      i, // current index
      j, // current index (for coallescing)
      s0 = 0, // start index of current string prefix
      s1 = 0, // end index of current string prefix
      s = [], // string constants and placeholders
      q = [], // number interpolators
      n, // q.length
      o;

  // Reset our regular expression!
  d3_interpolate_number.lastIndex = 0;

  // Find all numbers in b.
  for (i = 0; m = d3_interpolate_number.exec(b); ++i) {
    if (m.index) s.push(b.substring(s0, s1 = m.index));
    q.push({i: s.length, x: m[0]});
    s.push(null);
    s0 = d3_interpolate_number.lastIndex;
  }
  if (s0 < b.length) s.push(b.substring(s0));

  // Find all numbers in a.
  for (i = 0, n = q.length; (m = d3_interpolate_number.exec(a)) && i < n; ++i) {
    o = q[i];
    if (o.x == m[0]) { // The numbers match, so coallesce.
      if (o.i) {
        if (s[o.i + 1] == null) { // This match is followed by another number.
          s[o.i - 1] += o.x;
          s.splice(o.i, 1);
          for (j = i + 1; j < n; ++j) q[j].i--;
        } else { // This match is followed by a string, so coallesce twice.
          s[o.i - 1] += o.x + s[o.i + 1];
          s.splice(o.i, 2);
          for (j = i + 1; j < n; ++j) q[j].i -= 2;
        }
      } else {
          if (s[o.i + 1] == null) { // This match is followed by another number.
          s[o.i] = o.x;
        } else { // This match is followed by a string, so coallesce twice.
          s[o.i] = o.x + s[o.i + 1];
          s.splice(o.i + 1, 1);
          for (j = i + 1; j < n; ++j) q[j].i--;
        }
      }
      q.splice(i, 1);
      n--;
      i--;
    } else {
      o.x = d3.interpolateNumber(parseFloat(m[0]), parseFloat(o.x));
    }
  }

  // Remove any numbers in b not found in a.
  while (i < n) {
    o = q.pop();
    if (s[o.i + 1] == null) { // This match is followed by another number.
      s[o.i] = o.x;
    } else { // This match is followed by a string, so coallesce twice.
      s[o.i] = o.x + s[o.i + 1];
      s.splice(o.i + 1, 1);
    }
    n--;
  }

  // Special optimization for only a single match.
  if (s.length === 1) {
    return s[0] == null ? q[0].x : function() { return b; };
  }

  // Otherwise, interpolate each of the numbers and rejoin the string.
  return function(t) {
    for (i = 0; i < n; ++i) s[(o = q[i]).i] = o.x(t);
    return s.join("");
  };
};

d3.interpolateRgb = function(a, b) {
  a = d3.rgb(a);
  b = d3.rgb(b);
  var ar = a.r,
      ag = a.g,
      ab = a.b,
      br = b.r - ar,
      bg = b.g - ag,
      bb = b.b - ab;
  return function(t) {
    return "#"
        + d3_rgb_hex(Math.round(ar + br * t))
        + d3_rgb_hex(Math.round(ag + bg * t))
        + d3_rgb_hex(Math.round(ab + bb * t));
  };
};

// interpolates HSL space, but outputs RGB string (for compatibility)
d3.interpolateHsl = function(a, b) {
  a = d3.hsl(a);
  b = d3.hsl(b);
  var h0 = a.h,
      s0 = a.s,
      l0 = a.l,
      h1 = b.h - h0,
      s1 = b.s - s0,
      l1 = b.l - l0;
  return function(t) {
    return d3_hsl_rgb(h0 + h1 * t, s0 + s1 * t, l0 + l1 * t).toString();
  };
};

d3.interpolateArray = function(a, b) {
  var x = [],
      c = [],
      na = a.length,
      nb = b.length,
      n0 = Math.min(a.length, b.length),
      i;
  for (i = 0; i < n0; ++i) x.push(d3.interpolate(a[i], b[i]));
  for (; i < na; ++i) c[i] = a[i];
  for (; i < nb; ++i) c[i] = b[i];
  return function(t) {
    for (i = 0; i < n0; ++i) c[i] = x[i](t);
    return c;
  };
};

d3.interpolateObject = function(a, b) {
  var i = {},
      c = {},
      k;
  for (k in a) {
    if (k in b) {
      i[k] = d3_interpolateByName(k)(a[k], b[k]);
    } else {
      c[k] = a[k];
    }
  }
  for (k in b) {
    if (!(k in a)) {
      c[k] = b[k];
    }
  }
  return function(t) {
    for (k in i) c[k] = i[k](t);
    return c;
  };
}

var d3_interpolate_number = /[-+]?(?:\d+\.\d+|\d+\.|\.\d+|\d+)(?:[eE][-]?\d+)?/g,
    d3_interpolate_rgb = {background: 1, fill: 1, stroke: 1};

function d3_interpolateByName(n) {
  return n in d3_interpolate_rgb || /\bcolor\b/.test(n)
      ? d3.interpolateRgb
      : d3.interpolate;
}

d3.interpolators = [
  d3.interpolateObject,
  function(a, b) { return (b instanceof Array) && d3.interpolateArray(a, b); },
  function(a, b) { return (typeof b === "string") && d3.interpolateString(String(a), b); },
  function(a, b) { return (typeof b === "string" ? b in d3_rgb_names || /^(#|rgb\(|hsl\()/.test(b) : b instanceof d3_Rgb || b instanceof d3_Hsl) && d3.interpolateRgb(String(a), b); },
  function(a, b) { return (typeof b === "number") && d3.interpolateNumber(+a, b); }
];
function d3_uninterpolateNumber(a, b) {
  b = b - (a = +a) ? 1 / (b - a) : 0;
  return function(x) { return (x - a) * b; };
}

function d3_uninterpolateClamp(a, b) {
  b = b - (a = +a) ? 1 / (b - a) : 0;
  return function(x) { return Math.max(0, Math.min(1, (x - a) * b)); };
}
d3.rgb = function(r, g, b) {
  return arguments.length === 1
      ? (r instanceof d3_Rgb ? d3_rgb(r.r, r.g, r.b)
      : d3_rgb_parse("" + r, d3_rgb, d3_hsl_rgb))
      : d3_rgb(~~r, ~~g, ~~b);
};

function d3_rgb(r, g, b) {
  return new d3_Rgb(r, g, b);
}

function d3_Rgb(r, g, b) {
  this.r = r;
  this.g = g;
  this.b = b;
}

d3_Rgb.prototype.brighter = function(k) {
  k = Math.pow(0.7, arguments.length ? k : 1);
  var r = this.r,
      g = this.g,
      b = this.b,
      i = 30;
  if (!r && !g && !b) return d3_rgb(i, i, i);
  if (r && r < i) r = i;
  if (g && g < i) g = i;
  if (b && b < i) b = i;
  return d3_rgb(
      Math.min(255, Math.floor(r / k)),
      Math.min(255, Math.floor(g / k)),
      Math.min(255, Math.floor(b / k)));
};

d3_Rgb.prototype.darker = function(k) {
  k = Math.pow(0.7, arguments.length ? k : 1);
  return d3_rgb(
      Math.floor(k * this.r),
      Math.floor(k * this.g),
      Math.floor(k * this.b));
};

d3_Rgb.prototype.hsl = function() {
  return d3_rgb_hsl(this.r, this.g, this.b);
};

d3_Rgb.prototype.toString = function() {
  return "#" + d3_rgb_hex(this.r) + d3_rgb_hex(this.g) + d3_rgb_hex(this.b);
};

function d3_rgb_hex(v) {
  return v < 0x10
      ? "0" + Math.max(0, v).toString(16)
      : Math.min(255, v).toString(16);
}

function d3_rgb_parse(format, rgb, hsl) {
  var r = 0, // red channel; int in [0, 255]
      g = 0, // green channel; int in [0, 255]
      b = 0, // blue channel; int in [0, 255]
      m1, // CSS color specification match
      m2, // CSS color specification type (e.g., rgb)
      name;

  /* Handle hsl, rgb. */
  m1 = /([a-z]+)\((.*)\)/i.exec(format);
  if (m1) {
    m2 = m1[2].split(",");
    switch (m1[1]) {
      case "hsl": {
        return hsl(
          parseFloat(m2[0]), // degrees
          parseFloat(m2[1]) / 100, // percentage
          parseFloat(m2[2]) / 100 // percentage
        );
      }
      case "rgb": {
        return rgb(
          d3_rgb_parseNumber(m2[0]),
          d3_rgb_parseNumber(m2[1]),
          d3_rgb_parseNumber(m2[2])
        );
      }
    }
  }

  /* Named colors. */
  if (name = d3_rgb_names[format]) return rgb(name.r, name.g, name.b);

  /* Hexadecimal colors: #rgb and #rrggbb. */
  if (format != null && format.charAt(0) === "#") {
    if (format.length === 4) {
      r = format.charAt(1); r += r;
      g = format.charAt(2); g += g;
      b = format.charAt(3); b += b;
    } else if (format.length === 7) {
      r = format.substring(1, 3);
      g = format.substring(3, 5);
      b = format.substring(5, 7);
    }
    r = parseInt(r, 16);
    g = parseInt(g, 16);
    b = parseInt(b, 16);
  }

  return rgb(r, g, b);
}

function d3_rgb_hsl(r, g, b) {
  var min = Math.min(r /= 255, g /= 255, b /= 255),
      max = Math.max(r, g, b),
      d = max - min,
      h,
      s,
      l = (max + min) / 2;
  if (d) {
    s = l < .5 ? d / (max + min) : d / (2 - max - min);
    if (r == max) h = (g - b) / d + (g < b ? 6 : 0);
    else if (g == max) h = (b - r) / d + 2;
    else h = (r - g) / d + 4;
    h *= 60;
  } else {
    s = h = 0;
  }
  return d3_hsl(h, s, l);
}

function d3_rgb_parseNumber(c) { // either integer or percentage
  var f = parseFloat(c);
  return c.charAt(c.length - 1) === "%" ? Math.round(f * 2.55) : f;
}

var d3_rgb_names = {
  aliceblue: "#f0f8ff",
  antiquewhite: "#faebd7",
  aqua: "#00ffff",
  aquamarine: "#7fffd4",
  azure: "#f0ffff",
  beige: "#f5f5dc",
  bisque: "#ffe4c4",
  black: "#000000",
  blanchedalmond: "#ffebcd",
  blue: "#0000ff",
  blueviolet: "#8a2be2",
  brown: "#a52a2a",
  burlywood: "#deb887",
  cadetblue: "#5f9ea0",
  chartreuse: "#7fff00",
  chocolate: "#d2691e",
  coral: "#ff7f50",
  cornflowerblue: "#6495ed",
  cornsilk: "#fff8dc",
  crimson: "#dc143c",
  cyan: "#00ffff",
  darkblue: "#00008b",
  darkcyan: "#008b8b",
  darkgoldenrod: "#b8860b",
  darkgray: "#a9a9a9",
  darkgreen: "#006400",
  darkgrey: "#a9a9a9",
  darkkhaki: "#bdb76b",
  darkmagenta: "#8b008b",
  darkolivegreen: "#556b2f",
  darkorange: "#ff8c00",
  darkorchid: "#9932cc",
  darkred: "#8b0000",
  darksalmon: "#e9967a",
  darkseagreen: "#8fbc8f",
  darkslateblue: "#483d8b",
  darkslategray: "#2f4f4f",
  darkslategrey: "#2f4f4f",
  darkturquoise: "#00ced1",
  darkviolet: "#9400d3",
  deeppink: "#ff1493",
  deepskyblue: "#00bfff",
  dimgray: "#696969",
  dimgrey: "#696969",
  dodgerblue: "#1e90ff",
  firebrick: "#b22222",
  floralwhite: "#fffaf0",
  forestgreen: "#228b22",
  fuchsia: "#ff00ff",
  gainsboro: "#dcdcdc",
  ghostwhite: "#f8f8ff",
  gold: "#ffd700",
  goldenrod: "#daa520",
  gray: "#808080",
  green: "#008000",
  greenyellow: "#adff2f",
  grey: "#808080",
  honeydew: "#f0fff0",
  hotpink: "#ff69b4",
  indianred: "#cd5c5c",
  indigo: "#4b0082",
  ivory: "#fffff0",
  khaki: "#f0e68c",
  lavender: "#e6e6fa",
  lavenderblush: "#fff0f5",
  lawngreen: "#7cfc00",
  lemonchiffon: "#fffacd",
  lightblue: "#add8e6",
  lightcoral: "#f08080",
  lightcyan: "#e0ffff",
  lightgoldenrodyellow: "#fafad2",
  lightgray: "#d3d3d3",
  lightgreen: "#90ee90",
  lightgrey: "#d3d3d3",
  lightpink: "#ffb6c1",
  lightsalmon: "#ffa07a",
  lightseagreen: "#20b2aa",
  lightskyblue: "#87cefa",
  lightslategray: "#778899",
  lightslategrey: "#778899",
  lightsteelblue: "#b0c4de",
  lightyellow: "#ffffe0",
  lime: "#00ff00",
  limegreen: "#32cd32",
  linen: "#faf0e6",
  magenta: "#ff00ff",
  maroon: "#800000",
  mediumaquamarine: "#66cdaa",
  mediumblue: "#0000cd",
  mediumorchid: "#ba55d3",
  mediumpurple: "#9370db",
  mediumseagreen: "#3cb371",
  mediumslateblue: "#7b68ee",
  mediumspringgreen: "#00fa9a",
  mediumturquoise: "#48d1cc",
  mediumvioletred: "#c71585",
  midnightblue: "#191970",
  mintcream: "#f5fffa",
  mistyrose: "#ffe4e1",
  moccasin: "#ffe4b5",
  navajowhite: "#ffdead",
  navy: "#000080",
  oldlace: "#fdf5e6",
  olive: "#808000",
  olivedrab: "#6b8e23",
  orange: "#ffa500",
  orangered: "#ff4500",
  orchid: "#da70d6",
  palegoldenrod: "#eee8aa",
  palegreen: "#98fb98",
  paleturquoise: "#afeeee",
  palevioletred: "#db7093",
  papayawhip: "#ffefd5",
  peachpuff: "#ffdab9",
  peru: "#cd853f",
  pink: "#ffc0cb",
  plum: "#dda0dd",
  powderblue: "#b0e0e6",
  purple: "#800080",
  red: "#ff0000",
  rosybrown: "#bc8f8f",
  royalblue: "#4169e1",
  saddlebrown: "#8b4513",
  salmon: "#fa8072",
  sandybrown: "#f4a460",
  seagreen: "#2e8b57",
  seashell: "#fff5ee",
  sienna: "#a0522d",
  silver: "#c0c0c0",
  skyblue: "#87ceeb",
  slateblue: "#6a5acd",
  slategray: "#708090",
  slategrey: "#708090",
  snow: "#fffafa",
  springgreen: "#00ff7f",
  steelblue: "#4682b4",
  tan: "#d2b48c",
  teal: "#008080",
  thistle: "#d8bfd8",
  tomato: "#ff6347",
  turquoise: "#40e0d0",
  violet: "#ee82ee",
  wheat: "#f5deb3",
  white: "#ffffff",
  whitesmoke: "#f5f5f5",
  yellow: "#ffff00",
  yellowgreen: "#9acd32"
};

for (var d3_rgb_name in d3_rgb_names) {
  d3_rgb_names[d3_rgb_name] = d3_rgb_parse(
      d3_rgb_names[d3_rgb_name],
      d3_rgb,
      d3_hsl_rgb);
}
d3.hsl = function(h, s, l) {
  return arguments.length === 1
      ? (h instanceof d3_Hsl ? d3_hsl(h.h, h.s, h.l)
      : d3_rgb_parse("" + h, d3_rgb_hsl, d3_hsl))
      : d3_hsl(+h, +s, +l);
};

function d3_hsl(h, s, l) {
  return new d3_Hsl(h, s, l);
}

function d3_Hsl(h, s, l) {
  this.h = h;
  this.s = s;
  this.l = l;
}

d3_Hsl.prototype.brighter = function(k) {
  k = Math.pow(0.7, arguments.length ? k : 1);
  return d3_hsl(this.h, this.s, this.l / k);
};

d3_Hsl.prototype.darker = function(k) {
  k = Math.pow(0.7, arguments.length ? k : 1);
  return d3_hsl(this.h, this.s, k * this.l);
};

d3_Hsl.prototype.rgb = function() {
  return d3_hsl_rgb(this.h, this.s, this.l);
};

d3_Hsl.prototype.toString = function() {
  return this.rgb().toString();
};

function d3_hsl_rgb(h, s, l) {
  var m1,
      m2;

  /* Some simple corrections for h, s and l. */
  h = h % 360; if (h < 0) h += 360;
  s = s < 0 ? 0 : s > 1 ? 1 : s;
  l = l < 0 ? 0 : l > 1 ? 1 : l;

  /* From FvD 13.37, CSS Color Module Level 3 */
  m2 = l <= .5 ? l * (1 + s) : l + s - l * s;
  m1 = 2 * l - m2;

  function v(h) {
    if (h > 360) h -= 360;
    else if (h < 0) h += 360;
    if (h < 60) return m1 + (m2 - m1) * h / 60;
    if (h < 180) return m2;
    if (h < 240) return m1 + (m2 - m1) * (240 - h) / 60;
    return m1;
  }

  function vv(h) {
    return Math.round(v(h) * 255);
  }

  return d3_rgb(vv(h + 120), vv(h), vv(h - 120));
}
function d3_selection(groups) {
  d3_arraySubclass(groups, d3_selectionPrototype);
  return groups;
}

var d3_select = function(s, n) { return n.querySelector(s); },
    d3_selectAll = function(s, n) { return n.querySelectorAll(s); };

// Prefer Sizzle, if available.
if (typeof Sizzle === "function") {
  d3_select = function(s, n) { return Sizzle(s, n)[0]; };
  d3_selectAll = function(s, n) { return Sizzle.uniqueSort(Sizzle(s, n)); };
}

var d3_selectionPrototype = [];

d3.selection = function() {
  return d3_selectionRoot;
};

d3.selection.prototype = d3_selectionPrototype;
d3_selectionPrototype.select = function(selector) {
  var subgroups = [],
      subgroup,
      subnode,
      group,
      node;

  if (typeof selector !== "function") selector = d3_selection_selector(selector);

  for (var j = -1, m = this.length; ++j < m;) {
    subgroups.push(subgroup = []);
    subgroup.parentNode = (group = this[j]).parentNode;
    for (var i = -1, n = group.length; ++i < n;) {
      if (node = group[i]) {
        subgroup.push(subnode = selector.call(node, node.__data__, i));
        if (subnode && "__data__" in node) subnode.__data__ = node.__data__;
      } else {
        subgroup.push(null);
      }
    }
  }

  return d3_selection(subgroups);
};

function d3_selection_selector(selector) {
  return function() {
    return d3_select(selector, this);
  };
}
d3_selectionPrototype.selectAll = function(selector) {
  var subgroups = [],
      subgroup,
      node;

  if (typeof selector !== "function") selector = d3_selection_selectorAll(selector);

  for (var j = -1, m = this.length; ++j < m;) {
    for (var group = this[j], i = -1, n = group.length; ++i < n;) {
      if (node = group[i]) {
        subgroups.push(subgroup = d3_array(selector.call(node, node.__data__, i)));
        subgroup.parentNode = node;
      }
    }
  }

  return d3_selection(subgroups);
};

function d3_selection_selectorAll(selector) {
  return function() {
    return d3_selectAll(selector, this);
  };
}
d3_selectionPrototype.attr = function(name, value) {
  name = d3.ns.qualify(name);

  // If no value is specified, return the first value.
  if (arguments.length < 2) {
    var node = this.node();
    return name.local
        ? node.getAttributeNS(name.space, name.local)
        : node.getAttribute(name);
  }

  function attrNull() {
    this.removeAttribute(name);
  }

  function attrNullNS() {
    this.removeAttributeNS(name.space, name.local);
  }

  function attrConstant() {
    this.setAttribute(name, value);
  }

  function attrConstantNS() {
    this.setAttributeNS(name.space, name.local, value);
  }

  function attrFunction() {
    var x = value.apply(this, arguments);
    if (x == null) this.removeAttribute(name);
    else this.setAttribute(name, x);
  }

  function attrFunctionNS() {
    var x = value.apply(this, arguments);
    if (x == null) this.removeAttributeNS(name.space, name.local);
    else this.setAttributeNS(name.space, name.local, x);
  }

  return this.each(value == null
      ? (name.local ? attrNullNS : attrNull) : (typeof value === "function"
      ? (name.local ? attrFunctionNS : attrFunction)
      : (name.local ? attrConstantNS : attrConstant)));
};
d3_selectionPrototype.classed = function(name, value) {
  var names = name.split(d3_selection_classedWhitespace),
      n = names.length,
      i = -1;
  if (arguments.length > 1) {
    while (++i < n) d3_selection_classed.call(this, names[i], value);
    return this;
  } else {
    while (++i < n) if (!d3_selection_classed.call(this, names[i])) return false;
    return true;
  }
};

var d3_selection_classedWhitespace = /\s+/g;

function d3_selection_classed(name, value) {
  var re = new RegExp("(^|\\s+)" + d3.requote(name) + "(\\s+|$)", "g");

  // If no value is specified, return the first value.
  if (arguments.length < 2) {
    var node = this.node();
    if (c = node.classList) return c.contains(name);
    var c = node.className;
    re.lastIndex = 0;
    return re.test(c.baseVal != null ? c.baseVal : c);
  }

  function classedAdd() {
    if (c = this.classList) return c.add(name);
    var c = this.className,
        cb = c.baseVal != null,
        cv = cb ? c.baseVal : c;
    re.lastIndex = 0;
    if (!re.test(cv)) {
      cv = d3_collapse(cv + " " + name);
      if (cb) c.baseVal = cv;
      else this.className = cv;
    }
  }

  function classedRemove() {
    if (c = this.classList) return c.remove(name);
    var c = this.className,
        cb = c.baseVal != null,
        cv = cb ? c.baseVal : c;
    cv = d3_collapse(cv.replace(re, " "));
    if (cb) c.baseVal = cv;
    else this.className = cv;
  }

  function classedFunction() {
    (value.apply(this, arguments)
        ? classedAdd
        : classedRemove).call(this);
  }

  return this.each(typeof value === "function"
      ? classedFunction : value
      ? classedAdd
      : classedRemove);
}
d3_selectionPrototype.style = function(name, value, priority) {
  if (arguments.length < 3) priority = "";

  // If no value is specified, return the first value.
  if (arguments.length < 2) return window
      .getComputedStyle(this.node(), null)
      .getPropertyValue(name);

  function styleNull() {
    this.style.removeProperty(name);
  }

  function styleConstant() {
    this.style.setProperty(name, value, priority);
  }

  function styleFunction() {
    var x = value.apply(this, arguments);
    if (x == null) this.style.removeProperty(name);
    else this.style.setProperty(name, x, priority);
  }

  return this.each(value == null
      ? styleNull : (typeof value === "function"
      ? styleFunction : styleConstant));
};
d3_selectionPrototype.property = function(name, value) {

  // If no value is specified, return the first value.
  if (arguments.length < 2) return this.node()[name];

  function propertyNull() {
    delete this[name];
  }

  function propertyConstant() {
    this[name] = value;
  }

  function propertyFunction() {
    var x = value.apply(this, arguments);
    if (x == null) delete this[name];
    else this[name] = x;
  }

  return this.each(value == null
      ? propertyNull : (typeof value === "function"
      ? propertyFunction : propertyConstant));
};
d3_selectionPrototype.text = function(value) {
  return arguments.length < 1 ? this.node().textContent
      : (this.each(typeof value === "function"
      ? function() { this.textContent = value.apply(this, arguments); }
      : function() { this.textContent = value; }));
};
d3_selectionPrototype.html = function(value) {
  return arguments.length < 1 ? this.node().innerHTML
      : (this.each(typeof value === "function"
      ? function() { this.innerHTML = value.apply(this, arguments); }
      : function() { this.innerHTML = value; }));
};
// TODO append(node)?
// TODO append(function)?
d3_selectionPrototype.append = function(name) {
  name = d3.ns.qualify(name);

  function append() {
    return this.appendChild(document.createElement(name));
  }

  function appendNS() {
    return this.appendChild(document.createElementNS(name.space, name.local));
  }

  return this.select(name.local ? appendNS : append);
};
// TODO insert(node, function)?
// TODO insert(function, string)?
// TODO insert(function, function)?
d3_selectionPrototype.insert = function(name, before) {
  name = d3.ns.qualify(name);

  function insert() {
    return this.insertBefore(
        document.createElement(name),
        d3_select(before, this));
  }

  function insertNS() {
    return this.insertBefore(
        document.createElementNS(name.space, name.local),
        d3_select(before, this));
  }

  return this.select(name.local ? insertNS : insert);
};
// TODO remove(selector)?
// TODO remove(node)?
// TODO remove(function)?
d3_selectionPrototype.remove = function() {
  return this.each(function() {
    var parent = this.parentNode;
    if (parent) parent.removeChild(this);
  });
};
// TODO data(null) for clearing data?
d3_selectionPrototype.data = function(data, join) {
  var enter = [],
      update = [],
      exit = [];

  function bind(group, groupData) {
    var i,
        n = group.length,
        m = groupData.length,
        n0 = Math.min(n, m),
        n1 = Math.max(n, m),
        updateNodes = [],
        enterNodes = [],
        exitNodes = [],
        node,
        nodeData;

    if (join) {
      var nodeByKey = {},
          keys = [],
          key,
          j = groupData.length;

      for (i = -1; ++i < n;) {
        key = join.call(node = group[i], node.__data__, i);
        if (key in nodeByKey) {
          exitNodes[j++] = node; // duplicate key
        } else {
          nodeByKey[key] = node;
        }
        keys.push(key);
      }

      for (i = -1; ++i < m;) {
        node = nodeByKey[key = join.call(groupData, nodeData = groupData[i], i)];
        if (node) {
          node.__data__ = nodeData;
          updateNodes[i] = node;
          enterNodes[i] = exitNodes[i] = null;
        } else {
          enterNodes[i] = d3_selection_dataNode(nodeData);
          updateNodes[i] = exitNodes[i] = null;
        }
        delete nodeByKey[key];
      }

      for (i = -1; ++i < n;) {
        if (keys[i] in nodeByKey) {
          exitNodes[i] = group[i];
        }
      }
    } else {
      for (i = -1; ++i < n0;) {
        node = group[i];
        nodeData = groupData[i];
        if (node) {
          node.__data__ = nodeData;
          updateNodes[i] = node;
          enterNodes[i] = exitNodes[i] = null;
        } else {
          enterNodes[i] = d3_selection_dataNode(nodeData);
          updateNodes[i] = exitNodes[i] = null;
        }
      }
      for (; i < m; ++i) {
        enterNodes[i] = d3_selection_dataNode(groupData[i]);
        updateNodes[i] = exitNodes[i] = null;
      }
      for (; i < n1; ++i) {
        exitNodes[i] = group[i];
        enterNodes[i] = updateNodes[i] = null;
      }
    }

    enterNodes.update
        = updateNodes;

    enterNodes.parentNode
        = updateNodes.parentNode
        = exitNodes.parentNode
        = group.parentNode;

    enter.push(enterNodes);
    update.push(updateNodes);
    exit.push(exitNodes);
  }

  var i = -1,
      n = this.length,
      group;
  if (typeof data === "function") {
    while (++i < n) {
      bind(group = this[i], data.call(group, group.parentNode.__data__, i));
    }
  } else {
    while (++i < n) {
      bind(group = this[i], data);
    }
  }

  var selection = d3_selection(update);
  selection.enter = function() { return d3_selection_enter(enter); };
  selection.exit = function() { return d3_selection(exit); };
  return selection;
};

function d3_selection_dataNode(data) {
  return {__data__: data};
}
// TODO preserve null elements to maintain index?
d3_selectionPrototype.filter = function(filter) {
  var subgroups = [],
      subgroup,
      group,
      node;

  for (var j = 0, m = this.length; j < m; j++) {
    subgroups.push(subgroup = []);
    subgroup.parentNode = (group = this[j]).parentNode;
    for (var i = 0, n = group.length; i < n; i++) {
      if ((node = group[i]) && filter.call(node, node.__data__, i)) {
        subgroup.push(node);
      }
    }
  }

  return d3_selection(subgroups);
};
d3_selectionPrototype.map = function(map) {
  return this.each(function() {
    this.__data__ = map.apply(this, arguments);
  });
};
d3_selectionPrototype.sort = function(comparator) {
  comparator = d3_selection_sortComparator.apply(this, arguments);
  for (var j = 0, m = this.length; j < m; j++) {
    for (var group = this[j].sort(comparator), i = 1, n = group.length, prev = group[0]; i < n; i++) {
      var node = group[i];
      if (node) {
        if (prev) prev.parentNode.insertBefore(node, prev.nextSibling);
        prev = node;
      }
    }
  }
  return this;
};

function d3_selection_sortComparator(comparator) {
  if (!arguments.length) comparator = d3.ascending;
  return function(a, b) {
    return comparator(a && a.__data__, b && b.__data__);
  };
}
// type can be namespaced, e.g., "click.foo"
// listener can be null for removal
d3_selectionPrototype.on = function(type, listener, capture) {
  if (arguments.length < 3) capture = false;

  // parse the type specifier
  var name = "__on" + type, i = type.indexOf(".");
  if (i > 0) type = type.substring(0, i);

  // if called with only one argument, return the current listener
  if (arguments.length < 2) return (i = this.node()[name]) && i._;

  // remove the old event listener, and add the new event listener
  return this.each(function(d, i) {
    var node = this;

    if (node[name]) node.removeEventListener(type, node[name], capture);
    if (listener) node.addEventListener(type, node[name] = l, capture);

    // wrapped event listener that preserves i
    function l(e) {
      var o = d3.event; // Events can be reentrant (e.g., focus).
      d3.event = e;
      try {
        listener.call(node, node.__data__, i);
      } finally {
        d3.event = o;
      }
    }

    // stash the unwrapped listener for retrieval
    l._ = listener;
  });
};
d3_selectionPrototype.each = function(callback) {
  for (var j = -1, m = this.length; ++j < m;) {
    for (var group = this[j], i = -1, n = group.length; ++i < n;) {
      var node = group[i];
      if (node) callback.call(node, node.__data__, i, j);
    }
  }
  return this;
};
//
// Note: assigning to the arguments array simultaneously changes the value of
// the corresponding argument!
//
// TODO The `this` argument probably shouldn't be the first argument to the
// callback, anyway, since it's redundant. However, that will require a major
// version bump due to backwards compatibility, so I'm not changing it right
// away.
//
d3_selectionPrototype.call = function(callback) {
  callback.apply(this, (arguments[0] = this, arguments));
  return this;
};
d3_selectionPrototype.empty = function() {
  return !this.node();
};
d3_selectionPrototype.node = function(callback) {
  for (var j = 0, m = this.length; j < m; j++) {
    for (var group = this[j], i = 0, n = group.length; i < n; i++) {
      var node = group[i];
      if (node) return node;
    }
  }
  return null;
};
d3_selectionPrototype.transition = function() {
  var subgroups = [],
      subgroup,
      node;

  for (var j = -1, m = this.length; ++j < m;) {
    subgroups.push(subgroup = []);
    for (var group = this[j], i = -1, n = group.length; ++i < n;) {
      subgroup.push((node = group[i]) ? {node: node, delay: 0, duration: 250} : null);
    }
  }

  return d3_transition(subgroups, d3_transitionInheritId || ++d3_transitionId, Date.now());
};
var d3_selectionRoot = d3_selection([[document]]);

d3_selectionRoot[0].parentNode = document.documentElement;

// TODO fast singleton implementation!
// TODO select(function)
d3.select = function(selector) {
  return typeof selector === "string"
      ? d3_selectionRoot.select(selector)
      : d3_selection([[selector]]); // assume node
};

// TODO selectAll(function)
d3.selectAll = function(selector) {
  return typeof selector === "string"
      ? d3_selectionRoot.selectAll(selector)
      : d3_selection([d3_array(selector)]); // assume node[]
};
function d3_selection_enter(selection) {
  d3_arraySubclass(selection, d3_selection_enterPrototype);
  return selection;
}

var d3_selection_enterPrototype = [];

d3_selection_enterPrototype.append = d3_selectionPrototype.append;
d3_selection_enterPrototype.insert = d3_selectionPrototype.insert;
d3_selection_enterPrototype.empty = d3_selectionPrototype.empty;
d3_selection_enterPrototype.node = d3_selectionPrototype.node;
d3_selection_enterPrototype.select = function(selector) {
  var subgroups = [],
      subgroup,
      subnode,
      upgroup,
      group,
      node;

  for (var j = -1, m = this.length; ++j < m;) {
    upgroup = (group = this[j]).update;
    subgroups.push(subgroup = []);
    subgroup.parentNode = group.parentNode;
    for (var i = -1, n = group.length; ++i < n;) {
      if (node = group[i]) {
        subgroup.push(upgroup[i] = subnode = selector.call(group.parentNode, node.__data__, i));
        subnode.__data__ = node.__data__;
      } else {
        subgroup.push(null);
      }
    }
  }

  return d3_selection(subgroups);
};
function d3_transition(groups, id, time) {
  d3_arraySubclass(groups, d3_transitionPrototype);

  var tweens = {},
      event = d3.dispatch("start", "end"),
      ease = d3_transitionEase;

  groups.id = id;

  groups.time = time;

  groups.tween = function(name, tween) {
    if (arguments.length < 2) return tweens[name];
    if (tween == null) delete tweens[name];
    else tweens[name] = tween;
    return groups;
  };

  groups.ease = function(value) {
    if (!arguments.length) return ease;
    ease = typeof value === "function" ? value : d3.ease.apply(d3, arguments);
    return groups;
  };

  groups.each = function(type, listener) {
    if (arguments.length < 2) return d3_transition_each.call(groups, type);
    event.on(type, listener);
    return groups;
  };

  d3.timer(function(elapsed) {
    groups.each(function(d, i, j) {
      var tweened = [],
          node = this,
          delay = groups[j][i].delay,
          duration = groups[j][i].duration,
          lock = node.__transition__ || (node.__transition__ = {active: 0, count: 0});

      ++lock.count;

      delay <= elapsed ? start(elapsed) : d3.timer(start, delay, time);

      function start(elapsed) {
        if (lock.active > id) return stop();
        lock.active = id;

        for (var tween in tweens) {
          if (tween = tweens[tween].call(node, d, i)) {
            tweened.push(tween);
          }
        }

        event.start.call(node, d, i);
        if (!tick(elapsed)) d3.timer(tick, 0, time);
        return 1;
      }

      function tick(elapsed) {
        if (lock.active !== id) return stop();

        var t = (elapsed - delay) / duration,
            e = ease(t),
            n = tweened.length;

        while (n > 0) {
          tweened[--n].call(node, e);
        }

        if (t >= 1) {
          stop();
          d3_transitionInheritId = id;
          event.end.call(node, d, i);
          d3_transitionInheritId = 0;
          return 1;
        }
      }

      function stop() {
        if (!--lock.count) delete node.__transition__;
        return 1;
      }
    });
    return 1;
  }, 0, time);

  return groups;
}

var d3_transitionRemove = {};

function d3_transitionNull(d, i, a) {
  return a != "" && d3_transitionRemove;
}

function d3_transitionTween(b) {

  function transitionFunction(d, i, a) {
    var v = b.call(this, d, i);
    return v == null
        ? a != "" && d3_transitionRemove
        : a != v && d3.interpolate(a, v);
  }

  function transitionString(d, i, a) {
    return a != b && d3.interpolate(a, b);
  }

  return typeof b === "function" ? transitionFunction
      : b == null ? d3_transitionNull
      : (b += "", transitionString);
}

var d3_transitionPrototype = [],
    d3_transitionId = 0,
    d3_transitionInheritId = 0,
    d3_transitionEase = d3.ease("cubic-in-out");

d3_transitionPrototype.call = d3_selectionPrototype.call;

d3.transition = function() {
  return d3_selectionRoot.transition();
};

d3.transition.prototype = d3_transitionPrototype;
d3_transitionPrototype.select = function(selector) {
  var subgroups = [],
      subgroup,
      subnode,
      node;

  if (typeof selector !== "function") selector = d3_selection_selector(selector);

  for (var j = -1, m = this.length; ++j < m;) {
    subgroups.push(subgroup = []);
    for (var group = this[j], i = -1, n = group.length; ++i < n;) {
      if ((node = group[i]) && (subnode = selector.call(node.node, node.node.__data__, i))) {
        if ("__data__" in node.node) subnode.__data__ = node.node.__data__;
        subgroup.push({node: subnode, delay: node.delay, duration: node.duration});
      } else {
        subgroup.push(null);
      }
    }
  }

  return d3_transition(subgroups, this.id, this.time).ease(this.ease());
};
d3_transitionPrototype.selectAll = function(selector) {
  var subgroups = [],
      subgroup,
      subnodes,
      node;

  if (typeof selector !== "function") selector = d3_selection_selectorAll(selector);

  for (var j = -1, m = this.length; ++j < m;) {
    for (var group = this[j], i = -1, n = group.length; ++i < n;) {
      if (node = group[i]) {
        subnodes = selector.call(node.node, node.node.__data__, i);
        subgroups.push(subgroup = []);
        for (var k = -1, o = subnodes.length; ++k < o;) {
          subgroup.push({node: subnodes[k], delay: node.delay, duration: node.duration});
        }
      }
    }
  }

  return d3_transition(subgroups, this.id, this.time).ease(this.ease());
};
d3_transitionPrototype.attr = function(name, value) {
  return this.attrTween(name, d3_transitionTween(value));
};

d3_transitionPrototype.attrTween = function(nameNS, tween) {
  var name = d3.ns.qualify(nameNS);

  function attrTween(d, i) {
    var f = tween.call(this, d, i, this.getAttribute(name));
    return f === d3_transitionRemove
        ? (this.removeAttribute(name), null)
        : f && function(t) { this.setAttribute(name, f(t)); };
  }

  function attrTweenNS(d, i) {
    var f = tween.call(this, d, i, this.getAttributeNS(name.space, name.local));
    return f === d3_transitionRemove
        ? (this.removeAttributeNS(name.space, name.local), null)
        : f && function(t) { this.setAttributeNS(name.space, name.local, f(t)); };
  }

  return this.tween("attr." + nameNS, name.local ? attrTweenNS : attrTween);
};
d3_transitionPrototype.style = function(name, value, priority) {
  if (arguments.length < 3) priority = "";
  return this.styleTween(name, d3_transitionTween(value), priority);
};

d3_transitionPrototype.styleTween = function(name, tween, priority) {
  if (arguments.length < 3) priority = "";
  return this.tween("style." + name, function(d, i) {
    var f = tween.call(this, d, i, window.getComputedStyle(this, null).getPropertyValue(name));
    return f === d3_transitionRemove
        ? (this.style.removeProperty(name), null)
        : f && function(t) { this.style.setProperty(name, f(t), priority); };
  });
};
d3_transitionPrototype.text = function(value) {
  return this.tween("text", function(d, i) {
    this.textContent = typeof value === "function"
        ? value.call(this, d, i)
        : value;
  });
};
d3_transitionPrototype.remove = function() {
  return this.each("end", function() {
    var p;
    if (!this.__transition__ && (p = this.parentNode)) p.removeChild(this);
  });
};
d3_transitionPrototype.delay = function(value) {
  var groups = this;
  return groups.each(typeof value === "function"
      ? function(d, i, j) { groups[j][i].delay = +value.apply(this, arguments); }
      : (value = +value, function(d, i, j) { groups[j][i].delay = value; }));
};
d3_transitionPrototype.duration = function(value) {
  var groups = this;
  return groups.each(typeof value === "function"
      ? function(d, i, j) { groups[j][i].duration = +value.apply(this, arguments); }
      : (value = +value, function(d, i, j) { groups[j][i].duration = value; }));
};
function d3_transition_each(callback) {
  for (var j = 0, m = this.length; j < m; j++) {
    for (var group = this[j], i = 0, n = group.length; i < n; i++) {
      var node = group[i];
      if (node) callback.call(node = node.node, node.__data__, i, j);
    }
  }
  return this;
}
d3_transitionPrototype.transition = function() {
  return this.select(d3_this);
};
var d3_timer_queue = null,
    d3_timer_interval, // is an interval (or frame) active?
    d3_timer_timeout; // is a timeout active?

// The timer will continue to fire until callback returns true.
d3.timer = function(callback, delay, then) {
  var found = false,
      t0,
      t1 = d3_timer_queue;

  if (arguments.length < 3) {
    if (arguments.length < 2) delay = 0;
    else if (!isFinite(delay)) return;
    then = Date.now();
  }

  // See if the callback's already in the queue.
  while (t1) {
    if (t1.callback === callback) {
      t1.then = then;
      t1.delay = delay;
      found = true;
      break;
    }
    t0 = t1;
    t1 = t1.next;
  }

  // Otherwise, add the callback to the queue.
  if (!found) d3_timer_queue = {
    callback: callback,
    then: then,
    delay: delay,
    next: d3_timer_queue
  };

  // Start animatin'!
  if (!d3_timer_interval) {
    d3_timer_timeout = clearTimeout(d3_timer_timeout);
    d3_timer_interval = 1;
    d3_timer_frame(d3_timer_step);
  }
}

function d3_timer_step() {
  var elapsed,
      now = Date.now(),
      t1 = d3_timer_queue;

  while (t1) {
    elapsed = now - t1.then;
    if (elapsed >= t1.delay) t1.flush = t1.callback(elapsed);
    t1 = t1.next;
  }

  var delay = d3_timer_flush() - now;
  if (delay > 24) {
    if (isFinite(delay)) {
      clearTimeout(d3_timer_timeout);
      d3_timer_timeout = setTimeout(d3_timer_step, delay);
    }
    d3_timer_interval = 0;
  } else {
    d3_timer_interval = 1;
    d3_timer_frame(d3_timer_step);
  }
}

d3.timer.flush = function() {
  var elapsed,
      now = Date.now(),
      t1 = d3_timer_queue;

  while (t1) {
    elapsed = now - t1.then;
    if (!t1.delay) t1.flush = t1.callback(elapsed);
    t1 = t1.next;
  }

  d3_timer_flush();
};

// Flush after callbacks, to avoid concurrent queue modification.
function d3_timer_flush() {
  var t0 = null,
      t1 = d3_timer_queue,
      then = Infinity;
  while (t1) {
    if (t1.flush) {
      t1 = t0 ? t0.next = t1.next : d3_timer_queue = t1.next;
    } else {
      then = Math.min(then, t1.then + t1.delay);
      t1 = (t0 = t1).next;
    }
  }
  return then;
}

var d3_timer_frame = window.requestAnimationFrame
    || window.webkitRequestAnimationFrame
    || window.mozRequestAnimationFrame
    || window.oRequestAnimationFrame
    || window.msRequestAnimationFrame
    || function(callback) { setTimeout(callback, 17); };
function d3_noop() {}
d3.scale = {};

function d3_scaleExtent(domain) {
  var start = domain[0], stop = domain[domain.length - 1];
  return start < stop ? [start, stop] : [stop, start];
}
function d3_scale_nice(domain, nice) {
  var i0 = 0,
      i1 = domain.length - 1,
      x0 = domain[i0],
      x1 = domain[i1],
      dx;

  if (x1 < x0) {
    dx = i0; i0 = i1; i1 = dx;
    dx = x0; x0 = x1; x1 = dx;
  }

  if (dx = x1 - x0) {
    nice = nice(dx);
    domain[i0] = nice.floor(x0);
    domain[i1] = nice.ceil(x1);
  }

  return domain;
}

function d3_scale_niceDefault() {
  return Math;
}
d3.scale.linear = function() {
  return d3_scale_linear([0, 1], [0, 1], d3.interpolate, false);
};

function d3_scale_linear(domain, range, interpolate, clamp) {
  var output,
      input;

  function rescale() {
    var linear = domain.length == 2 ? d3_scale_bilinear : d3_scale_polylinear,
        uninterpolate = clamp ? d3_uninterpolateClamp : d3_uninterpolateNumber;
    output = linear(domain, range, uninterpolate, interpolate);
    input = linear(range, domain, uninterpolate, d3.interpolate);
    return scale;
  }

  function scale(x) {
    return output(x);
  }

  // Note: requires range is coercible to number!
  scale.invert = function(y) {
    return input(y);
  };

  scale.domain = function(x) {
    if (!arguments.length) return domain;
    domain = x.map(Number);
    return rescale();
  };

  scale.range = function(x) {
    if (!arguments.length) return range;
    range = x;
    return rescale();
  };

  scale.rangeRound = function(x) {
    return scale.range(x).interpolate(d3.interpolateRound);
  };

  scale.clamp = function(x) {
    if (!arguments.length) return clamp;
    clamp = x;
    return rescale();
  };

  scale.interpolate = function(x) {
    if (!arguments.length) return interpolate;
    interpolate = x;
    return rescale();
  };

  scale.ticks = function(m) {
    return d3_scale_linearTicks(domain, m);
  };

  scale.tickFormat = function(m) {
    return d3_scale_linearTickFormat(domain, m);
  };

  scale.nice = function() {
    d3_scale_nice(domain, d3_scale_linearNice);
    return rescale();
  };

  scale.copy = function() {
    return d3_scale_linear(domain, range, interpolate, clamp);
  };

  return rescale();
};

function d3_scale_linearRebind(scale, linear) {
  scale.range = d3.rebind(scale, linear.range);
  scale.rangeRound = d3.rebind(scale, linear.rangeRound);
  scale.interpolate = d3.rebind(scale, linear.interpolate);
  scale.clamp = d3.rebind(scale, linear.clamp);
  return scale;
}

function d3_scale_linearNice(dx) {
  dx = Math.pow(10, Math.round(Math.log(dx) / Math.LN10) - 1);
  return {
    floor: function(x) { return Math.floor(x / dx) * dx; },
    ceil: function(x) { return Math.ceil(x / dx) * dx; }
  };
}

// TODO Dates? Ugh.
function d3_scale_linearTickRange(domain, m) {
  var extent = d3_scaleExtent(domain),
      span = extent[1] - extent[0],
      step = Math.pow(10, Math.floor(Math.log(span / m) / Math.LN10)),
      err = m / span * step;

  // Filter ticks to get closer to the desired count.
  if (err <= .15) step *= 10;
  else if (err <= .35) step *= 5;
  else if (err <= .75) step *= 2;

  // Round start and stop values to step interval.
  extent[0] = Math.ceil(extent[0] / step) * step;
  extent[1] = Math.floor(extent[1] / step) * step + step * .5; // inclusive
  extent[2] = step;
  return extent;
}

function d3_scale_linearTicks(domain, m) {
  return d3.range.apply(d3, d3_scale_linearTickRange(domain, m));
}

function d3_scale_linearTickFormat(domain, m) {
  return d3.format(",." + Math.max(0, -Math.floor(Math.log(d3_scale_linearTickRange(domain, m)[2]) / Math.LN10 + .01)) + "f");
}
function d3_scale_bilinear(domain, range, uninterpolate, interpolate) {
  var u = uninterpolate(domain[0], domain[1]),
      i = interpolate(range[0], range[1]);
  return function(x) {
    return i(u(x));
  };
}
function d3_scale_polylinear(domain, range, uninterpolate, interpolate) {
  var u = [],
      i = [],
      j = 0,
      n = domain.length;

  while (++j < n) {
    u.push(uninterpolate(domain[j - 1], domain[j]));
    i.push(interpolate(range[j - 1], range[j]));
  }

  return function(x) {
    var j = d3.bisect(domain, x, 1, domain.length - 1) - 1;
    return i[j](u[j](x));
  };
}
d3.scale.log = function() {
  return d3_scale_log(d3.scale.linear(), d3_scale_logp);
};

function d3_scale_log(linear, log) {
  var pow = log.pow;

  function scale(x) {
    return linear(log(x));
  }

  scale.invert = function(x) {
    return pow(linear.invert(x));
  };

  scale.domain = function(x) {
    if (!arguments.length) return linear.domain().map(pow);
    log = x[0] < 0 ? d3_scale_logn : d3_scale_logp;
    pow = log.pow;
    linear.domain(x.map(log));
    return scale;
  };

  scale.nice = function() {
    linear.domain(d3_scale_nice(linear.domain(), d3_scale_niceDefault));
    return scale;
  };

  scale.ticks = function() {
    var extent = d3_scaleExtent(linear.domain()),
        ticks = [];
    if (extent.every(isFinite)) {
      var i = Math.floor(extent[0]),
          j = Math.ceil(extent[1]),
          u = Math.round(pow(extent[0])),
          v = Math.round(pow(extent[1]));
      if (log === d3_scale_logn) {
        ticks.push(pow(i));
        for (; i++ < j;) for (var k = 9; k > 0; k--) ticks.push(pow(i) * k);
      } else {
        for (; i < j; i++) for (var k = 1; k < 10; k++) ticks.push(pow(i) * k);
        ticks.push(pow(i));
      }
      for (i = 0; ticks[i] < u; i++) {} // strip small values
      for (j = ticks.length; ticks[j - 1] > v; j--) {} // strip big values
      ticks = ticks.slice(i, j);
    }
    return ticks;
  };

  scale.tickFormat = function(n, format) {
    if (arguments.length < 2) format = d3_scale_logFormat;
    if (arguments.length < 1) return format;
    var k = n / scale.ticks().length,
        f = log === d3_scale_logn ? (e = -1e-15, Math.floor) : (e = 1e-15, Math.ceil),
        e;
    return function(d) {
      return d / pow(f(log(d) + e)) < k ? format(d) : "";
    };
  };

  scale.copy = function() {
    return d3_scale_log(linear.copy(), log);
  };

  return d3_scale_linearRebind(scale, linear);
};

var d3_scale_logFormat = d3.format("e");

function d3_scale_logp(x) {
  return Math.log(x) / Math.LN10;
}

function d3_scale_logn(x) {
  return -Math.log(-x) / Math.LN10;
}

d3_scale_logp.pow = function(x) {
  return Math.pow(10, x);
};

d3_scale_logn.pow = function(x) {
  return -Math.pow(10, -x);
};
d3.scale.pow = function() {
  return d3_scale_pow(d3.scale.linear(), 1);
};

function d3_scale_pow(linear, exponent) {
  var powp = d3_scale_powPow(exponent),
      powb = d3_scale_powPow(1 / exponent);

  function scale(x) {
    return linear(powp(x));
  }

  scale.invert = function(x) {
    return powb(linear.invert(x));
  };

  scale.domain = function(x) {
    if (!arguments.length) return linear.domain().map(powb);
    linear.domain(x.map(powp));
    return scale;
  };

  scale.ticks = function(m) {
    return d3_scale_linearTicks(scale.domain(), m);
  };

  scale.tickFormat = function(m) {
    return d3_scale_linearTickFormat(scale.domain(), m);
  };

  scale.nice = function() {
    return scale.domain(d3_scale_nice(scale.domain(), d3_scale_linearNice));
  };

  scale.exponent = function(x) {
    if (!arguments.length) return exponent;
    var domain = scale.domain();
    powp = d3_scale_powPow(exponent = x);
    powb = d3_scale_powPow(1 / exponent);
    return scale.domain(domain);
  };

  scale.copy = function() {
    return d3_scale_pow(linear.copy(), exponent);
  };

  return d3_scale_linearRebind(scale, linear);
};

function d3_scale_powPow(e) {
  return function(x) {
    return x < 0 ? -Math.pow(-x, e) : Math.pow(x, e);
  };
}
d3.scale.sqrt = function() {
  return d3.scale.pow().exponent(.5);
};
d3.scale.ordinal = function() {
  return d3_scale_ordinal([], {t: "range", x: []});
};

function d3_scale_ordinal(domain, ranger) {
  var index,
      range,
      rangeBand;

  function scale(x) {
    return range[((index[x] || (index[x] = domain.push(x))) - 1) % range.length];
  }

  function steps(start, step) {
    return d3.range(domain.length).map(function(i) { return start + step * i; });
  }

  scale.domain = function(x) {
    if (!arguments.length) return domain;
    domain = [];
    index = {};
    var i = -1, n = x.length, xi;
    while (++i < n) if (!index[xi = x[i]]) index[xi] = domain.push(xi);
    return scale[ranger.t](ranger.x, ranger.p);
  };

  scale.range = function(x) {
    if (!arguments.length) return range;
    range = x;
    rangeBand = 0;
    ranger = {t: "range", x: x};
    return scale;
  };

  scale.rangePoints = function(x, padding) {
    if (arguments.length < 2) padding = 0;
    var start = x[0],
        stop = x[1],
        step = (stop - start) / (domain.length - 1 + padding);
    range = steps(domain.length < 2 ? (start + stop) / 2 : start + step * padding / 2, step);
    rangeBand = 0;
    ranger = {t: "rangePoints", x: x, p: padding};
    return scale;
  };

  scale.rangeBands = function(x, padding) {
    if (arguments.length < 2) padding = 0;
    var start = x[0],
        stop = x[1],
        step = (stop - start) / (domain.length + padding);
    range = steps(start + step * padding, step);
    rangeBand = step * (1 - padding);
    ranger = {t: "rangeBands", x: x, p: padding};
    return scale;
  };

  scale.rangeRoundBands = function(x, padding) {
    if (arguments.length < 2) padding = 0;
    var start = x[0],
        stop = x[1],
        step = Math.floor((stop - start) / (domain.length + padding));
    range = steps(start + Math.round((stop - start - (domain.length - padding) * step) / 2), step);
    rangeBand = Math.round(step * (1 - padding));
    ranger = {t: "rangeRoundBands", x: x, p: padding};
    return scale;
  };

  scale.rangeBand = function() {
    return rangeBand;
  };

  scale.copy = function() {
    return d3_scale_ordinal(domain, ranger);
  };

  return scale.domain(domain);
};
/*
 * This product includes color specifications and designs developed by Cynthia
 * Brewer (http://colorbrewer.org/). See lib/colorbrewer for more information.
 */

d3.scale.category10 = function() {
  return d3.scale.ordinal().range(d3_category10);
};

d3.scale.category20 = function() {
  return d3.scale.ordinal().range(d3_category20);
};

d3.scale.category20b = function() {
  return d3.scale.ordinal().range(d3_category20b);
};

d3.scale.category20c = function() {
  return d3.scale.ordinal().range(d3_category20c);
};

var d3_category10 = [
  "#1f77b4", "#ff7f0e", "#2ca02c", "#d62728", "#9467bd",
  "#8c564b", "#e377c2", "#7f7f7f", "#bcbd22", "#17becf"
];

var d3_category20 = [
  "#1f77b4", "#aec7e8",
  "#ff7f0e", "#ffbb78",
  "#2ca02c", "#98df8a",
  "#d62728", "#ff9896",
  "#9467bd", "#c5b0d5",
  "#8c564b", "#c49c94",
  "#e377c2", "#f7b6d2",
  "#7f7f7f", "#c7c7c7",
  "#bcbd22", "#dbdb8d",
  "#17becf", "#9edae5"
];

var d3_category20b = [
  "#393b79", "#5254a3", "#6b6ecf", "#9c9ede",
  "#637939", "#8ca252", "#b5cf6b", "#cedb9c",
  "#8c6d31", "#bd9e39", "#e7ba52", "#e7cb94",
  "#843c39", "#ad494a", "#d6616b", "#e7969c",
  "#7b4173", "#a55194", "#ce6dbd", "#de9ed6"
];

var d3_category20c = [
  "#3182bd", "#6baed6", "#9ecae1", "#c6dbef",
  "#e6550d", "#fd8d3c", "#fdae6b", "#fdd0a2",
  "#31a354", "#74c476", "#a1d99b", "#c7e9c0",
  "#756bb1", "#9e9ac8", "#bcbddc", "#dadaeb",
  "#636363", "#969696", "#bdbdbd", "#d9d9d9"
];
d3.scale.quantile = function() {
  return d3_scale_quantile([], []);
};

function d3_scale_quantile(domain, range) {
  var thresholds;

  function rescale() {
    var k = 0,
        n = domain.length,
        q = range.length;
    thresholds = [];
    while (++k < q) thresholds[k - 1] = d3.quantile(domain, k / q);
    return scale;
  }

  function scale(x) {
    if (isNaN(x = +x)) return NaN;
    return range[d3.bisect(thresholds, x)];
  }

  scale.domain = function(x) {
    if (!arguments.length) return domain;
    domain = x.filter(function(d) { return !isNaN(d); }).sort(d3.ascending);
    return rescale();
  };

  scale.range = function(x) {
    if (!arguments.length) return range;
    range = x;
    return rescale();
  };

  scale.quantiles = function() {
    return thresholds;
  };

  scale.copy = function() {
    return d3_scale_quantile(domain, range); // copy on write!
  };

  return rescale();
};
d3.scale.quantize = function() {
  return d3_scale_quantize(0, 1, [0, 1]);
};

function d3_scale_quantize(x0, x1, range) {
  var kx, i;

  function scale(x) {
    return range[Math.max(0, Math.min(i, Math.floor(kx * (x - x0))))];
  }

  function rescale() {
    kx = range.length / (x1 - x0);
    i = range.length - 1;
    return scale;
  }

  scale.domain = function(x) {
    if (!arguments.length) return [x0, x1];
    x0 = +x[0];
    x1 = +x[x.length - 1];
    return rescale();
  };

  scale.range = function(x) {
    if (!arguments.length) return range;
    range = x;
    return rescale();
  };

  scale.copy = function() {
    return d3_scale_quantize(x0, x1, range); // copy on write
  };

  return rescale();
};
d3.svg = {};
d3.svg.arc = function() {
  var innerRadius = d3_svg_arcInnerRadius,
      outerRadius = d3_svg_arcOuterRadius,
      startAngle = d3_svg_arcStartAngle,
      endAngle = d3_svg_arcEndAngle;

  function arc() {
    var r0 = innerRadius.apply(this, arguments),
        r1 = outerRadius.apply(this, arguments),
        a0 = startAngle.apply(this, arguments) + d3_svg_arcOffset,
        a1 = endAngle.apply(this, arguments) + d3_svg_arcOffset,
        da = (a1 < a0 && (da = a0, a0 = a1, a1 = da), a1 - a0),
        df = da < Math.PI ? "0" : "1",
        c0 = Math.cos(a0),
        s0 = Math.sin(a0),
        c1 = Math.cos(a1),
        s1 = Math.sin(a1);
    return da >= d3_svg_arcMax
      ? (r0
      ? "M0," + r1
      + "A" + r1 + "," + r1 + " 0 1,1 0," + (-r1)
      + "A" + r1 + "," + r1 + " 0 1,1 0," + r1
      + "M0," + r0
      + "A" + r0 + "," + r0 + " 0 1,0 0," + (-r0)
      + "A" + r0 + "," + r0 + " 0 1,0 0," + r0
      + "Z"
      : "M0," + r1
      + "A" + r1 + "," + r1 + " 0 1,1 0," + (-r1)
      + "A" + r1 + "," + r1 + " 0 1,1 0," + r1
      + "Z")
      : (r0
      ? "M" + r1 * c0 + "," + r1 * s0
      + "A" + r1 + "," + r1 + " 0 " + df + ",1 " + r1 * c1 + "," + r1 * s1
      + "L" + r0 * c1 + "," + r0 * s1
      + "A" + r0 + "," + r0 + " 0 " + df + ",0 " + r0 * c0 + "," + r0 * s0
      + "Z"
      : "M" + r1 * c0 + "," + r1 * s0
      + "A" + r1 + "," + r1 + " 0 " + df + ",1 " + r1 * c1 + "," + r1 * s1
      + "L0,0"
      + "Z");
  }

  arc.innerRadius = function(v) {
    if (!arguments.length) return innerRadius;
    innerRadius = d3.functor(v);
    return arc;
  };

  arc.outerRadius = function(v) {
    if (!arguments.length) return outerRadius;
    outerRadius = d3.functor(v);
    return arc;
  };

  arc.startAngle = function(v) {
    if (!arguments.length) return startAngle;
    startAngle = d3.functor(v);
    return arc;
  };

  arc.endAngle = function(v) {
    if (!arguments.length) return endAngle;
    endAngle = d3.functor(v);
    return arc;
  };

  arc.centroid = function() {
    var r = (innerRadius.apply(this, arguments)
        + outerRadius.apply(this, arguments)) / 2,
        a = (startAngle.apply(this, arguments)
        + endAngle.apply(this, arguments)) / 2 + d3_svg_arcOffset;
    return [Math.cos(a) * r, Math.sin(a) * r];
  };

  return arc;
};

var d3_svg_arcOffset = -Math.PI / 2,
    d3_svg_arcMax = 2 * Math.PI - 1e-6;

function d3_svg_arcInnerRadius(d) {
  return d.innerRadius;
}

function d3_svg_arcOuterRadius(d) {
  return d.outerRadius;
}

function d3_svg_arcStartAngle(d) {
  return d.startAngle;
}

function d3_svg_arcEndAngle(d) {
  return d.endAngle;
}
function d3_svg_line(projection) {
  var x = d3_svg_lineX,
      y = d3_svg_lineY,
      interpolate = "linear",
      interpolator = d3_svg_lineInterpolators[interpolate],
      tension = .7;

  function line(d) {
    return d.length < 1 ? null : "M" + interpolator(projection(d3_svg_linePoints(this, d, x, y)), tension);
  }

  line.x = function(v) {
    if (!arguments.length) return x;
    x = v;
    return line;
  };

  line.y = function(v) {
    if (!arguments.length) return y;
    y = v;
    return line;
  };

  line.interpolate = function(v) {
    if (!arguments.length) return interpolate;
    interpolator = d3_svg_lineInterpolators[interpolate = v];
    return line;
  };

  line.tension = function(v) {
    if (!arguments.length) return tension;
    tension = v;
    return line;
  };

  return line;
}

d3.svg.line = function() {
  return d3_svg_line(Object);
};

// Converts the specified array of data into an array of points
// (x-y tuples), by evaluating the specified `x` and `y` functions on each
// data point. The `this` context of the evaluated functions is the specified
// "self" object; each function is passed the current datum and index.
function d3_svg_linePoints(self, d, x, y) {
  var points = [],
      i = -1,
      n = d.length,
      fx = typeof x === "function",
      fy = typeof y === "function",
      value;
  if (fx && fy) {
    while (++i < n) points.push([
      x.call(self, value = d[i], i),
      y.call(self, value, i)
    ]);
  } else if (fx) {
    while (++i < n) points.push([x.call(self, d[i], i), y]);
  } else if (fy) {
    while (++i < n) points.push([x, y.call(self, d[i], i)]);
  } else {
    while (++i < n) points.push([x, y]);
  }
  return points;
}

// The default `x` property, which references d[0].
function d3_svg_lineX(d) {
  return d[0];
}

// The default `y` property, which references d[1].
function d3_svg_lineY(d) {
  return d[1];
}

// The various interpolators supported by the `line` class.
var d3_svg_lineInterpolators = {
  "linear": d3_svg_lineLinear,
  "step-before": d3_svg_lineStepBefore,
  "step-after": d3_svg_lineStepAfter,
  "basis": d3_svg_lineBasis,
  "basis-open": d3_svg_lineBasisOpen,
  "basis-closed": d3_svg_lineBasisClosed,
  "bundle": d3_svg_lineBundle,
  "cardinal": d3_svg_lineCardinal,
  "cardinal-open": d3_svg_lineCardinalOpen,
  "cardinal-closed": d3_svg_lineCardinalClosed,
  "monotone": d3_svg_lineMonotone
};

// Linear interpolation; generates "L" commands.
function d3_svg_lineLinear(points) {
  var i = 0,
      n = points.length,
      p = points[0],
      path = [p[0], ",", p[1]];
  while (++i < n) path.push("L", (p = points[i])[0], ",", p[1]);
  return path.join("");
}

// Step interpolation; generates "H" and "V" commands.
function d3_svg_lineStepBefore(points) {
  var i = 0,
      n = points.length,
      p = points[0],
      path = [p[0], ",", p[1]];
  while (++i < n) path.push("V", (p = points[i])[1], "H", p[0]);
  return path.join("");
}

// Step interpolation; generates "H" and "V" commands.
function d3_svg_lineStepAfter(points) {
  var i = 0,
      n = points.length,
      p = points[0],
      path = [p[0], ",", p[1]];
  while (++i < n) path.push("H", (p = points[i])[0], "V", p[1]);
  return path.join("");
}

// Open cardinal spline interpolation; generates "C" commands.
function d3_svg_lineCardinalOpen(points, tension) {
  return points.length < 4
      ? d3_svg_lineLinear(points)
      : points[1] + d3_svg_lineHermite(points.slice(1, points.length - 1),
        d3_svg_lineCardinalTangents(points, tension));
}

// Closed cardinal spline interpolation; generates "C" commands.
function d3_svg_lineCardinalClosed(points, tension) {
  return points.length < 3
      ? d3_svg_lineLinear(points)
      : points[0] + d3_svg_lineHermite((points.push(points[0]), points),
        d3_svg_lineCardinalTangents([points[points.length - 2]]
        .concat(points, [points[1]]), tension));
}

// Cardinal spline interpolation; generates "C" commands.
function d3_svg_lineCardinal(points, tension, closed) {
  return points.length < 3
      ? d3_svg_lineLinear(points)
      : points[0] + d3_svg_lineHermite(points,
        d3_svg_lineCardinalTangents(points, tension));
}

// Hermite spline construction; generates "C" commands.
function d3_svg_lineHermite(points, tangents) {
  if (tangents.length < 1
      || (points.length != tangents.length
      && points.length != tangents.length + 2)) {
    return d3_svg_lineLinear(points);
  }

  var quad = points.length != tangents.length,
      path = "",
      p0 = points[0],
      p = points[1],
      t0 = tangents[0],
      t = t0,
      pi = 1;

  if (quad) {
    path += "Q" + (p[0] - t0[0] * 2 / 3) + "," + (p[1] - t0[1] * 2 / 3)
        + "," + p[0] + "," + p[1];
    p0 = points[1];
    pi = 2;
  }

  if (tangents.length > 1) {
    t = tangents[1];
    p = points[pi];
    pi++;
    path += "C" + (p0[0] + t0[0]) + "," + (p0[1] + t0[1])
        + "," + (p[0] - t[0]) + "," + (p[1] - t[1])
        + "," + p[0] + "," + p[1];
    for (var i = 2; i < tangents.length; i++, pi++) {
      p = points[pi];
      t = tangents[i];
      path += "S" + (p[0] - t[0]) + "," + (p[1] - t[1])
          + "," + p[0] + "," + p[1];
    }
  }

  if (quad) {
    var lp = points[pi];
    path += "Q" + (p[0] + t[0] * 2 / 3) + "," + (p[1] + t[1] * 2 / 3)
        + "," + lp[0] + "," + lp[1];
  }

  return path;
}

// Generates tangents for a cardinal spline.
function d3_svg_lineCardinalTangents(points, tension) {
  var tangents = [],
      a = (1 - tension) / 2,
      p0,
      p1 = points[0],
      p2 = points[1],
      i = 1,
      n = points.length;
  while (++i < n) {
    p0 = p1;
    p1 = p2;
    p2 = points[i];
    tangents.push([a * (p2[0] - p0[0]), a * (p2[1] - p0[1])]);
  }
  return tangents;
}

// B-spline interpolation; generates "C" commands.
function d3_svg_lineBasis(points) {
  if (points.length < 3) return d3_svg_lineLinear(points);
  var i = 1,
      n = points.length,
      pi = points[0],
      x0 = pi[0],
      y0 = pi[1],
      px = [x0, x0, x0, (pi = points[1])[0]],
      py = [y0, y0, y0, pi[1]],
      path = [x0, ",", y0];
  d3_svg_lineBasisBezier(path, px, py);
  while (++i < n) {
    pi = points[i];
    px.shift(); px.push(pi[0]);
    py.shift(); py.push(pi[1]);
    d3_svg_lineBasisBezier(path, px, py);
  }
  i = -1;
  while (++i < 2) {
    px.shift(); px.push(pi[0]);
    py.shift(); py.push(pi[1]);
    d3_svg_lineBasisBezier(path, px, py);
  }
  return path.join("");
}

// Open B-spline interpolation; generates "C" commands.
function d3_svg_lineBasisOpen(points) {
  if (points.length < 4) return d3_svg_lineLinear(points);
  var path = [],
      i = -1,
      n = points.length,
      pi,
      px = [0],
      py = [0];
  while (++i < 3) {
    pi = points[i];
    px.push(pi[0]);
    py.push(pi[1]);
  }
  path.push(d3_svg_lineDot4(d3_svg_lineBasisBezier3, px)
    + "," + d3_svg_lineDot4(d3_svg_lineBasisBezier3, py));
  --i; while (++i < n) {
    pi = points[i];
    px.shift(); px.push(pi[0]);
    py.shift(); py.push(pi[1]);
    d3_svg_lineBasisBezier(path, px, py);
  }
  return path.join("");
}

// Closed B-spline interpolation; generates "C" commands.
function d3_svg_lineBasisClosed(points) {
  var path,
      i = -1,
      n = points.length,
      m = n + 4,
      pi,
      px = [],
      py = [];
  while (++i < 4) {
    pi = points[i % n];
    px.push(pi[0]);
    py.push(pi[1]);
  }
  path = [
    d3_svg_lineDot4(d3_svg_lineBasisBezier3, px), ",",
    d3_svg_lineDot4(d3_svg_lineBasisBezier3, py)
  ];
  --i; while (++i < m) {
    pi = points[i % n];
    px.shift(); px.push(pi[0]);
    py.shift(); py.push(pi[1]);
    d3_svg_lineBasisBezier(path, px, py);
  }
  return path.join("");
}

function d3_svg_lineBundle(points, tension) {
  var n = points.length - 1,
      x0 = points[0][0],
      y0 = points[0][1],
      dx = points[n][0] - x0,
      dy = points[n][1] - y0,
      i = -1,
      p,
      t;
  while (++i <= n) {
    p = points[i];
    t = i / n;
    p[0] = tension * p[0] + (1 - tension) * (x0 + t * dx);
    p[1] = tension * p[1] + (1 - tension) * (y0 + t * dy);
  }
  return d3_svg_lineBasis(points);
}

// Returns the dot product of the given four-element vectors.
function d3_svg_lineDot4(a, b) {
  return a[0] * b[0] + a[1] * b[1] + a[2] * b[2] + a[3] * b[3];
}

// Matrix to transform basis (b-spline) control points to bezier
// control points. Derived from FvD 11.2.8.
var d3_svg_lineBasisBezier1 = [0, 2/3, 1/3, 0],
    d3_svg_lineBasisBezier2 = [0, 1/3, 2/3, 0],
    d3_svg_lineBasisBezier3 = [0, 1/6, 2/3, 1/6];

// Pushes a "C" Bézier curve onto the specified path array, given the
// two specified four-element arrays which define the control points.
function d3_svg_lineBasisBezier(path, x, y) {
  path.push(
      "C", d3_svg_lineDot4(d3_svg_lineBasisBezier1, x),
      ",", d3_svg_lineDot4(d3_svg_lineBasisBezier1, y),
      ",", d3_svg_lineDot4(d3_svg_lineBasisBezier2, x),
      ",", d3_svg_lineDot4(d3_svg_lineBasisBezier2, y),
      ",", d3_svg_lineDot4(d3_svg_lineBasisBezier3, x),
      ",", d3_svg_lineDot4(d3_svg_lineBasisBezier3, y));
}

// Computes the slope from points p0 to p1.
function d3_svg_lineSlope(p0, p1) {
  return (p1[1] - p0[1]) / (p1[0] - p0[0]);
}

// Compute three-point differences for the given points.
// http://en.wikipedia.org/wiki/Cubic_Hermite_spline#Finite_difference
function d3_svg_lineFiniteDifferences(points) {
  var i = 0,
      j = points.length - 1,
      m = [],
      p0 = points[0],
      p1 = points[1],
      d = m[0] = d3_svg_lineSlope(p0, p1);
  while (++i < j) {
    m[i] = d + (d = d3_svg_lineSlope(p0 = p1, p1 = points[i + 1]));
  }
  m[i] = d;
  return m;
}

// Interpolates the given points using Fritsch-Carlson Monotone cubic Hermite
// interpolation. Returns an array of tangent vectors. For details, see
// http://en.wikipedia.org/wiki/Monotone_cubic_interpolation
function d3_svg_lineMonotoneTangents(points) {
  var tangents = [],
      d,
      a,
      b,
      s,
      m = d3_svg_lineFiniteDifferences(points),
      i = -1,
      j = points.length - 1;

  // The first two steps are done by computing finite-differences:
  // 1. Compute the slopes of the secant lines between successive points.
  // 2. Initialize the tangents at every point as the average of the secants.

  // Then, for each segment…
  while (++i < j) {
    d = d3_svg_lineSlope(points[i], points[i + 1]);

    // 3. If two successive yk = y{k + 1} are equal (i.e., d is zero), then set
    // mk = m{k + 1} = 0 as the spline connecting these points must be flat to
    // preserve monotonicity. Ignore step 4 and 5 for those k.

    if (Math.abs(d) < 1e-6) {
      m[i] = m[i + 1] = 0;
    } else {
      // 4. Let ak = mk / dk and bk = m{k + 1} / dk.
      a = m[i] / d;
      b = m[i + 1] / d;

      // 5. Prevent overshoot and ensure monotonicity by restricting the
      // magnitude of vector <ak, bk> to a circle of radius 3.
      s = a * a + b * b;
      if (s > 9) {
        s = d * 3 / Math.sqrt(s);
        m[i] = s * a;
        m[i + 1] = s * b;
      }
    }
  }

  // Compute the normalized tangent vector from the slopes. Note that if x is
  // not monotonic, it's possible that the slope will be infinite, so we protect
  // against NaN by setting the coordinate to zero.
  i = -1; while (++i <= j) {
    s = (points[Math.min(j, i + 1)][0] - points[Math.max(0, i - 1)][0])
      / (6 * (1 + m[i] * m[i]));
    tangents.push([s || 0, m[i] * s || 0]);
  }

  return tangents;
}

function d3_svg_lineMonotone(points) {
  return points.length < 3
      ? d3_svg_lineLinear(points)
      : points[0] +
        d3_svg_lineHermite(points, d3_svg_lineMonotoneTangents(points));
}
d3.svg.line.radial = function() {
  var line = d3_svg_line(d3_svg_lineRadial);
  line.radius = line.x, delete line.x;
  line.angle = line.y, delete line.y;
  return line;
};

function d3_svg_lineRadial(points) {
  var point,
      i = -1,
      n = points.length,
      r,
      a;
  while (++i < n) {
    point = points[i];
    r = point[0];
    a = point[1] + d3_svg_arcOffset;
    point[0] = r * Math.cos(a);
    point[1] = r * Math.sin(a);
  }
  return points;
}
function d3_svg_area(projection) {
  var x0 = d3_svg_lineX,
      x1 = d3_svg_lineX,
      y0 = 0,
      y1 = d3_svg_lineY,
      interpolate,
      i0,
      i1,
      tension = .7;

  function area(d) {
    if (d.length < 1) return null;
    var points0 = d3_svg_linePoints(this, d, x0, y0),
        points1 = d3_svg_linePoints(this, d, x0 === x1 ? d3_svg_areaX(points0) : x1, y0 === y1 ? d3_svg_areaY(points0) : y1);
    return "M" + i0(projection(points1), tension)
         + "L" + i1(projection(points0.reverse()), tension)
         + "Z";
  }

  area.x = function(x) {
    if (!arguments.length) return x1;
    x0 = x1 = x;
    return area;
  };

  area.x0 = function(x) {
    if (!arguments.length) return x0;
    x0 = x;
    return area;
  };

  area.x1 = function(x) {
    if (!arguments.length) return x1;
    x1 = x;
    return area;
  };

  area.y = function(y) {
    if (!arguments.length) return y1;
    y0 = y1 = y;
    return area;
  };

  area.y0 = function(y) {
    if (!arguments.length) return y0;
    y0 = y;
    return area;
  };

  area.y1 = function(y) {
    if (!arguments.length) return y1;
    y1 = y;
    return area;
  };

  area.interpolate = function(x) {
    if (!arguments.length) return interpolate;
    i0 = d3_svg_lineInterpolators[interpolate = x];
    i1 = i0.reverse || i0;
    return area;
  };

  area.tension = function(x) {
    if (!arguments.length) return tension;
    tension = x;
    return area;
  };

  return area.interpolate("linear");
}

d3_svg_lineStepBefore.reverse = d3_svg_lineStepAfter;
d3_svg_lineStepAfter.reverse = d3_svg_lineStepBefore;

d3.svg.area = function() {
  return d3_svg_area(Object);
};

function d3_svg_areaX(points) {
  return function(d, i) {
    return points[i][0];
  };
}

function d3_svg_areaY(points) {
  return function(d, i) {
    return points[i][1];
  };
}
d3.svg.area.radial = function() {
  var area = d3_svg_area(d3_svg_lineRadial);
  area.radius = area.x, delete area.x;
  area.innerRadius = area.x0, delete area.x0;
  area.outerRadius = area.x1, delete area.x1;
  area.angle = area.y, delete area.y;
  area.startAngle = area.y0, delete area.y0;
  area.endAngle = area.y1, delete area.y1;
  return area;
};
d3.svg.chord = function() {
  var source = d3_svg_chordSource,
      target = d3_svg_chordTarget,
      radius = d3_svg_chordRadius,
      startAngle = d3_svg_arcStartAngle,
      endAngle = d3_svg_arcEndAngle;

  // TODO Allow control point to be customized.

  function chord(d, i) {
    var s = subgroup(this, source, d, i),
        t = subgroup(this, target, d, i);
    return "M" + s.p0
      + arc(s.r, s.p1) + (equals(s, t)
      ? curve(s.r, s.p1, s.r, s.p0)
      : curve(s.r, s.p1, t.r, t.p0)
      + arc(t.r, t.p1)
      + curve(t.r, t.p1, s.r, s.p0))
      + "Z";
  }

  function subgroup(self, f, d, i) {
    var subgroup = f.call(self, d, i),
        r = radius.call(self, subgroup, i),
        a0 = startAngle.call(self, subgroup, i) + d3_svg_arcOffset,
        a1 = endAngle.call(self, subgroup, i) + d3_svg_arcOffset;
    return {
      r: r,
      a0: a0,
      a1: a1,
      p0: [r * Math.cos(a0), r * Math.sin(a0)],
      p1: [r * Math.cos(a1), r * Math.sin(a1)]
    };
  }

  function equals(a, b) {
    return a.a0 == b.a0 && a.a1 == b.a1;
  }

  function arc(r, p) {
    return "A" + r + "," + r + " 0 0,1 " + p;
  }

  function curve(r0, p0, r1, p1) {
    return "Q 0,0 " + p1;
  }

  chord.radius = function(v) {
    if (!arguments.length) return radius;
    radius = d3.functor(v);
    return chord;
  };

  chord.source = function(v) {
    if (!arguments.length) return source;
    source = d3.functor(v);
    return chord;
  };

  chord.target = function(v) {
    if (!arguments.length) return target;
    target = d3.functor(v);
    return chord;
  };

  chord.startAngle = function(v) {
    if (!arguments.length) return startAngle;
    startAngle = d3.functor(v);
    return chord;
  };

  chord.endAngle = function(v) {
    if (!arguments.length) return endAngle;
    endAngle = d3.functor(v);
    return chord;
  };

  return chord;
};

function d3_svg_chordSource(d) {
  return d.source;
}

function d3_svg_chordTarget(d) {
  return d.target;
}

function d3_svg_chordRadius(d) {
  return d.radius;
}

function d3_svg_chordStartAngle(d) {
  return d.startAngle;
}

function d3_svg_chordEndAngle(d) {
  return d.endAngle;
}
d3.svg.diagonal = function() {
  var source = d3_svg_chordSource,
      target = d3_svg_chordTarget,
      projection = d3_svg_diagonalProjection;

  function diagonal(d, i) {
    var p0 = source.call(this, d, i),
        p3 = target.call(this, d, i),
        m = (p0.y + p3.y) / 2,
        p = [p0, {x: p0.x, y: m}, {x: p3.x, y: m}, p3];
    p = p.map(projection);
    return "M" + p[0] + "C" + p[1] + " " + p[2] + " " + p[3];
  }

  diagonal.source = function(x) {
    if (!arguments.length) return source;
    source = d3.functor(x);
    return diagonal;
  };

  diagonal.target = function(x) {
    if (!arguments.length) return target;
    target = d3.functor(x);
    return diagonal;
  };

  diagonal.projection = function(x) {
    if (!arguments.length) return projection;
    projection = x;
    return diagonal;
  };

  return diagonal;
};

function d3_svg_diagonalProjection(d) {
  return [d.x, d.y];
}
d3.svg.diagonal.radial = function() {
  var diagonal = d3.svg.diagonal(),
      projection = d3_svg_diagonalProjection,
      projection_ = diagonal.projection;

  diagonal.projection = function(x) {
    return arguments.length
        ? projection_(d3_svg_diagonalRadialProjection(projection = x))
        : projection;
  };

  return diagonal;
};

function d3_svg_diagonalRadialProjection(projection) {
  return function() {
    var d = projection.apply(this, arguments),
        r = d[0],
        a = d[1] + d3_svg_arcOffset;
    return [r * Math.cos(a), r * Math.sin(a)];
  };
}
d3.svg.mouse = function(container) {
  return d3_svg_mousePoint(container, d3.event);
};

// https://bugs.webkit.org/show_bug.cgi?id=44083
var d3_mouse_bug44083 = /WebKit/.test(navigator.userAgent) ? -1 : 0;

function d3_svg_mousePoint(container, e) {
  var point = (container.ownerSVGElement || container).createSVGPoint();
  if ((d3_mouse_bug44083 < 0) && (window.scrollX || window.scrollY)) {
    var svg = d3.select(document.body)
      .append("svg:svg")
        .style("position", "absolute")
        .style("top", 0)
        .style("left", 0);
    var ctm = svg[0][0].getScreenCTM();
    d3_mouse_bug44083 = !(ctm.f || ctm.e);
    svg.remove();
  }
  if (d3_mouse_bug44083) {
    point.x = e.pageX;
    point.y = e.pageY;
  } else {
    point.x = e.clientX;
    point.y = e.clientY;
  }
  point = point.matrixTransform(container.getScreenCTM().inverse());
  return [point.x, point.y];
};
d3.svg.touches = function(container, touches) {
  if (arguments.length < 2) touches = d3.event.touches;

  return touches ? d3_array(touches).map(function(touch) {
    var point = d3_svg_mousePoint(container, touch);
    point.identifier = touch.identifier;
    return point;
  }) : [];
};
d3.svg.symbol = function() {
  var type = d3_svg_symbolType,
      size = d3_svg_symbolSize;

  function symbol(d, i) {
    return (d3_svg_symbols[type.call(this, d, i)]
        || d3_svg_symbols.circle)
        (size.call(this, d, i));
  }

  symbol.type = function(x) {
    if (!arguments.length) return type;
    type = d3.functor(x);
    return symbol;
  };

  // size of symbol in square pixels
  symbol.size = function(x) {
    if (!arguments.length) return size;
    size = d3.functor(x);
    return symbol;
  };

  return symbol;
};

function d3_svg_symbolSize() {
  return 64;
}

function d3_svg_symbolType() {
  return "circle";
}

// TODO cross-diagonal?
var d3_svg_symbols = {
  "circle": function(size) {
    var r = Math.sqrt(size / Math.PI);
    return "M0," + r
        + "A" + r + "," + r + " 0 1,1 0," + (-r)
        + "A" + r + "," + r + " 0 1,1 0," + r
        + "Z";
  },
  "cross": function(size) {
    var r = Math.sqrt(size / 5) / 2;
    return "M" + -3 * r + "," + -r
        + "H" + -r
        + "V" + -3 * r
        + "H" + r
        + "V" + -r
        + "H" + 3 * r
        + "V" + r
        + "H" + r
        + "V" + 3 * r
        + "H" + -r
        + "V" + r
        + "H" + -3 * r
        + "Z";
  },
  "diamond": function(size) {
    var ry = Math.sqrt(size / (2 * d3_svg_symbolTan30)),
        rx = ry * d3_svg_symbolTan30;
    return "M0," + -ry
        + "L" + rx + ",0"
        + " 0," + ry
        + " " + -rx + ",0"
        + "Z";
  },
  "square": function(size) {
    var r = Math.sqrt(size) / 2;
    return "M" + -r + "," + -r
        + "L" + r + "," + -r
        + " " + r + "," + r
        + " " + -r + "," + r
        + "Z";
  },
  "triangle-down": function(size) {
    var rx = Math.sqrt(size / d3_svg_symbolSqrt3),
        ry = rx * d3_svg_symbolSqrt3 / 2;
    return "M0," + ry
        + "L" + rx +"," + -ry
        + " " + -rx + "," + -ry
        + "Z";
  },
  "triangle-up": function(size) {
    var rx = Math.sqrt(size / d3_svg_symbolSqrt3),
        ry = rx * d3_svg_symbolSqrt3 / 2;
    return "M0," + -ry
        + "L" + rx +"," + ry
        + " " + -rx + "," + ry
        + "Z";
  }
};

d3.svg.symbolTypes = d3.keys(d3_svg_symbols);

var d3_svg_symbolSqrt3 = Math.sqrt(3),
    d3_svg_symbolTan30 = Math.tan(30 * Math.PI / 180);
d3.svg.axis = function() {
  var scale = d3.scale.linear(),
      orient = "bottom",
      tickMajorSize = 6,
      tickMinorSize = 6,
      tickEndSize = 6,
      tickPadding = 3,
      tickArguments_ = [10],
      tickFormat_,
      tickSubdivide = 0;

  function axis(selection) {
    selection.each(function(d, i, j) {
      var g = d3.select(this);

      // If selection is a transition, create subtransitions.
      var transition = selection.delay ? function(o) {
        var id = d3_transitionInheritId;
        try {
          d3_transitionInheritId = selection.id;
          return o.transition()
              .delay(selection[j][i].delay)
              .duration(selection[j][i].duration)
              .ease(selection.ease());
        } finally {
          d3_transitionInheritId = id;
        }
      } : Object;

      // Ticks.
      var ticks = scale.ticks.apply(scale, tickArguments_),
          tickFormat = tickFormat_ == null ? scale.tickFormat.apply(scale, tickArguments_) : tickFormat_;

      // Minor ticks.
      var subticks = d3_svg_axisSubdivide(scale, ticks, tickSubdivide),
          subtick = g.selectAll(".minor").data(subticks, String),
          subtickEnter = subtick.enter().insert("svg:line", "g").attr("class", "tick minor").style("opacity", 1e-6),
          subtickExit = transition(subtick.exit()).style("opacity", 1e-6).remove(),
          subtickUpdate = transition(subtick).style("opacity", 1);

      // Major ticks.
      var tick = g.selectAll("g").data(ticks, String),
          tickEnter = tick.enter().insert("svg:g", "path").style("opacity", 1e-6),
          tickExit = transition(tick.exit()).style("opacity", 1e-6).remove(),
          tickUpdate = transition(tick).style("opacity", 1),
          tickTransform;

      // Domain.
      var range = d3_scaleExtent(scale.range()),
          path = g.selectAll(".domain").data([0]),
          pathEnter = path.enter().append("svg:path").attr("class", "domain"),
          pathUpdate = transition(path);

      // Stash the new scale and grab the old scale.
      var scale0 = this.__chart__ || scale;
      this.__chart__ = scale.copy();

      tickEnter.append("svg:line").attr("class", "tick");
      tickEnter.append("svg:text");
      tickUpdate.select("text").text(tickFormat);

      switch (orient) {
        case "bottom": {
          tickTransform = d3_svg_axisX;
          subtickUpdate.attr("x2", 0).attr("y2", tickMinorSize);
          tickUpdate.select("line").attr("x2", 0).attr("y2", tickMajorSize);
          tickUpdate.select("text").attr("x", 0).attr("y", Math.max(tickMajorSize, 0) + tickPadding).attr("dy", ".71em").attr("text-anchor", "middle");
          pathUpdate.attr("d", "M" + range[0] + "," + tickEndSize + "V0H" + range[1] + "V" + tickEndSize);
          break;
        }
        case "top": {
          tickTransform = d3_svg_axisX;
          subtickUpdate.attr("x2", 0).attr("y2", -tickMinorSize);
          tickUpdate.select("line").attr("x2", 0).attr("y2", -tickMajorSize);
          tickUpdate.select("text").attr("x", 0).attr("y", -(Math.max(tickMajorSize, 0) + tickPadding)).attr("dy", "0em").attr("text-anchor", "middle");
          pathUpdate.attr("d", "M" + range[0] + "," + -tickEndSize + "V0H" + range[1] + "V" + -tickEndSize);
          break;
        }
        case "left": {
          tickTransform = d3_svg_axisY;
          subtickUpdate.attr("x2", -tickMinorSize).attr("y2", 0);
          tickUpdate.select("line").attr("x2", -tickMajorSize).attr("y2", 0);
          tickUpdate.select("text").attr("x", -(Math.max(tickMajorSize, 0) + tickPadding)).attr("y", 0).attr("dy", ".32em").attr("text-anchor", "end");
          pathUpdate.attr("d", "M" + -tickEndSize + "," + range[0] + "H0V" + range[1] + "H" + -tickEndSize);
          break;
        }
        case "right": {
          tickTransform = d3_svg_axisY;
          subtickUpdate.attr("x2", tickMinorSize).attr("y2", 0);
          tickUpdate.select("line").attr("x2", tickMajorSize).attr("y2", 0);
          tickUpdate.select("text").attr("x", Math.max(tickMajorSize, 0) + tickPadding).attr("y", 0).attr("dy", ".32em").attr("text-anchor", "start");
          pathUpdate.attr("d", "M" + tickEndSize + "," + range[0] + "H0V" + range[1] + "H" + tickEndSize);
          break;
        }
      }

      tickEnter.call(tickTransform, scale0);
      tickUpdate.call(tickTransform, scale);
      tickExit.call(tickTransform, scale);

      subtickEnter.call(tickTransform, scale0);
      subtickUpdate.call(tickTransform, scale);
      subtickExit.call(tickTransform, scale);
    });
  }

  axis.scale = function(x) {
    if (!arguments.length) return scale;
    scale = x;
    return axis;
  };

  axis.orient = function(x) {
    if (!arguments.length) return orient;
    orient = x;
    return axis;
  };

  axis.ticks = function() {
    if (!arguments.length) return tickArguments_;
    tickArguments_ = arguments;
    return axis;
  };

  axis.tickFormat = function(x) {
    if (!arguments.length) return tickFormat_;
    tickFormat_ = x;
    return axis;
  };

  axis.tickSize = function(x, y, z) {
    if (!arguments.length) return tickMajorSize;
    var n = arguments.length - 1;
    tickMajorSize = +x;
    tickMinorSize = n > 1 ? +y : tickMajorSize;
    tickEndSize = n > 0 ? +arguments[n] : tickMajorSize;
    return axis;
  };

  axis.tickPadding = function(x) {
    if (!arguments.length) return tickPadding;
    tickPadding = +x;
    return axis;
  };

  axis.tickSubdivide = function(x) {
    if (!arguments.length) return tickSubdivide;
    tickSubdivide = +x;
    return axis;
  };

  return axis;
};

function d3_svg_axisX(selection, x) {
  selection.attr("transform", function(d) { return "translate(" + x(d) + ",0)"; });
}

function d3_svg_axisY(selection, y) {
  selection.attr("transform", function(d) { return "translate(0," + y(d) + ")"; });
}

function d3_svg_axisSubdivide(scale, ticks, m) {
  subticks = [];
  if (m && ticks.length > 1) {
    var extent = d3_scaleExtent(scale.domain()),
        subticks,
        i = -1,
        n = ticks.length,
        d = (ticks[1] - ticks[0]) / ++m,
        j,
        v;
    while (++i < n) {
      for (j = m; --j > 0;) {
        if ((v = +ticks[i] - j * d) >= extent[0]) {
          subticks.push(v);
        }
      }
    }
    for (--i, j = 0; ++j < m && (v = +ticks[i] + j * d) < extent[1];) {
      subticks.push(v);
    }
  }
  return subticks;
}
d3.svg.brush = function() {
  var event = d3.dispatch("brushstart", "brush", "brushend"),
      x, // x-scale, optional
      y, // y-scale, optional
      extent = [[0, 0], [0, 0]]; // [x0, y0], [x1, y1]

  function brush(g) {
    var resizes = x && y ? ["n", "e", "s", "w", "nw", "ne", "se", "sw"]
        : x ? ["e", "w"]
        : y ? ["n", "s"]
        : [];

    g.each(function() {
      var g = d3.select(this).on("mousedown.brush", down),
          bg = g.selectAll(".background").data([,]),
          fg = g.selectAll(".extent").data([,]),
          tz = g.selectAll(".resize").data(resizes, String),
          e;

      // An invisible, mouseable area for starting a new brush.
      bg.enter().append("svg:rect")
          .attr("class", "background")
          .style("visibility", "hidden")
          .style("pointer-events", "all")
          .style("cursor", "crosshair");

      // The visible brush extent; style this as you like!
      fg.enter().append("svg:rect")
          .attr("class", "extent")
          .style("cursor", "move");

      // More invisible rects for resizing the extent.
      tz.enter().append("svg:rect")
          .attr("class", function(d) { return "resize " + d; })
          .attr("width", 6)
          .attr("height", 6)
          .style("visibility", "hidden")
          .style("pointer-events", brush.empty() ? "none" : "all")
          .style("cursor", function(d) { return d3_svg_brushCursor[d]; });

      // Remove any superfluous resizers.
      tz.exit().remove();

      // Initialize the background to fill the defined range.
      // If the range isn't defined, you can post-process.
      if (x) {
        e = d3_scaleExtent(x.range());
        bg.attr("x", e[0]).attr("width", e[1] - e[0]);
        d3_svg_brushRedrawX(g, extent);
      }
      if (y) {
        e = d3_scaleExtent(y.range());
        bg.attr("y", e[0]).attr("height", e[1] - e[0]);
        d3_svg_brushRedrawY(g, extent);
      }
    });
  }

  function down() {
    var target = d3.select(d3.event.target);

    // Store some global state for the duration of the brush gesture.
    d3_svg_brush = brush;
    d3_svg_brushTarget = this;
    d3_svg_brushExtent = extent;
    d3_svg_brushOffset = d3.svg.mouse(d3_svg_brushTarget);

    // If the extent was clicked on, drag rather than brush;
    // store the offset between the mouse and extent origin instead.
    if (d3_svg_brushDrag = target.classed("extent")) {
      d3_svg_brushOffset[0] = extent[0][0] - d3_svg_brushOffset[0];
      d3_svg_brushOffset[1] = extent[0][1] - d3_svg_brushOffset[1];
    }

    // If a resizer was clicked on, record which side is to be resized.
    // Also, set the offset to the opposite side.
    else if (target.classed("resize")) {
      d3_svg_brushResize = d3.event.target.__data__;
      d3_svg_brushOffset[0] = extent[+/w$/.test(d3_svg_brushResize)][0];
      d3_svg_brushOffset[1] = extent[+/^n/.test(d3_svg_brushResize)][1];
    }

    // If the ALT key is down when starting a brush, the center is at the mouse.
    else if (d3.event.altKey) {
      d3_svg_brushCenter = d3_svg_brushOffset.slice();
    }

    // Restrict which dimensions are resized.
    d3_svg_brushX = !/^(n|s)$/.test(d3_svg_brushResize) && x;
    d3_svg_brushY = !/^(e|w)$/.test(d3_svg_brushResize) && y;

    // Notify listeners.
    d3_svg_brushDispatch = dispatcher(this, arguments);
    d3_svg_brushDispatch("brushstart");
    d3_svg_brushMove();
    d3_eventCancel();
  }

  function dispatcher(that, argumentz) {
    return function(type) {
      var e = d3.event;
      try {
        d3.event = {type: type, target: brush};
        event[type].apply(that, argumentz);
      } finally {
        d3.event = e;
      }
    };
  }

  brush.x = function(z) {
    if (!arguments.length) return x;
    x = z;
    return brush;
  };

  brush.y = function(z) {
    if (!arguments.length) return y;
    y = z;
    return brush;
  };

  brush.extent = function(z) {
    var x0, x1, y0, y1, t;

    // Invert the pixel extent to data-space.
    if (!arguments.length) {
      if (x) {
        x0 = x.invert(extent[0][0]), x1 = x.invert(extent[1][0]);
        if (x1 < x0) t = x0, x0 = x1, x1 = t;
      }
      if (y) {
        y0 = y.invert(extent[0][1]), y1 = y.invert(extent[1][1]);
        if (y1 < y0) t = y0, y0 = y1, y1 = t;
      }
      return x && y ? [[x0, y0], [x1, y1]] : x ? [x0, x1] : y && [y0, y1];
    }

    // Scale the data-space extent to pixels.
    if (x) {
      x0 = z[0], x1 = z[1];
      if (y) x0 = x0[0], x1 = x1[0];
      x0 = x(x0), x1 = x(x1);
      if (x1 < x0) t = x0, x0 = x1, x1 = t;
      extent[0][0] = x0, extent[1][0] = x1;
    }
    if (y) {
      y0 = z[0], y1 = z[1];
      if (x) y0 = y0[1], y1 = y1[1];
      y0 = y(y0), y1 = y(y1);
      if (y1 < y0) t = y0, y0 = y1, y1 = t;
      extent[0][1] = y0, extent[1][1] = y1;
    }

    return brush;
  };

  brush.clear = function() {
    extent[0][0] =
    extent[0][1] =
    extent[1][0] =
    extent[1][1] = 0;
    return brush;
  };

  brush.empty = function() {
    return (x && extent[0][0] === extent[1][0])
        || (y && extent[0][1] === extent[1][1]);
  };

  brush.on = function(type, listener) {
    event.on(type, listener);
    return brush;
  };

  d3.select(window)
      .on("mousemove.brush", d3_svg_brushMove)
      .on("mouseup.brush", d3_svg_brushUp)
      .on("keydown.brush", d3_svg_brushKeydown)
      .on("keyup.brush", d3_svg_brushKeyup);

  return brush;
};

var d3_svg_brush,
    d3_svg_brushDispatch,
    d3_svg_brushTarget,
    d3_svg_brushX,
    d3_svg_brushY,
    d3_svg_brushExtent,
    d3_svg_brushDrag,
    d3_svg_brushResize,
    d3_svg_brushCenter,
    d3_svg_brushOffset;

function d3_svg_brushRedrawX(g, extent) {
  g.select(".extent").attr("x", extent[0][0]);
  g.selectAll(".n,.s,.w,.nw,.sw").attr("x", extent[0][0] - 2);
  g.selectAll(".e,.ne,.se").attr("x", extent[1][0] - 3);
  g.selectAll(".extent,.n,.s").attr("width", extent[1][0] - extent[0][0]);
}

function d3_svg_brushRedrawY(g, extent) {
  g.select(".extent").attr("y", extent[0][1]);
  g.selectAll(".n,.e,.w,.nw,.ne").attr("y", extent[0][1] - 3);
  g.selectAll(".s,.se,.sw").attr("y", extent[1][1] - 4);
  g.selectAll(".extent,.e,.w").attr("height", extent[1][1] - extent[0][1]);
}

function d3_svg_brushKeydown() {
  if (d3.event.keyCode == 32 && d3_svg_brushTarget && !d3_svg_brushDrag) {
    d3_svg_brushCenter = null;
    d3_svg_brushOffset[0] -= d3_svg_brushExtent[1][0];
    d3_svg_brushOffset[1] -= d3_svg_brushExtent[1][1];
    d3_svg_brushDrag = 2;
    d3_eventCancel();
  }
}

function d3_svg_brushKeyup() {
  if (d3.event.keyCode == 32 && d3_svg_brushDrag == 2) {
    d3_svg_brushOffset[0] += d3_svg_brushExtent[1][0];
    d3_svg_brushOffset[1] += d3_svg_brushExtent[1][1];
    d3_svg_brushDrag = 0;
    d3_eventCancel();
  }
}

function d3_svg_brushMove() {
  if (d3_svg_brushOffset) {
    var mouse = d3.svg.mouse(d3_svg_brushTarget),
        g = d3.select(d3_svg_brushTarget);

    if (!d3_svg_brushDrag) {

      // If needed, determine the center from the current extent.
      if (d3.event.altKey) {
        if (!d3_svg_brushCenter) {
          d3_svg_brushCenter = [
            (d3_svg_brushExtent[0][0] + d3_svg_brushExtent[1][0]) / 2,
            (d3_svg_brushExtent[0][1] + d3_svg_brushExtent[1][1]) / 2
          ];
        }

        // Update the offset, for when the ALT key is released.
        d3_svg_brushOffset[0] = d3_svg_brushExtent[+(mouse[0] < d3_svg_brushCenter[0])][0];
        d3_svg_brushOffset[1] = d3_svg_brushExtent[+(mouse[1] < d3_svg_brushCenter[1])][1];
      }

      // When the ALT key is released, we clear the center.
      else d3_svg_brushCenter = null;
    }

    // Update the brush extent for each dimension.
    if (d3_svg_brushX) {
      d3_svg_brushMove1(mouse, d3_svg_brushX, 0);
      d3_svg_brushRedrawX(g, d3_svg_brushExtent);
    }
    if (d3_svg_brushY) {
      d3_svg_brushMove1(mouse, d3_svg_brushY, 1);
      d3_svg_brushRedrawY(g, d3_svg_brushExtent);
    }

    // Notify listeners.
    d3_svg_brushDispatch("brush");
  }
}

function d3_svg_brushMove1(mouse, scale, i) {
  var range = d3_scaleExtent(scale.range()),
      offset = d3_svg_brushOffset[i],
      size = d3_svg_brushExtent[1][i] - d3_svg_brushExtent[0][i],
      min,
      max;

  // When dragging, reduce the range by the extent size and offset.
  if (d3_svg_brushDrag) {
    range[0] -= offset;
    range[1] -= size + offset;
  }

  // Clamp the mouse so that the extent fits within the range extent.
  min = Math.max(range[0], Math.min(range[1], mouse[i]));

  // Compute the new extent bounds.
  if (d3_svg_brushDrag) {
    max = (min += offset) + size;
  } else {

    // If the ALT key is pressed, then preserve the center of the extent.
    if (d3_svg_brushCenter) offset = Math.max(range[0], Math.min(range[1], 2 * d3_svg_brushCenter[i] - min));

    // Compute the min and max of the offset and mouse.
    if (offset < min) {
      max = min;
      min = offset;
    } else {
      max = offset;
    }
  }

  // Update the stored bounds.
  d3_svg_brushExtent[0][i] = min;
  d3_svg_brushExtent[1][i] = max;
}

function d3_svg_brushUp() {
  if (d3_svg_brushOffset) {
    d3_svg_brushMove();
    d3.select(d3_svg_brushTarget).selectAll(".resize").style("pointer-events", d3_svg_brush.empty() ? "none" : "all");
    d3_svg_brushDispatch("brushend");
    d3_svg_brush =
    d3_svg_brushDispatch =
    d3_svg_brushTarget =
    d3_svg_brushX =
    d3_svg_brushY =
    d3_svg_brushExtent =
    d3_svg_brushDrag =
    d3_svg_brushResize =
    d3_svg_brushCenter =
    d3_svg_brushOffset = null;
    d3_eventCancel();
  }
}

var d3_svg_brushCursor = {
  n: "ns-resize",
  e: "ew-resize",
  s: "ns-resize",
  w: "ew-resize",
  nw: "nwse-resize",
  ne: "nesw-resize",
  se: "nwse-resize",
  sw: "nesw-resize"
};
d3.behavior = {};
d3.behavior.drag = function() {
  var event = d3.dispatch("drag", "dragstart", "dragend");

  function drag() {
    this
        .on("mousedown.drag", mousedown)
        .on("touchstart.drag", mousedown);

    d3.select(window)
        .on("mousemove.drag", d3_behavior_dragMove)
        .on("touchmove.drag", d3_behavior_dragMove)
        .on("mouseup.drag", d3_behavior_dragUp, true)
        .on("touchend.drag", d3_behavior_dragUp, true)
        .on("click.drag", d3_behavior_dragClick, true);
  }

  // snapshot the local context for subsequent dispatch
  function start() {
    d3_behavior_dragEvent = event;
    d3_behavior_dragEventTarget = d3.event.target;
    d3_behavior_dragOffset = d3_behavior_dragPoint((d3_behavior_dragTarget = this).parentNode);
    d3_behavior_dragMoved = 0;
    d3_behavior_dragArguments = arguments;
  }

  function mousedown() {
    start.apply(this, arguments);
    d3_behavior_dragDispatch("dragstart");
  }

  drag.on = function(type, listener) {
    event.on(type, listener);
    return drag;
  };

  return drag;
};

var d3_behavior_dragEvent,
    d3_behavior_dragEventTarget,
    d3_behavior_dragTarget,
    d3_behavior_dragArguments,
    d3_behavior_dragOffset,
    d3_behavior_dragMoved,
    d3_behavior_dragStopClick;

function d3_behavior_dragDispatch(type) {
  var o = d3.event, p = d3_behavior_dragTarget.parentNode, dx = 0, dy = 0;

  if (p) {
    p = d3_behavior_dragPoint(p);
    dx = p[0] - d3_behavior_dragOffset[0];
    dy = p[1] - d3_behavior_dragOffset[1];
    d3_behavior_dragOffset = p;
    d3_behavior_dragMoved |= dx | dy;
  }

  try {
    d3.event = {dx: dx, dy: dy};
    d3_behavior_dragEvent[type].apply(d3_behavior_dragTarget, d3_behavior_dragArguments);
  } finally {
    d3.event = o;
  }

  o.preventDefault();
}

function d3_behavior_dragPoint(container, type) {
  // TODO Track touch points by identifier.
  var t = d3.event.changedTouches;
  return t ? d3.svg.touches(container, t)[0] : d3.svg.mouse(container);
}

function d3_behavior_dragMove() {
  if (!d3_behavior_dragTarget) return;
  var parent = d3_behavior_dragTarget.parentNode;

  // O NOES! The drag element was removed from the DOM.
  if (!parent) return d3_behavior_dragUp();

  d3_behavior_dragDispatch("drag");
  d3_eventCancel();
}

function d3_behavior_dragUp() {
  if (!d3_behavior_dragTarget) return;
  d3_behavior_dragDispatch("dragend");
  d3_behavior_dragTarget = null;

  // If the node was moved, prevent the mouseup from propagating.
  // Also prevent the subsequent click from propagating (e.g., for anchors).
  if (d3_behavior_dragMoved && d3_behavior_dragEventTarget === d3.event.target) {
    d3_behavior_dragStopClick = true;
    d3_eventCancel();
  }
}

function d3_behavior_dragClick() {
  if (d3_behavior_dragStopClick && d3_behavior_dragEventTarget === d3.event.target) {
    d3_eventCancel();
    d3_behavior_dragStopClick = false;
    d3_behavior_dragEventTarget = null;
  }
}
// TODO unbind zoom behavior?
d3.behavior.zoom = function() {
  var xyz = [0, 0, 0],
      event = d3.dispatch("zoom"),
      origin = d3_behavior_zoomOrigin([0, 0, 0]),
<<<<<<< HEAD
      extent = [[Infinity, -Infinity],
                [Infinity, -Infinity],
                [-Infinity, Infinity]];
=======
      extents = [[-Infinity, Infinity],
                 [-Infinity, Infinity],
                 [-Infinity, Infinity]];
>>>>>>> 14b8d482

  function zoom() {
    this
        .on("mousedown.zoom", mousedown)
        .on("mousewheel.zoom", mousewheel)
        .on("DOMMouseScroll.zoom", mousewheel)
        .on("dblclick.zoom", dblclick)
        .on("touchstart.zoom", touchstart);

    d3.select(window)
        .on("mousemove.zoom", d3_behavior_zoomMousemove)
        .on("mouseup.zoom", d3_behavior_zoomMouseup)
        .on("touchmove.zoom", d3_behavior_zoomTouchmove)
        .on("touchend.zoom", d3_behavior_zoomTouchup)
        .on("click.zoom", d3_behavior_zoomClick, true);
  }

  // snapshot the local context for subsequent dispatch
  function start() {
    d3_behavior_zoomXyz = xyz = origin.apply(this, arguments);
    d3_behavior_zoomExtent = extent;
    d3_behavior_zoomDispatch = event.zoom;
    d3_behavior_zoomEventTarget = d3.event.target;
    d3_behavior_zoomTarget = this;
    d3_behavior_zoomArguments = arguments;
  }

  function mousedown() {
    start.apply(this, arguments);
    d3_behavior_zoomPanning = d3_behavior_zoomLocation(d3.svg.mouse(d3_behavior_zoomTarget));
    d3_behavior_zoomMoved = false;
    d3.event.preventDefault();
    window.focus();
  }

  // store starting mouse location
  function mousewheel() {
    start.apply(this, arguments);
    if (!d3_behavior_zoomZooming) d3_behavior_zoomZooming = d3_behavior_zoomLocation(d3.svg.mouse(d3_behavior_zoomTarget));
    d3_behavior_zoomTo(d3_behavior_zoomDelta() + xyz[2], d3.svg.mouse(d3_behavior_zoomTarget), d3_behavior_zoomZooming);
  }

  function dblclick() {
    start.apply(this, arguments);
    var mouse = d3.svg.mouse(d3_behavior_zoomTarget);
    d3_behavior_zoomTo(d3.event.shiftKey ? Math.ceil(xyz[2] - 1) : Math.floor(xyz[2] + 1), mouse, d3_behavior_zoomLocation(mouse));
  }

  // doubletap detection
  function touchstart() {
    start.apply(this, arguments);
    var touches = d3_behavior_zoomTouchup(),
        touch,
        now = Date.now();
    if ((touches.length === 1) && (now - d3_behavior_zoomLast < 300)) {
      d3_behavior_zoomTo(1 + Math.floor(xyz[2]), touch = touches[0], d3_behavior_zoomLocations[touch.identifier]);
    }
    d3_behavior_zoomLast = now;
  }

  zoom.origin = function(x) {
    if (!arguments.length) return origin;
    origin = x == null ? d3_behavior_zoomOrigin([0, 0, 0]) : x;
    return zoom;
  };

  zoom.extent = function(x) {
    if (!arguments.length) return extent;
    extent = x == null ? Object : x;
    return zoom;
  };

  zoom.on = function(type, listener) {
    event.on(type, listener);
    return zoom;
  };

  return zoom;
};

var d3_behavior_zoomDiv,
    d3_behavior_zoomPanning,
    d3_behavior_zoomZooming,
    d3_behavior_zoomLocations = {}, // identifier -> location
    d3_behavior_zoomLast = 0,
    d3_behavior_zoomXyz,
    d3_behavior_zoomExtent,
    d3_behavior_zoomDispatch,
    d3_behavior_zoomEventTarget,
    d3_behavior_zoomTarget,
    d3_behavior_zoomArguments,
    d3_behavior_zoomMoved,
    d3_behavior_zoomStopClick;

function d3_behavior_zoomLocation(point) {
  return [
    point[0] - d3_behavior_zoomXyz[0],
    point[1] - d3_behavior_zoomXyz[1],
    d3_behavior_zoomXyz[2]
  ];
}

// detect the pixels that would be scrolled by this wheel event
function d3_behavior_zoomDelta() {

  // mousewheel events are totally broken!
  // https://bugs.webkit.org/show_bug.cgi?id=40441
  // not only that, but Chrome and Safari differ in re. to acceleration!
  if (!d3_behavior_zoomDiv) {
    d3_behavior_zoomDiv = d3.select("body").append("div")
        .style("visibility", "hidden")
        .style("top", 0)
        .style("height", 0)
        .style("width", 0)
        .style("overflow-y", "scroll")
      .append("div")
        .style("height", "2000px")
      .node().parentNode;
  }

  var e = d3.event, delta;
  try {
    d3_behavior_zoomDiv.scrollTop = 1000;
    d3_behavior_zoomDiv.dispatchEvent(e);
    delta = 1000 - d3_behavior_zoomDiv.scrollTop;
  } catch (error) {
    delta = e.wheelDelta || (-e.detail * 5);
  }

  return delta * .005;
}

// Note: Since we don't rotate, it's possible for the touches to become
// slightly detached from their original positions. Thus, we recompute the
// touch points on touchend as well as touchstart!
function d3_behavior_zoomTouchup() {
  var touches = d3.svg.touches(d3_behavior_zoomTarget),
      i = -1,
      n = touches.length,
      touch;
  while (++i < n) d3_behavior_zoomLocations[(touch = touches[i]).identifier] = d3_behavior_zoomLocation(touch);
  return touches;
}

function d3_behavior_zoomTouchmove() {
  var touches = d3.svg.touches(d3_behavior_zoomTarget);
  switch (touches.length) {

    // single-touch pan
    case 1: {
      var touch = touches[0];
      d3_behavior_zoomTo(d3_behavior_zoomXyz[2], touch, d3_behavior_zoomLocations[touch.identifier]);
      break;
    }

    // double-touch pan + zoom
    case 2: {
      var p0 = touches[0],
          p1 = touches[1],
          p2 = [(p0[0] + p1[0]) / 2, (p0[1] + p1[1]) / 2],
          l0 = d3_behavior_zoomLocations[p0.identifier],
          l1 = d3_behavior_zoomLocations[p1.identifier],
          l2 = [(l0[0] + l1[0]) / 2, (l0[1] + l1[1]) / 2, l0[2]];
      d3_behavior_zoomTo(Math.log(d3.event.scale) / Math.LN2 + l0[2], p2, l2);
      break;
    }
  }
}

function d3_behavior_zoomMousemove() {
  d3_behavior_zoomZooming = null;
  if (d3_behavior_zoomPanning) {
    d3_behavior_zoomMoved = true;
    d3_behavior_zoomTo(d3_behavior_zoomXyz[2], d3.svg.mouse(d3_behavior_zoomTarget), d3_behavior_zoomPanning);
  }
}

function d3_behavior_zoomMouseup() {
  if (d3_behavior_zoomPanning) {
    if (d3_behavior_zoomMoved && d3_behavior_zoomEventTarget === d3.event.target) {
      d3_behavior_zoomStopClick = true;
    }
    d3_behavior_zoomMousemove();
    d3_behavior_zoomPanning = null;
  }
}

function d3_behavior_zoomClick() {
  if (d3_behavior_zoomStopClick && d3_behavior_zoomEventTarget === d3.event.target) {
    d3.event.stopPropagation();
    d3.event.preventDefault();
    d3_behavior_zoomStopClick = false;
    d3_behavior_zoomEventTarget = null;
  }
}

function d3_behavior_zoomTo(z, x0, x1) {
  z = d3_behavior_zoomExtentsRange(z, 2);
  var j = Math.pow(2, d3_behavior_zoomXyz[2]),
      k = Math.pow(2, z),
      K = Math.pow(2, (d3_behavior_zoomXyz[2] = z) - x1[2]),
      x = d3_behavior_zoomExtentsRange((x0[0] - x1[0] * K), 0, k),
      y = d3_behavior_zoomExtentsRange((x0[1] - x1[1] * K), 1, k),
      x_ = d3_behavior_zoomXyz[0],
      y_ = d3_behavior_zoomXyz[1],
      o = d3.event; // Events can be reentrant (e.g., focus).

  d3_behavior_zoomXyz[0] = x;
  d3_behavior_zoomXyz[1] = y;

  d3.event = {
    scale: k,
    translate: [x, y],
    transform: function(sx, sy) {
      if (sx) transform(sx, x_, x);
      if (sy) transform(sy, y_, y);
    }
  };

  function transform(scale, a, b) {
    scale.domain(scale.range().map(function(v) { return scale.invert(((v - b) * j) / k + a); }));
  }

  try {
    d3_behavior_zoomDispatch.apply(d3_behavior_zoomTarget, d3_behavior_zoomArguments);
  } finally {
    d3.event = o;
  }

  o.preventDefault();
}

function d3_behavior_zoomExtentsRange(x, i, k) {
<<<<<<< HEAD
  var range = d3_behavior_zoomExtent[i],
      r1 = range[1];
  return arguments.length === 3
      ? Math.max(r1 * (r1 === -Infinity ? 1 : 1 / k - 1), Math.min(range[0], x / k)) * k
      : Math.max(range[0], Math.min(r1, x));
=======
  var range = d3_behavior_zoomExtents[i],
      r0 = range[0],
      r1 = range[1];
  if (arguments.length === 3) {
    return Math.max(r1 * (r1 === Infinity ? -Infinity : 1 / k - 1),
        Math.min(r0 === -Infinity ? Infinity : r0, x / k)) * k;
  }
  return Math.max(r0, Math.min(r1, x));
>>>>>>> 14b8d482
}

function d3_behavior_zoomOrigin(origin) {
  return function() { return origin; };
}
})();<|MERGE_RESOLUTION|>--- conflicted
+++ resolved
@@ -4322,15 +4322,9 @@
   var xyz = [0, 0, 0],
       event = d3.dispatch("zoom"),
       origin = d3_behavior_zoomOrigin([0, 0, 0]),
-<<<<<<< HEAD
-      extent = [[Infinity, -Infinity],
-                [Infinity, -Infinity],
+      extent = [[-Infinity, Infinity],
+                [-Infinity, Infinity],
                 [-Infinity, Infinity]];
-=======
-      extents = [[-Infinity, Infinity],
-                 [-Infinity, Infinity],
-                 [-Infinity, Infinity]];
->>>>>>> 14b8d482
 
   function zoom() {
     this
@@ -4564,22 +4558,13 @@
 }
 
 function d3_behavior_zoomExtentsRange(x, i, k) {
-<<<<<<< HEAD
   var range = d3_behavior_zoomExtent[i],
+      r0 = range[0],
       r1 = range[1];
   return arguments.length === 3
-      ? Math.max(r1 * (r1 === -Infinity ? 1 : 1 / k - 1), Math.min(range[0], x / k)) * k
-      : Math.max(range[0], Math.min(r1, x));
-=======
-  var range = d3_behavior_zoomExtents[i],
-      r0 = range[0],
-      r1 = range[1];
-  if (arguments.length === 3) {
-    return Math.max(r1 * (r1 === Infinity ? -Infinity : 1 / k - 1),
-        Math.min(r0 === -Infinity ? Infinity : r0, x / k)) * k;
-  }
-  return Math.max(r0, Math.min(r1, x));
->>>>>>> 14b8d482
+      ? Math.max(r1 * (r1 === Infinity ? -Infinity : 1 / k - 1),
+        Math.min(r0 === -Infinity ? Infinity : r0, x / k)) * k
+      : Math.max(r0, Math.min(r1, x));
 }
 
 function d3_behavior_zoomOrigin(origin) {
