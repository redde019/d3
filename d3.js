(function(){d3 = {version: "1.25.0"}; // semver
if (!Date.now) Date.now = function() {
  return +new Date;
};
if (!Object.create) Object.create = function(o) {
  /** @constructor */ function f() {}
  f.prototype = o;
  return new f;
};
var d3_array = d3_arraySlice; // conversion for NodeLists

function d3_arrayCopy(psuedoarray) {
  var i = -1, n = psuedoarray.length, array = [];
  while (++i < n) array.push(psuedoarray[i]);
  return array;
}

function d3_arraySlice(psuedoarray) {
  return Array.prototype.slice.call(psuedoarray);
}

try {
  d3_array(document.documentElement.childNodes)[0].nodeType;
} catch(e) {
  d3_array = d3_arrayCopy;
}
d3.functor = function(v) {
  return typeof v === "function" ? v : function() { return v; };
};
// A getter-setter method that preserves the appropriate `this` context.
d3.rebind = function(object, method) {
  return function() {
    var x = method.apply(object, arguments);
    return arguments.length ? object : x;
  };
};
d3.ascending = function(a, b) {
  return a < b ? -1 : a > b ? 1 : 0;
};
d3.descending = function(a, b) {
  return b < a ? -1 : b > a ? 1 : 0;
};
d3.min = function(array, f) {
  var i = -1,
      n = array.length,
      a,
      b;
  if (arguments.length === 1) {
    while (++i < n && ((a = array[i]) == null || a != a)) a = undefined;
    while (++i < n) if ((b = array[i]) != null && a > b) a = b;
  } else {
    while (++i < n && ((a = f.call(array, array[i], i)) == null || a != a)) a = undefined;
    while (++i < n) if ((b = f.call(array, array[i], i)) != null && a > b) a = b;
  }
  return a;
};
d3.max = function(array, f) {
  var i = -1,
      n = array.length,
      a,
      b;
  if (arguments.length === 1) {
    while (++i < n && ((a = array[i]) == null || a != a)) a = undefined;
    while (++i < n) if ((b = array[i]) != null && b > a) a = b;
  } else {
    while (++i < n && ((a = f.call(array, array[i], i)) == null || a != a)) a = undefined;
    while (++i < n) if ((b = f.call(array, array[i], i)) != null && b > a) a = b;
  }
  return a;
};
<<<<<<< HEAD
d3.sum = function(x) {
  var s = 0,
      n = x.length,
      i = -1;
  while (++i < n) s += x[i];
  return s;
};
=======
d3.sum = function(array, f) {
  var s = 0,
      n = array.length,
      a,
      i = -1;

  if (arguments.length === 1) {
    while (++i < n) if (!isNaN(a = +array[i])) s += a;
  } else {
    while (++i < n) if (!isNaN(a = +f.call(array, array[i], i))) s += a;
  }

  return s;
};
d3.zip = function() {
  if (!(n = arguments.length)) return [];
  for (var i = -1, m = d3.min(arguments, d3_zipLength), zips = new Array(m); ++i < m;) {
    for (var j = -1, n, zip = zips[i] = new Array(n); ++j < n;) {
      zip[j] = arguments[j][i];
    }
  }
  return zips;
};

function d3_zipLength(d) {
  return d.length;
}
>>>>>>> 489eb0cd
// Locate the insertion point for x in a to maintain sorted order. The
// arguments lo and hi may be used to specify a subset of the array which should
// be considered; by default the entire array is used. If x is already present
// in a, the insertion point will be before (to the left of) any existing
// entries. The return value is suitable for use as the first argument to
// `array.splice` assuming that a is already sorted.
//
// The returned insertion point i partitions the array a into two halves so that
// all v < x for v in a[lo:i] for the left side and all v >= x for v in a[i:hi]
// for the right side.
d3.bisectLeft = function(a, x, lo, hi) {
  if (arguments.length < 3) lo = 0;
  if (arguments.length < 4) hi = a.length;
  while (lo < hi) {
    var mid = (lo + hi) >> 1;
    if (a[mid] < x) lo = mid + 1;
    else hi = mid;
  }
  return lo;
};

// Similar to bisectLeft, but returns an insertion point which comes after (to
// the right of) any existing entries of x in a.
//
// The returned insertion point i partitions the array into two halves so that
// all v <= x for v in a[lo:i] for the left side and all v > x for v in a[i:hi]
// for the right side.
d3.bisect =
d3.bisectRight = function(a, x, lo, hi) {
  if (arguments.length < 3) lo = 0;
  if (arguments.length < 4) hi = a.length;
  while (lo < hi) {
    var mid = (lo + hi) >> 1;
    if (x < a[mid]) hi = mid;
    else lo = mid + 1;
  }
  return lo;
};
d3.first = function(array, f) {
  var i = 0,
      n = array.length,
      a = array[0],
      b;
  if (arguments.length === 1) f = d3.ascending;
  while (++i < n) {
    if (f.call(array, a, b = array[i]) > 0) {
      a = b;
    }
  }
  return a;
};
d3.last = function(array, f) {
  var i = 0,
      n = array.length,
      a = array[0],
      b;
  if (arguments.length === 1) f = d3.ascending;
  while (++i < n) {
    if (f.call(array, a, b = array[i]) <= 0) {
      a = b;
    }
  }
  return a;
};
d3.nest = function() {
  var nest = {},
      keys = [],
      sortKeys = [],
      sortValues,
      rollup;

  function map(array, depth) {
    if (depth >= keys.length) return rollup
        ? rollup.call(nest, array) : (sortValues
        ? array.sort(sortValues)
        : array);

    var i = -1,
        n = array.length,
        key = keys[depth++],
        keyValue,
        object,
        o = {};

    while (++i < n) {
      if ((keyValue = key(object = array[i])) in o) {
        o[keyValue].push(object);
      } else {
        o[keyValue] = [object];
      }
    }

    for (keyValue in o) {
      o[keyValue] = map(o[keyValue], depth);
    }

    return o;
  }

  function entries(map, depth) {
    if (depth >= keys.length) return map;

    var a = [],
        sortKey = sortKeys[depth++],
        key;

    for (key in map) {
      a.push({key: key, values: entries(map[key], depth)});
    }

    if (sortKey) a.sort(function(a, b) {
      return sortKey(a.key, b.key);
    });

    return a;
  }

  nest.map = function(array) {
    return map(array, 0);
  };

  nest.entries = function(array) {
    return entries(map(array, 0), 0);
  };

  nest.key = function(d) {
    keys.push(d);
    return nest;
  };

  // Specifies the order for the most-recently specified key.
  // Note: only applies to entries. Map keys are unordered!
  nest.sortKeys = function(order) {
    sortKeys[keys.length - 1] = order;
    return nest;
  };

  // Specifies the order for leaf values.
  // Applies to both maps and entries array.
  nest.sortValues = function(order) {
    sortValues = order;
    return nest;
  };

  nest.rollup = function(f) {
    rollup = f;
    return nest;
  };

  return nest;
};
d3.keys = function(map) {
  var keys = [];
  for (var key in map) keys.push(key);
  return keys;
};
d3.values = function(map) {
  var values = [];
  for (var key in map) values.push(map[key]);
  return values;
};
d3.entries = function(map) {
  var entries = [];
  for (var key in map) entries.push({key: key, value: map[key]});
  return entries;
};
d3.permute = function(array, indexes) {
  var permutes = [],
      i = -1,
      n = indexes.length;
  while (++i < n) permutes[i] = array[indexes[i]];
  return permutes;
};
d3.merge = function(arrays) {
  return Array.prototype.concat.apply([], arrays);
};
d3.split = function(array, f) {
  var arrays = [],
      values = [],
      value,
      i = -1,
      n = array.length;
  if (arguments.length < 2) f = d3_splitter;
  while (++i < n) {
    if (f.call(values, value = array[i], i)) {
      values = [];
    } else {
      if (!values.length) arrays.push(values);
      values.push(value);
    }
  }
  return arrays;
};

function d3_splitter(d) {
  return d == null;
}
function d3_collapse(s) {
  return s.replace(/(^\s+)|(\s+$)/g, "").replace(/\s+/g, " ");
}
//
// Note: assigning to the arguments array simultaneously changes the value of
// the corresponding argument!
//
// TODO The `this` argument probably shouldn't be the first argument to the
// callback, anyway, since it's redundant. However, that will require a major
// version bump due to backwards compatibility, so I'm not changing it right
// away.
//
function d3_call(callback) {
  callback.apply(this, (arguments[0] = this, arguments));
  return this;
}
/**
 * @param {number} start
 * @param {number=} stop
 * @param {number=} step
 */
d3.range = function(start, stop, step) {
  if (arguments.length === 1) { stop = start; start = 0; }
  if (step == null) step = 1;
  if ((stop - start) / step == Infinity) throw new Error("infinite range");
  var range = [],
       i = -1,
       j;
  if (step < 0) while ((j = start + step * ++i) > stop) range.push(j);
  else while ((j = start + step * ++i) < stop) range.push(j);
  return range;
};
d3.requote = function(s) {
  return s.replace(d3_requote_re, "\\$&");
};

var d3_requote_re = /[\\\^\$\*\+\?\[\]\(\)\.\{\}]/g;
d3.round = function(x, n) {
  return n
      ? Math.round(x * Math.pow(10, n)) * Math.pow(10, -n)
      : Math.round(x);
};
d3.xhr = function(url, mime, callback) {
  var req = new XMLHttpRequest;
  if (arguments.length < 3) callback = mime;
  else if (mime && req.overrideMimeType) req.overrideMimeType(mime);
  req.open("GET", url, true);
  req.onreadystatechange = function() {
    if (req.readyState === 4) callback(req.status < 300 ? req : null);
  };
  req.send(null);
};
d3.text = function(url, mime, callback) {
  function ready(req) {
    callback(req && req.responseText);
  }
  if (arguments.length < 3) {
    callback = mime;
    mime = null;
  }
  d3.xhr(url, mime, ready);
};
d3.json = function(url, callback) {
  d3.text(url, "application/json", function(text) {
    callback(text ? JSON.parse(text) : null);
  });
};
d3.html = function(url, callback) {
  d3.text(url, "text/html", function(text) {
    if (text != null) { // Treat empty string as valid HTML.
      var range = document.createRange();
      range.selectNode(document.body);
      text = range.createContextualFragment(text);
    }
    callback(text);
  });
};
d3.xml = function(url, mime, callback) {
  function ready(req) {
    callback(req && req.responseXML);
  }
  if (arguments.length < 3) {
    callback = mime;
    mime = null;
  }
  d3.xhr(url, mime, ready);
};
d3.ns = {

  prefix: {
    svg: "http://www.w3.org/2000/svg",
    xhtml: "http://www.w3.org/1999/xhtml",
    xlink: "http://www.w3.org/1999/xlink",
    xml: "http://www.w3.org/XML/1998/namespace",
    xmlns: "http://www.w3.org/2000/xmlns/"
  },

  qualify: function(name) {
    var i = name.indexOf(":");
    return i < 0 ? name : {
      space: d3.ns.prefix[name.substring(0, i)],
      local: name.substring(i + 1)
    };
  }

};
/** @param {...string} types */
d3.dispatch = function(types) {
  var dispatch = {},
      type;
  for (var i = 0, n = arguments.length; i < n; i++) {
    type = arguments[i];
    dispatch[type] = d3_dispatch(type);
  }
  return dispatch;
};

function d3_dispatch(type) {
  var dispatch = {},
      listeners = [];

  dispatch.add = function(listener) {
    for (var i = 0; i < listeners.length; i++) {
      if (listeners[i].listener == listener) return dispatch; // already registered
    }
    listeners.push({listener: listener, on: true});
    return dispatch;
  };

  dispatch.remove = function(listener) {
    for (var i = 0; i < listeners.length; i++) {
      var l = listeners[i];
      if (l.listener == listener) {
        l.on = false;
        listeners = listeners.slice(0, i).concat(listeners.slice(i + 1));
        break;
      }
    }
    return dispatch;
  };

  dispatch.dispatch = function() {
    var ls = listeners; // defensive reference
    for (var i = 0, n = ls.length; i < n; i++) {
      var l = ls[i];
      if (l.on) l.listener.apply(this, arguments);
    }
  };

  return dispatch;
};
// TODO align
d3.format = function(specifier) {
  var match = d3_format_re.exec(specifier),
      fill = match[1] || " ",
      sign = match[3] || "",
      zfill = match[5],
      width = +match[6],
      comma = match[7],
      precision = match[8],
      type = match[9],
      percentage = false,
      integer = false;

  if (precision) precision = precision.substring(1);

  if (zfill) {
    fill = "0"; // TODO align = "=";
    if (comma) width -= Math.floor((width - 1) / 4);
  }

  switch (type) {
    case "n": comma = true; type = "g"; break;
    case "%": percentage = true; type = "f"; break;
    case "p": percentage = true; type = "r"; break;
    case "d": integer = true; precision = "0"; break;
  }

  type = d3_format_types[type] || d3_format_typeDefault;

  return function(value) {
    var number = percentage ? value * 100 : +value,
        negative = (number < 0) && (number = -number) ? "\u2212" : sign;

    // Return the empty string for floats formatted as ints.
    if (integer && (number % 1)) return "";

    // Convert the input value to the desired precision.
    value = type(number, precision);

    // If the fill character is 0, the sign and group is applied after the fill.
    if (zfill) {
      var length = value.length + negative.length;
      if (length < width) value = new Array(width - length + 1).join(fill) + value;
      if (comma) value = d3_format_group(value);
      value = negative + value;
    }

    // Otherwise (e.g., space-filling), the sign and group is applied before.
    else {
      if (comma) value = d3_format_group(value);
      value = negative + value;
      var length = value.length;
      if (length < width) value = new Array(width - length + 1).join(fill) + value;
    }
    if (percentage) value += "%";

    return value;
  };
};

// [[fill]align][sign][#][0][width][,][.precision][type]
var d3_format_re = /(?:([^{])?([<>=^]))?([+\- ])?(#)?(0)?([0-9]+)?(,)?(\.[0-9]+)?([a-zA-Z%])?/;

var d3_format_types = {
  g: function(x, p) { return x.toPrecision(p); },
  e: function(x, p) { return x.toExponential(p); },
  f: function(x, p) { return x.toFixed(p); },
  r: function(x, p) {
    var n = 1 + Math.floor(1e-15 + Math.log(x) / Math.LN10);
    return d3.round(x, p - n).toFixed(Math.max(0, p - n));
  }
};

function d3_format_typeDefault(x) {
  return x + "";
}

// Apply comma grouping for thousands.
function d3_format_group(value) {
  var i = value.lastIndexOf("."),
      f = i >= 0 ? value.substring(i) : (i = value.length, ""),
      t = [];
  while (i > 0) t.push(value.substring(i -= 3, i + 3));
  return t.reverse().join(",") + f;
}
/*
 * TERMS OF USE - EASING EQUATIONS
 *
 * Open source under the BSD License.
 *
 * Copyright 2001 Robert Penner
 * All rights reserved.
 *
 * Redistribution and use in source and binary forms, with or without
 * modification, are permitted provided that the following conditions are met:
 *
 * - Redistributions of source code must retain the above copyright notice, this
 *   list of conditions and the following disclaimer.
 *
 * - Redistributions in binary form must reproduce the above copyright notice,
 *   this list of conditions and the following disclaimer in the documentation
 *   and/or other materials provided with the distribution.
 *
 * - Neither the name of the author nor the names of contributors may be used to
 *   endorse or promote products derived from this software without specific
 *   prior written permission.
 *
 * THIS SOFTWARE IS PROVIDED BY THE COPYRIGHT HOLDERS AND CONTRIBUTORS "AS IS"
 * AND ANY EXPRESS OR IMPLIED WARRANTIES, INCLUDING, BUT NOT LIMITED TO, THE
 * IMPLIED WARRANTIES OF MERCHANTABILITY AND FITNESS FOR A PARTICULAR PURPOSE
 * ARE DISCLAIMED. IN NO EVENT SHALL THE COPYRIGHT OWNER OR CONTRIBUTORS BE
 * LIABLE FOR ANY DIRECT, INDIRECT, INCIDENTAL, SPECIAL, EXEMPLARY, OR
 * CONSEQUENTIAL DAMAGES (INCLUDING, BUT NOT LIMITED TO, PROCUREMENT OF
 * SUBSTITUTE GOODS OR SERVICES; LOSS OF USE, DATA, OR PROFITS; OR BUSINESS
 * INTERRUPTION) HOWEVER CAUSED AND ON ANY THEORY OF LIABILITY, WHETHER IN
 * CONTRACT, STRICT LIABILITY, OR TORT (INCLUDING NEGLIGENCE OR OTHERWISE)
 * ARISING IN ANY WAY OUT OF THE USE OF THIS SOFTWARE, EVEN IF ADVISED OF THE
 * POSSIBILITY OF SUCH DAMAGE.
 */

var d3_ease_quad = d3_ease_poly(2),
    d3_ease_cubic = d3_ease_poly(3);

var d3_ease = {
  linear: function() { return d3_ease_linear; },
  poly: d3_ease_poly,
  quad: function() { return d3_ease_quad; },
  cubic: function() { return d3_ease_cubic; },
  sin: function() { return d3_ease_sin; },
  exp: function() { return d3_ease_exp; },
  circle: function() { return d3_ease_circle; },
  elastic: d3_ease_elastic,
  back: d3_ease_back,
  bounce: function() { return d3_ease_bounce; }
};

var d3_ease_mode = {
  "in": function(f) { return f; },
  "out": d3_ease_reverse,
  "in-out": d3_ease_reflect,
  "out-in": function(f) { return d3_ease_reflect(d3_ease_reverse(f)); }
};

d3.ease = function(name) {
  var i = name.indexOf("-"),
      t = i >= 0 ? name.substring(0, i) : name,
      m = i >= 0 ? name.substring(i + 1) : "in";
  return d3_ease_mode[m](d3_ease[t].apply(null, Array.prototype.slice.call(arguments, 1)));
};

function d3_ease_reverse(f) {
  return function(t) {
    return 1 - f(1 - t);
  };
}

function d3_ease_reflect(f) {
  return function(t) {
    return .5 * (t < .5 ? f(2 * t) : (2 - f(2 - 2 * t)));
  };
}

function d3_ease_linear(t) {
  return t;
}

function d3_ease_poly(e) {
  return function(t) {
    return Math.pow(t, e);
  }
}

function d3_ease_sin(t) {
  return 1 - Math.cos(t * Math.PI / 2);
}

function d3_ease_exp(t) {
  return t ? Math.pow(2, 10 * (t - 1)) - 1e-3 : 0;
}

function d3_ease_circle(t) {
  return 1 - Math.sqrt(1 - t * t);
}

function d3_ease_elastic(a, p) {
  var s;
  if (arguments.length < 2) p = 0.45;
  if (arguments.length < 1) { a = 1; s = p / 4; }
  else s = p / (2 * Math.PI) * Math.asin(1 / a);
  return function(t) {
    return 1 + a * Math.pow(2, 10 * -t) * Math.sin((t - s) * 2 * Math.PI / p);
  };
}

function d3_ease_back(s) {
  if (!s) s = 1.70158;
  return function(t) {
    return t * t * ((s + 1) * t - s);
  };
}

function d3_ease_bounce(t) {
  return t < 1 / 2.75 ? 7.5625 * t * t
      : t < 2 / 2.75 ? 7.5625 * (t -= 1.5 / 2.75) * t + .75
      : t < 2.5 / 2.75 ? 7.5625 * (t -= 2.25 / 2.75) * t + .9375
      : 7.5625 * (t -= 2.625 / 2.75) * t + .984375;
}
d3.event = null;
d3.interpolate = function(a, b) {
  var i = d3.interpolators.length, f;
  while (--i >= 0 && !(f = d3.interpolators[i](a, b)));
  return f;
};

d3.interpolateNumber = function(a, b) {
  b -= a;
  return function(t) { return a + b * t; };
};

d3.interpolateRound = function(a, b) {
  b -= a;
  return function(t) { return Math.round(a + b * t); };
};

d3.interpolateString = function(a, b) {
  var m, // current match
      i, // current index
      j, // current index (for coallescing)
      s0 = 0, // start index of current string prefix
      s1 = 0, // end index of current string prefix
      s = [], // string constants and placeholders
      q = [], // number interpolators
      n, // q.length
      o;

  // Reset our regular expression!
  d3_interpolate_number.lastIndex = 0;

  // Find all numbers in b.
  for (i = 0; m = d3_interpolate_number.exec(b); ++i) {
    if (m.index) s.push(b.substring(s0, s1 = m.index));
    q.push({i: s.length, x: m[0]});
    s.push(null);
    s0 = d3_interpolate_number.lastIndex;
  }
  if (s0 < b.length) s.push(b.substring(s0));

  // Find all numbers in a.
  for (i = 0, n = q.length; (m = d3_interpolate_number.exec(a)) && i < n; ++i) {
    o = q[i];
    if (o.x == m[0]) { // The numbers match, so coallesce.
      if (o.i) {
        if (s[o.i + 1] == null) { // This match is followed by another number.
          s[o.i - 1] += o.x;
          s.splice(o.i, 1);
          for (j = i + 1; j < n; ++j) q[j].i--;
        } else { // This match is followed by a string, so coallesce twice.
          s[o.i - 1] += o.x + s[o.i + 1];
          s.splice(o.i, 2);
          for (j = i + 1; j < n; ++j) q[j].i -= 2;
        }
      } else {
          if (s[o.i + 1] == null) { // This match is followed by another number.
          s[o.i] = o.x;
        } else { // This match is followed by a string, so coallesce twice.
          s[o.i] = o.x + s[o.i + 1];
          s.splice(o.i + 1, 1);
          for (j = i + 1; j < n; ++j) q[j].i--;
        }
      }
      q.splice(i, 1);
      n--;
      i--;
    } else {
      o.x = d3.interpolateNumber(parseFloat(m[0]), parseFloat(o.x));
    }
  }

  // Remove any numbers in b not found in a.
  while (i < n) {
    o = q.pop();
    if (s[o.i + 1] == null) { // This match is followed by another number.
      s[o.i] = o.x;
    } else { // This match is followed by a string, so coallesce twice.
      s[o.i] = o.x + s[o.i + 1];
      s.splice(o.i + 1, 1);
    }
    n--;
  }

  // Special optimization for only a single match.
  if (s.length === 1) {
    return s[0] == null ? q[0].x : function() { return b; };
  }

  // Otherwise, interpolate each of the numbers and rejoin the string.
  return function(t) {
    for (i = 0; i < n; ++i) s[(o = q[i]).i] = o.x(t);
    return s.join("");
  };
};

d3.interpolateRgb = function(a, b) {
  a = d3.rgb(a);
  b = d3.rgb(b);
  var ar = a.r,
      ag = a.g,
      ab = a.b,
      br = b.r - ar,
      bg = b.g - ag,
      bb = b.b - ab;
  return function(t) {
    return "rgb(" + Math.round(ar + br * t)
        + "," + Math.round(ag + bg * t)
        + "," + Math.round(ab + bb * t)
        + ")";
  };
};

// interpolates HSL space, but outputs RGB string (for compatibility)
d3.interpolateHsl = function(a, b) {
  a = d3.hsl(a);
  b = d3.hsl(b);
  var h0 = a.h,
      s0 = a.s,
      l0 = a.l,
      h1 = b.h - h0,
      s1 = b.s - s0,
      l1 = b.l - l0;
  return function(t) {
    return d3_hsl_rgb(h0 + h1 * t, s0 + s1 * t, l0 + l1 * t).toString();
  };
};

d3.interpolateArray = function(a, b) {
  var x = [],
      c = [],
      na = a.length,
      nb = b.length,
      n0 = Math.min(a.length, b.length),
      i;
  for (i = 0; i < n0; ++i) x.push(d3.interpolate(a[i], b[i]));
  for (; i < na; ++i) c[i] = a[i];
  for (; i < nb; ++i) c[i] = b[i];
  return function(t) {
    for (i = 0; i < n0; ++i) c[i] = x[i](t);
    return c;
  };
};

d3.interpolateObject = function(a, b) {
  var i = {},
      c = {},
      k;
  for (k in a) {
    if (k in b) {
      i[k] = d3_interpolateByName(k)(a[k], b[k]);
    } else {
      c[k] = a[k];
    }
  }
  for (k in b) {
    if (!(k in a)) {
      c[k] = b[k];
    }
  }
  return function(t) {
    for (k in i) c[k] = i[k](t);
    return c;
  };
}

var d3_interpolate_number = /[-+]?(?:\d+\.\d+|\d+\.|\.\d+|\d+)(?:[eE][-]?\d+)?/g,
    d3_interpolate_rgb = {background: 1, fill: 1, stroke: 1};

function d3_interpolateByName(n) {
  return n in d3_interpolate_rgb || /\bcolor\b/.test(n)
      ? d3.interpolateRgb
      : d3.interpolate;
}

d3.interpolators = [
  d3.interpolateObject,
  function(a, b) { return (b instanceof Array) && d3.interpolateArray(a, b); },
  function(a, b) { return (typeof b === "string") && d3.interpolateString(String(a), b); },
  function(a, b) { return (b in d3_rgb_names || /^(#|rgb\(|hsl\()/.test(b)) && d3.interpolateRgb(String(a), b); },
  function(a, b) { return (typeof b === "number") && d3.interpolateNumber(+a, b); }
];
function d3_uninterpolateNumber(a, b) {
  b = 1 / (b - (a = +a));
  return function(x) { return (x - a) * b; };
}

function d3_uninterpolateClamp(a, b) {
  b = 1 / (b - (a = +a));
  return function(x) { return Math.max(0, Math.min(1, (x - a) * b)); };
}
d3.rgb = function(r, g, b) {
  return arguments.length === 1
      ? d3_rgb_parse("" + r, d3_rgb, d3_hsl_rgb)
      : d3_rgb(~~r, ~~g, ~~b);
};

function d3_rgb(r, g, b) {
  return new d3_Rgb(r, g, b);
}

function d3_Rgb(r, g, b) {
  this.r = r;
  this.g = g;
  this.b = b;
}

d3_Rgb.prototype.brighter = function(k) {
  k = Math.pow(0.7, arguments.length ? k : 1);
  var r = this.r,
      g = this.g,
      b = this.b,
      i = 30;
  if (!r && !g && !b) return d3_rgb(i, i, i);
  if (r && r < i) r = i;
  if (g && g < i) g = i;
  if (b && b < i) b = i;
  return d3_rgb(
    Math.min(255, Math.floor(r / k)),
    Math.min(255, Math.floor(g / k)),
    Math.min(255, Math.floor(b / k)));
};

d3_Rgb.prototype.darker = function(k) {
  k = Math.pow(0.7, arguments.length ? k : 1);
  return d3_rgb(
    Math.max(0, Math.floor(k * this.r)),
    Math.max(0, Math.floor(k * this.g)),
    Math.max(0, Math.floor(k * this.b)));
};

d3_Rgb.prototype.hsl = function() {
  return d3_rgb_hsl(this.r, this.g, this.b);
};

d3_Rgb.prototype.toString = function() {
  return "#" + d3_rgb_hex(this.r) + d3_rgb_hex(this.g) + d3_rgb_hex(this.b);
};

function d3_rgb_hex(v) {
  return v < 0x10 ? "0" + v.toString(16) : v.toString(16);
}

function d3_rgb_parse(format, rgb, hsl) {
  var r = 0, // red channel; int in [0, 255]
      g = 0, // green channel; int in [0, 255]
      b = 0, // blue channel; int in [0, 255]
      m1, // CSS color specification match
      m2, // CSS color specification type (e.g., rgb)
      name;

  /* Handle hsl, rgb. */
  m1 = /([a-z]+)\((.*)\)/i.exec(format);
  if (m1) {
    m2 = m1[2].split(",");
    switch (m1[1]) {
      case "hsl": {
        return hsl(
          parseFloat(m2[0]), // degrees
          parseFloat(m2[1]) / 100, // percentage
          parseFloat(m2[2]) / 100 // percentage
        );
      }
      case "rgb": {
        return rgb(
          d3_rgb_parseNumber(m2[0]),
          d3_rgb_parseNumber(m2[1]),
          d3_rgb_parseNumber(m2[2])
        );
      }
    }
  }

  /* Named colors. */
  if (name = d3_rgb_names[format]) return rgb(name.r, name.g, name.b);

  /* Hexadecimal colors: #rgb and #rrggbb. */
  if (format != null && format.charAt(0) === "#") {
    if (format.length === 4) {
      r = format.charAt(1); r += r;
      g = format.charAt(2); g += g;
      b = format.charAt(3); b += b;
    } else if (format.length === 7) {
      r = format.substring(1, 3);
      g = format.substring(3, 5);
      b = format.substring(5, 7);
    }
    r = parseInt(r, 16);
    g = parseInt(g, 16);
    b = parseInt(b, 16);
  }

  return rgb(r, g, b);
}

function d3_rgb_hsl(r, g, b) {
  var min = Math.min(r /= 255, g /= 255, b /= 255),
      max = Math.max(r, g, b),
      d = max - min,
      h,
      s,
      l = (max + min) / 2;
  if (d) {
    s = l < .5 ? d / (max + min) : d / (2 - max - min);
    if (r == max) h = (g - b) / d + (g < b ? 6 : 0);
    else if (g == max) h = (b - r) / d + 2;
    else h = (r - g) / d + 4;
    h *= 60;
  } else {
    s = h = 0;
  }
  return d3_hsl(h, s, l);
}

function d3_rgb_parseNumber(c) { // either integer or percentage
  var f = parseFloat(c);
  return c.charAt(c.length - 1) === "%" ? Math.round(f * 2.55) : f;
}

var d3_rgb_names = {
  aliceblue: "#f0f8ff",
  antiquewhite: "#faebd7",
  aqua: "#00ffff",
  aquamarine: "#7fffd4",
  azure: "#f0ffff",
  beige: "#f5f5dc",
  bisque: "#ffe4c4",
  black: "#000000",
  blanchedalmond: "#ffebcd",
  blue: "#0000ff",
  blueviolet: "#8a2be2",
  brown: "#a52a2a",
  burlywood: "#deb887",
  cadetblue: "#5f9ea0",
  chartreuse: "#7fff00",
  chocolate: "#d2691e",
  coral: "#ff7f50",
  cornflowerblue: "#6495ed",
  cornsilk: "#fff8dc",
  crimson: "#dc143c",
  cyan: "#00ffff",
  darkblue: "#00008b",
  darkcyan: "#008b8b",
  darkgoldenrod: "#b8860b",
  darkgray: "#a9a9a9",
  darkgreen: "#006400",
  darkgrey: "#a9a9a9",
  darkkhaki: "#bdb76b",
  darkmagenta: "#8b008b",
  darkolivegreen: "#556b2f",
  darkorange: "#ff8c00",
  darkorchid: "#9932cc",
  darkred: "#8b0000",
  darksalmon: "#e9967a",
  darkseagreen: "#8fbc8f",
  darkslateblue: "#483d8b",
  darkslategray: "#2f4f4f",
  darkslategrey: "#2f4f4f",
  darkturquoise: "#00ced1",
  darkviolet: "#9400d3",
  deeppink: "#ff1493",
  deepskyblue: "#00bfff",
  dimgray: "#696969",
  dimgrey: "#696969",
  dodgerblue: "#1e90ff",
  firebrick: "#b22222",
  floralwhite: "#fffaf0",
  forestgreen: "#228b22",
  fuchsia: "#ff00ff",
  gainsboro: "#dcdcdc",
  ghostwhite: "#f8f8ff",
  gold: "#ffd700",
  goldenrod: "#daa520",
  gray: "#808080",
  green: "#008000",
  greenyellow: "#adff2f",
  grey: "#808080",
  honeydew: "#f0fff0",
  hotpink: "#ff69b4",
  indianred: "#cd5c5c",
  indigo: "#4b0082",
  ivory: "#fffff0",
  khaki: "#f0e68c",
  lavender: "#e6e6fa",
  lavenderblush: "#fff0f5",
  lawngreen: "#7cfc00",
  lemonchiffon: "#fffacd",
  lightblue: "#add8e6",
  lightcoral: "#f08080",
  lightcyan: "#e0ffff",
  lightgoldenrodyellow: "#fafad2",
  lightgray: "#d3d3d3",
  lightgreen: "#90ee90",
  lightgrey: "#d3d3d3",
  lightpink: "#ffb6c1",
  lightsalmon: "#ffa07a",
  lightseagreen: "#20b2aa",
  lightskyblue: "#87cefa",
  lightslategray: "#778899",
  lightslategrey: "#778899",
  lightsteelblue: "#b0c4de",
  lightyellow: "#ffffe0",
  lime: "#00ff00",
  limegreen: "#32cd32",
  linen: "#faf0e6",
  magenta: "#ff00ff",
  maroon: "#800000",
  mediumaquamarine: "#66cdaa",
  mediumblue: "#0000cd",
  mediumorchid: "#ba55d3",
  mediumpurple: "#9370db",
  mediumseagreen: "#3cb371",
  mediumslateblue: "#7b68ee",
  mediumspringgreen: "#00fa9a",
  mediumturquoise: "#48d1cc",
  mediumvioletred: "#c71585",
  midnightblue: "#191970",
  mintcream: "#f5fffa",
  mistyrose: "#ffe4e1",
  moccasin: "#ffe4b5",
  navajowhite: "#ffdead",
  navy: "#000080",
  oldlace: "#fdf5e6",
  olive: "#808000",
  olivedrab: "#6b8e23",
  orange: "#ffa500",
  orangered: "#ff4500",
  orchid: "#da70d6",
  palegoldenrod: "#eee8aa",
  palegreen: "#98fb98",
  paleturquoise: "#afeeee",
  palevioletred: "#db7093",
  papayawhip: "#ffefd5",
  peachpuff: "#ffdab9",
  peru: "#cd853f",
  pink: "#ffc0cb",
  plum: "#dda0dd",
  powderblue: "#b0e0e6",
  purple: "#800080",
  red: "#ff0000",
  rosybrown: "#bc8f8f",
  royalblue: "#4169e1",
  saddlebrown: "#8b4513",
  salmon: "#fa8072",
  sandybrown: "#f4a460",
  seagreen: "#2e8b57",
  seashell: "#fff5ee",
  sienna: "#a0522d",
  silver: "#c0c0c0",
  skyblue: "#87ceeb",
  slateblue: "#6a5acd",
  slategray: "#708090",
  slategrey: "#708090",
  snow: "#fffafa",
  springgreen: "#00ff7f",
  steelblue: "#4682b4",
  tan: "#d2b48c",
  teal: "#008080",
  thistle: "#d8bfd8",
  tomato: "#ff6347",
  turquoise: "#40e0d0",
  violet: "#ee82ee",
  wheat: "#f5deb3",
  white: "#ffffff",
  whitesmoke: "#f5f5f5",
  yellow: "#ffff00",
  yellowgreen: "#9acd32"
};

for (var d3_rgb_name in d3_rgb_names) {
  d3_rgb_names[d3_rgb_name] = d3_rgb_parse(
      d3_rgb_names[d3_rgb_name],
      d3_rgb,
      d3_hsl_rgb);
}
d3.hsl = function(h, s, l) {
  return arguments.length === 1
      ? d3_rgb_parse("" + h, d3_rgb_hsl, d3_hsl)
      : d3_hsl(+h, +s, +l);
};

function d3_hsl(h, s, l) {
  return new d3_Hsl(h, s, l);
}

function d3_Hsl(h, s, l) {
  this.h = h;
  this.s = s;
  this.l = l;
}

d3_Hsl.prototype.brighter = function(k) {
  k = Math.pow(0.7, arguments.length ? k : 1);
  return d3_hsl(this.h, this.s, this.l / k);
};

d3_Hsl.prototype.darker = function(k) {
  k = Math.pow(0.7, arguments.length ? k : 1);
  return d3_hsl(this.h, this.s, k * this.l);
};

d3_Hsl.prototype.rgb = function() {
  return d3_hsl_rgb(this.h, this.s, this.l);
};

d3_Hsl.prototype.toString = function() {
  return "hsl(" + this.h + "," + this.s * 100 + "%," + this.l * 100 + "%)";
};

function d3_hsl_rgb(h, s, l) {
  var m1,
      m2;

  /* Some simple corrections for h, s and l. */
  h = h % 360; if (h < 0) h += 360;
  s = s < 0 ? 0 : s > 1 ? 1 : s;
  l = l < 0 ? 0 : l > 1 ? 1 : l;

  /* From FvD 13.37, CSS Color Module Level 3 */
  m2 = l <= .5 ? l * (1 + s) : l + s - l * s;
  m1 = 2 * l - m2;

  function v(h) {
    if (h > 360) h -= 360;
    else if (h < 0) h += 360;
    if (h < 60) return m1 + (m2 - m1) * h / 60;
    if (h < 180) return m2;
    if (h < 240) return m1 + (m2 - m1) * (240 - h) / 60;
    return m1;
  }

  function vv(h) {
    return Math.round(v(h) * 255);
  }

  return d3_rgb(vv(h + 120), vv(h), vv(h - 120));
}
var d3_select = function(s, n) { return n.querySelector(s); },
    d3_selectAll = function(s, n) { return d3_array(n.querySelectorAll(s)); };

// Use Sizzle, if available.
if (typeof Sizzle === "function") {
  d3_select = function(s, n) { return Sizzle(s, n)[0]; };
  d3_selectAll = function(s, n) { return Sizzle.uniqueSort(Sizzle(s, n)); };
}

var d3_root = d3_selection([[document]]);
d3_root[0].parentNode = document.documentElement;

// TODO fast singleton implementation!
d3.select = function(selector) {
  return typeof selector === "string"
      ? d3_root.select(selector)
      : d3_selection([[selector]]); // assume node
};

d3.selectAll = function(selector) {
  return typeof selector === "string"
      ? d3_root.selectAll(selector)
      : d3_selection([d3_array(selector)]); // assume node[]
};

function d3_selection(groups) {

  function select(select) {
    var subgroups = [],
        subgroup,
        subnode,
        group,
        node;
    for (var j = 0, m = groups.length; j < m; j++) {
      group = groups[j];
      subgroups.push(subgroup = []);
      subgroup.parentNode = group.parentNode;
      for (var i = 0, n = group.length; i < n; i++) {
        if (node = group[i]) {
          subgroup.push(subnode = select(node));
          if (subnode && "__data__" in node) subnode.__data__ = node.__data__;
        } else {
          subgroup.push(null);
        }
      }
    }
    return d3_selection(subgroups);
  }

  function selectAll(selectAll) {
    var subgroups = [],
        subgroup,
        group,
        node;
    for (var j = 0, m = groups.length; j < m; j++) {
      group = groups[j];
      for (var i = 0, n = group.length; i < n; i++) {
        if (node = group[i]) {
          subgroups.push(subgroup = selectAll(node));
          subgroup.parentNode = node;
        }
      }
    }
    return d3_selection(subgroups);
  }

  // TODO select(function)?
  groups.select = function(selector) {
    return select(function(node) {
      return d3_select(selector, node);
    });
  };

  // TODO selectAll(function)?
  groups.selectAll = function(selector) {
    return selectAll(function(node) {
      return d3_selectAll(selector, node);
    });
  };

  // TODO preserve null elements to maintain index?
  groups.filter = function(filter) {
    var subgroups = [],
        subgroup,
        group,
        node;
    for (var j = 0, m = groups.length; j < m; j++) {
      group = groups[j];
      subgroups.push(subgroup = []);
      subgroup.parentNode = group.parentNode;
      for (var i = 0, n = group.length; i < n; i++) {
        if ((node = group[i]) && filter.call(node, node.__data__, i)) {
          subgroup.push(node);
        }
      }
    }
    return d3_selection(subgroups);
  };

  groups.map = function(map) {
    var group,
        node;
    for (var j = 0, m = groups.length; j < m; j++) {
      group = groups[j];
      for (var i = 0, n = group.length; i < n; i++) {
        if (node = group[i]) node.__data__ = map.call(node, node.__data__, i);
      }
    }
    return groups;
  };

  // TODO data(null) for clearing data?
  groups.data = function(data, join) {
    var enter = [],
        update = [],
        exit = [];

    function bind(group, groupData) {
      var i = 0,
          n = group.length,
          m = groupData.length,
          n0 = Math.min(n, m),
          n1 = Math.max(n, m),
          updateNodes = [],
          enterNodes = [],
          exitNodes = [],
          node,
          nodeData;

      if (join) {
        var nodeByKey = {},
            keys = [],
            key,
            j = groupData.length;

        for (i = 0; i < n; i++) {
          key = join.call(node = group[i], node.__data__, i);
          if (key in nodeByKey) {
            exitNodes[j++] = group[i]; // duplicate key
          } else {
            nodeByKey[key] = node;
          }
          keys.push(key);
        }

        for (i = 0; i < m; i++) {
          node = nodeByKey[key = join.call(groupData, nodeData = groupData[i], i)];
          if (node) {
            node.__data__ = nodeData;
            updateNodes[i] = node;
            enterNodes[i] = exitNodes[i] = null;
          } else {
            enterNodes[i] = d3_selection_enterNode(nodeData);
            updateNodes[i] = exitNodes[i] = null;
          }
          delete nodeByKey[key];
        }

        for (i = 0; i < n; i++) {
          if (keys[i] in nodeByKey) {
            exitNodes[i] = group[i];
          }
        }
      } else {
        for (; i < n0; i++) {
          node = group[i];
          nodeData = groupData[i];
          if (node) {
            node.__data__ = nodeData;
            updateNodes[i] = node;
            enterNodes[i] = exitNodes[i] = null;
          } else {
            enterNodes[i] = d3_selection_enterNode(nodeData);
            updateNodes[i] = exitNodes[i] = null;
          }
        }
        for (; i < m; i++) {
          enterNodes[i] = d3_selection_enterNode(groupData[i]);
          updateNodes[i] = exitNodes[i] = null;
        }
        for (; i < n1; i++) {
          exitNodes[i] = group[i];
          enterNodes[i] = updateNodes[i] = null;
        }
      }

      enterNodes.parentNode
          = updateNodes.parentNode
          = exitNodes.parentNode
          = group.parentNode;

      enter.push(enterNodes);
      update.push(updateNodes);
      exit.push(exitNodes);
    }

    var i = -1,
        n = groups.length,
        group;
    if (typeof data === "function") {
      while (++i < n) {
        bind(group = groups[i], data.call(group, group.parentNode.__data__, i));
      }
    } else {
      while (++i < n) {
        bind(group = groups[i], data);
      }
    }

    var selection = d3_selection(update);
    selection.enter = function() {
      return d3_selectionEnter(enter);
    };
    selection.exit = function() {
      return d3_selection(exit);
    };
    return selection;
  };

  // TODO mask forEach? or rename for eachData?
  // TODO offer the same semantics for map, reduce, etc.?
  groups.each = function(callback) {
    for (var j = 0, m = groups.length; j < m; j++) {
      var group = groups[j];
      for (var i = 0, n = group.length; i < n; i++) {
        var node = group[i];
        if (node) callback.call(node, node.__data__, i);
      }
    }
    return groups;
  };

  function first(callback) {
    for (var j = 0, m = groups.length; j < m; j++) {
      var group = groups[j];
      for (var i = 0, n = group.length; i < n; i++) {
        var node = group[i];
        if (node) return callback.call(node, node.__data__, i);
      }
    }
    return null;
  }

  groups.empty = function() {
    return !first(function() { return true; });
  };

  groups.node = function() {
    return first(function() { return this; });
  };

  groups.attr = function(name, value) {
    name = d3.ns.qualify(name);

    // If no value is specified, return the first value.
    if (arguments.length < 2) {
      return first(name.local
          ? function() { return this.getAttributeNS(name.space, name.local); }
          : function() { return this.getAttribute(name); });
    }

    /** @this {Element} */
    function attrNull() {
      this.removeAttribute(name);
    }

    /** @this {Element} */
    function attrNullNS() {
      this.removeAttributeNS(name.space, name.local);
    }

    /** @this {Element} */
    function attrConstant() {
      this.setAttribute(name, value);
    }

    /** @this {Element} */
    function attrConstantNS() {
      this.setAttributeNS(name.space, name.local, value);
    }

    /** @this {Element} */
    function attrFunction() {
      var x = value.apply(this, arguments);
      if (x == null) this.removeAttribute(name);
      else this.setAttribute(name, x);
    }

    /** @this {Element} */
    function attrFunctionNS() {
      var x = value.apply(this, arguments);
      if (x == null) this.removeAttributeNS(name.space, name.local);
      else this.setAttributeNS(name.space, name.local, x);
    }

    return groups.each(value == null
        ? (name.local ? attrNullNS : attrNull) : (typeof value === "function"
        ? (name.local ? attrFunctionNS : attrFunction)
        : (name.local ? attrConstantNS : attrConstant)));
  };

  groups.classed = function(name, value) {
    var re = new RegExp("(^|\\s+)" + d3.requote(name) + "(\\s+|$)", "g");

    // If no value is specified, return the first value.
    if (arguments.length < 2) {
      return first(function() {
        if (c = this.classList) return c.contains(name);
        var c = this.className;
        re.lastIndex = 0;
        return re.test(c.baseVal != null ? c.baseVal : c);
      });
    }

    /** @this {Element} */
    function classedAdd() {
      if (c = this.classList) return c.add(name);
      var c = this.className,
          cb = c.baseVal != null,
          cv = cb ? c.baseVal : c;
      re.lastIndex = 0;
      if (!re.test(cv)) {
        cv = d3_collapse(cv + " " + name);
        if (cb) c.baseVal = cv;
        else this.className = cv;
      }
    }

    /** @this {Element} */
    function classedRemove() {
      if (c = this.classList) return c.remove(name);
      var c = this.className,
          cb = c.baseVal != null,
          cv = cb ? c.baseVal : c;
      cv = d3_collapse(cv.replace(re, " "));
      if (cb) c.baseVal = cv;
      else this.className = cv;
    }

    /** @this {Element} */
    function classedFunction() {
      (value.apply(this, arguments)
          ? classedAdd
          : classedRemove).call(this);
    }

    return groups.each(typeof value === "function"
        ? classedFunction : value
        ? classedAdd
        : classedRemove);
  };

  groups.style = function(name, value, priority) {
    if (arguments.length < 3) priority = "";

    // If no value is specified, return the first value.
    if (arguments.length < 2) {
      return first(function() {
        return window.getComputedStyle(this, null).getPropertyValue(name);
      });
    }

    /** @this {Element} */
    function styleNull() {
      this.style.removeProperty(name);
    }

    /** @this {Element} */
    function styleConstant() {
      this.style.setProperty(name, value, priority);
    }

    /** @this {Element} */
    function styleFunction() {
      var x = value.apply(this, arguments);
      if (x == null) this.style.removeProperty(name);
      else this.style.setProperty(name, x, priority);
    }

    return groups.each(value == null
        ? styleNull : (typeof value === "function"
        ? styleFunction : styleConstant));
  };

  groups.property = function(name, value) {
    name = d3.ns.qualify(name);

    // If no value is specified, return the first value.
    if (arguments.length < 2) {
      return first(function() {
        return this[name];
      });
    }

    /** @this {Element} */
    function propertyNull() {
      delete this[name];
    }

    /** @this {Element} */
    function propertyConstant() {
      this[name] = value;
    }

    /** @this {Element} */
    function propertyFunction() {
      var x = value.apply(this, arguments);
      if (x == null) delete this[name];
      else this[name] = x;
    }

    return groups.each(value == null
        ? propertyNull : (typeof value === "function"
        ? propertyFunction : propertyConstant));
  };

  groups.text = function(value) {

    // If no value is specified, return the first value.
    if (arguments.length < 1) {
      return first(function() {
        return this.textContent;
      });
    }

    /** @this {Element} */
    function textConstant() {
      this.textContent = value;
    }

    /** @this {Element} */
    function textFunction() {
      this.textContent = value.apply(this, arguments);
    }

    return groups.each(typeof value === "function"
        ? textFunction : textConstant);
  };

  groups.html = function(value) {

    // If no value is specified, return the first value.
    if (arguments.length < 1) {
      return first(function() {
        return this.innerHTML;
      });
    }

    /** @this {Element} */
    function htmlConstant() {
      this.innerHTML = value;
    }

    /** @this {Element} */
    function htmlFunction() {
      this.innerHTML = value.apply(this, arguments);
    }

    return groups.each(typeof value === "function"
        ? htmlFunction : htmlConstant);
  };

  // TODO append(node)?
  // TODO append(function)?
  groups.append = function(name) {
    name = d3.ns.qualify(name);

    function append(node) {
      return node.appendChild(document.createElement(name));
    }

    function appendNS(node) {
      return node.appendChild(document.createElementNS(name.space, name.local));
    }

    return select(name.local ? appendNS : append);
  };

  // TODO insert(node, function)?
  // TODO insert(function, string)?
  // TODO insert(function, function)?
  groups.insert = function(name, before) {
    name = d3.ns.qualify(name);

    function insert(node) {
      return node.insertBefore(
          document.createElement(name),
          d3_select(before, node));
    }

    function insertNS(node) {
      return node.insertBefore(
          document.createElementNS(name.space, name.local),
          d3_select(before, node));
    }

    return select(name.local ? insertNS : insert);
  };

  // TODO remove(selector)?
  // TODO remove(node)?
  // TODO remove(function)?
  groups.remove = function() {
    return groups.each(function() {
      var parent = this.parentNode;
      if (parent) parent.removeChild(this);
    });
  };

  groups.sort = function(comparator) {
    comparator = d3_selection_comparator.apply(this, arguments);
    for (var j = 0, m = groups.length; j < m; j++) {
      var group = groups[j];
      group.sort(comparator);
      for (var i = 1, n = group.length, prev = group[0]; i < n; i++) {
        var node = group[i];
        if (node) {
          if (prev) prev.parentNode.insertBefore(node, prev.nextSibling);
          prev = node;
        }
      }
    }
    return groups;
  };

  // type can be namespaced, e.g., "click.foo"
  // listener can be null for removal
  groups.on = function(type, listener, capture) {
    if (arguments.length < 3) capture = false;

    // parse the type specifier
    var i = type.indexOf("."),
        typo = i === -1 ? type : type.substring(0, i),
        name = "__on" + type;

    // remove the old event listener, and add the new event listener
    return groups.each(function(d, i) {
      if (this[name]) this.removeEventListener(typo, this[name], capture);
      if (listener) this.addEventListener(typo, this[name] = l, capture);

      // wrapped event listener that preserves i
      var node = this;
      function l(e) {
        var o = d3.event; // Events can be reentrant (e.g., focus).
        d3.event = e;
        try {
          listener.call(this, node.__data__, i);
        } finally {
          d3.event = o;
        }
      }
    });
  };

  // TODO slice?

  groups.transition = function() {
    return d3_transition(groups);
  };

  groups.call = d3_call;

  return groups;
}

function d3_selectionEnter(groups) {

  function select(select) {
    var subgroups = [],
        subgroup,
        subnode,
        group,
        node;
    for (var j = 0, m = groups.length; j < m; j++) {
      group = groups[j];
      subgroups.push(subgroup = []);
      subgroup.parentNode = group.parentNode;
      for (var i = 0, n = group.length; i < n; i++) {
        if (node = group[i]) {
          subgroup.push(subnode = select(group.parentNode));
          subnode.__data__ = node.__data__;
        } else {
          subgroup.push(null);
        }
      }
    }
    return d3_selection(subgroups);
  }

  // TODO append(node)?
  // TODO append(function)?
  groups.append = function(name) {
    name = d3.ns.qualify(name);

    function append(node) {
      return node.appendChild(document.createElement(name));
    }

    function appendNS(node) {
      return node.appendChild(document.createElementNS(name.space, name.local));
    }

    return select(name.local ? appendNS : append);
  };

  // TODO insert(node, function)?
  // TODO insert(function, string)?
  // TODO insert(function, function)?
  groups.insert = function(name, before) {
    name = d3.ns.qualify(name);

    function insert(node) {
      return node.insertBefore(
          document.createElement(name),
          d3_select(before, node));
    }

    function insertNS(node) {
      return node.insertBefore(
          document.createElementNS(name.space, name.local),
          d3_select(before, node));
    }

    return select(name.local ? insertNS : insert);
  };

  return groups;
}

function d3_selection_comparator(comparator) {
  if (!arguments.length) comparator = d3.ascending;
  return function(a, b) {
    return comparator(a && a.__data__, b && b.__data__);
  };
}

function d3_selection_enterNode(data) {
  return {__data__: data};
}
d3.transition = d3_root.transition;

var d3_transitionId = 0,
    d3_transitionInheritId = 0;

function d3_transition(groups) {
  var transition = {},
      transitionId = d3_transitionInheritId || ++d3_transitionId,
      tweens = {},
      interpolators = [],
      remove = false,
      event = d3.dispatch("start", "end"),
      stage = [],
      delay = [],
      duration = [],
      durationMax,
      ease = d3.ease("cubic-in-out");

  //
  // Be careful with concurrent transitions!
  //
  // Say transition A causes an exit. Before A finishes, a transition B is
  // created, and believes it only needs to do an update, because the elements
  // haven't been removed yet (which happens at the very end of the exit
  // transition).
  //
  // Even worse, what if either transition A or B has a staggered delay? Then,
  // some elements may be removed, while others remain. Transition B does not
  // know to enter the elements because they were still present at the time
  // the transition B was created (but not yet started).
  //
  // To prevent such confusion, we only trigger end events for transitions if
  // the transition ending is the only one scheduled for the given element.
  // Similarly, we only allow one transition to be active for any given
  // element, so that concurrent transitions do not overwrite each other's
  // properties.
  //
  // TODO Support transition namespaces, so that transitions can proceed
  // concurrently on the same element if needed. Hopefully, this is rare!
  //

  groups.each(function() {
    (this.__transition__ || (this.__transition__ = {})).owner = transitionId;
  });

  function step(elapsed) {
    var clear = true,
        k = -1;
    groups.each(function() {
      if (stage[++k] === 2) return; // ended
      var t = (elapsed - delay[k]) / duration[k],
          tx = this.__transition__,
          te, // ease(t)
          tk, // tween key
          ik = interpolators[k];

      // Check if the (un-eased) time is outside the range [0,1].
      if (t < 1) {
        clear = false;
        if (t < 0) return;
      } else {
        t = 1;
      }

      // Determine the stage of this transition.
      // 0 - Not yet started.
      // 1 - In progress.
      // 2 - Ended.
      if (stage[k]) {
        if (!tx || tx.active !== transitionId) {
          stage[k] = 2;
          return;
        }
      } else if (!tx || tx.active > transitionId) {
        stage[k] = 2;
        return;
      } else {
        stage[k] = 1;
        event.start.dispatch.apply(this, arguments);
        ik = interpolators[k] = {};
        tx.active = transitionId;
        for (tk in tweens) {
          if (te = tweens[tk].apply(this, arguments)) {
            ik[tk] = te;
          }
        }
      }

      // Apply the interpolators!
      te = ease(t);
      for (tk in ik) ik[tk].call(this, te);

      // Handle ending transitions.
      if (t === 1) {
        stage[k] = 2;
        if (tx.active === transitionId) {
          var owner = tx.owner;
          if (owner === transitionId) {
            delete this.__transition__;
            if (remove) this.parentNode.removeChild(this);
          }
          d3_transitionInheritId = transitionId;
          event.end.dispatch.apply(this, arguments);
          d3_transitionInheritId = 0;
          tx.owner = owner;
        }
      }
    });
    return clear;
  }

  transition.delay = function(value) {
    var delayMin = Infinity,
        k = -1;
    if (typeof value === "function") {
      groups.each(function(d, i) {
        var x = delay[++k] = +value.apply(this, arguments);
        if (x < delayMin) delayMin = x;
      });
    } else {
      delayMin = +value;
      groups.each(function(d, i) {
        delay[++k] = delayMin;
      });
    }
    d3_timer(step, delayMin);
    return transition;
  };

  transition.duration = function(value) {
    var k = -1;
    if (typeof value === "function") {
      durationMax = 0;
      groups.each(function(d, i) {
        var x = duration[++k] = +value.apply(this, arguments);
        if (x > durationMax) durationMax = x;
      });
    } else {
      durationMax = +value;
      groups.each(function(d, i) {
        duration[++k] = durationMax;
      });
    }
    return transition;
  };

  transition.ease = function(value) {
    ease = typeof value === "function" ? value : d3.ease.apply(d3, arguments);
    return transition;
  };

  transition.attrTween = function(name, tween) {

    /** @this {Element} */
    function attrTween(d, i) {
      var f = tween.call(this, d, i, this.getAttribute(name));
      return f && function(t) {
        this.setAttribute(name, f(t));
      };
    }

    /** @this {Element} */
    function attrTweenNS(d, i) {
      var f = tween.call(this, d, i, this.getAttributeNS(name.space, name.local));
      return f && function(t) {
        this.setAttributeNS(name.space, name.local, f(t));
      };
    }

    tweens["attr." + name] = name.local ? attrTweenNS : attrTween;
    return transition;
  };

  transition.attr = function(name, value) {
    return transition.attrTween(name, d3_transitionTween(value));
  };

  transition.styleTween = function(name, tween, priority) {
    if (arguments.length < 3) priority = null;

    /** @this {Element} */
    function styleTween(d, i) {
      var f = tween.call(this, d, i, window.getComputedStyle(this, null).getPropertyValue(name));
      return f && function(t) {
        this.style.setProperty(name, f(t), priority);
      };
    }

    tweens["style." + name] = styleTween;
    return transition;
  };

  transition.style = function(name, value, priority) {
    if (arguments.length < 3) priority = null;
    return transition.styleTween(name, d3_transitionTween(value), priority);
  };

  transition.text = function(value) {
    tweens.text = function(d, i) {
      this.textContent = typeof value === "function"
          ? value.call(this, d, i)
          : value;
    };
    return transition;
  };

  transition.select = function(query) {
    var k, t = d3_transition(groups.select(query)).ease(ease);
    k = -1; t.delay(function(d, i) { return delay[++k]; });
    k = -1; t.duration(function(d, i) { return duration[++k]; });
    return t;
  };

  transition.selectAll = function(query) {
    var k, t = d3_transition(groups.selectAll(query)).ease(ease);
    k = -1; t.delay(function(d, i) { return delay[i ? k : ++k]; })
    k = -1; t.duration(function(d, i) { return duration[i ? k : ++k]; });
    return t;
  };

  transition.remove = function() {
    remove = true;
    return transition;
  };

  transition.each = function(type, listener) {
    event[type].add(listener);
    return transition;
  };

  transition.call = d3_call;

  return transition.delay(0).duration(250);
}

function d3_transitionTween(b) {
  return typeof b === "function"
      ? function(d, i, a) { var v = b.call(this, d, i) + ""; return a != v && d3.interpolate(a, v); }
      : (b = b + "", function(d, i, a) { return a != b && d3.interpolate(a, b); });
}
var d3_timer_queue = null,
    d3_timer_interval, // is an interval (or frame) active?
    d3_timer_timeout; // is a timeout active?

// The timer will continue to fire until callback returns true.
d3.timer = function(callback) {
  d3_timer(callback, 0);
};

function d3_timer(callback, delay) {
  var now = Date.now(),
      found = false,
      t0,
      t1 = d3_timer_queue;

  if (!isFinite(delay)) return;

  // See if the callback's already in the queue.
  while (t1) {
    if (t1.callback === callback) {
      t1.then = now;
      t1.delay = delay;
      found = true;
      break;
    }
    t0 = t1;
    t1 = t1.next;
  }

  // Otherwise, add the callback to the queue.
  if (!found) d3_timer_queue = {
    callback: callback,
    then: now,
    delay: delay,
    next: d3_timer_queue
  };

  // Start animatin'!
  if (!d3_timer_interval) {
    d3_timer_timeout = clearTimeout(d3_timer_timeout);
    d3_timer_interval = 1;
    d3_timer_frame(d3_timer_step);
  }
}

function d3_timer_step() {
  var elapsed,
      now = Date.now(),
      t1 = d3_timer_queue;

  while (t1) {
    elapsed = now - t1.then;
    if (elapsed > t1.delay) t1.flush = t1.callback(elapsed);
    t1 = t1.next;
  }

  var delay = d3_timer_flush() - now;
  if (delay > 24) {
    if (isFinite(delay)) {
      clearTimeout(d3_timer_timeout);
      d3_timer_timeout = setTimeout(d3_timer_step, delay);
    }
    d3_timer_interval = 0;
  } else {
    d3_timer_interval = 1;
    d3_timer_frame(d3_timer_step);
  }
}

d3.timer.flush = function() {
  var elapsed,
      now = Date.now(),
      t1 = d3_timer_queue;

  while (t1) {
    elapsed = now - t1.then;
    if (!t1.delay) t1.flush = t1.callback(elapsed);
    t1 = t1.next;
  }

  d3_timer_flush();
};

// Flush after callbacks, to avoid concurrent queue modification.
function d3_timer_flush() {
  var t0 = null,
      t1 = d3_timer_queue,
      then = Infinity;
  while (t1) {
    if (t1.flush) {
      t1 = t0 ? t0.next = t1.next : d3_timer_queue = t1.next;
    } else {
      then = Math.min(then, t1.then + t1.delay);
      t1 = (t0 = t1).next;
    }
  }
  return then;
}

var d3_timer_frame = window.requestAnimationFrame
    || window.webkitRequestAnimationFrame
    || window.mozRequestAnimationFrame
    || window.oRequestAnimationFrame
    || window.msRequestAnimationFrame
    || function(callback) { setTimeout(callback, 17); };
d3.scale = {};

function d3_scaleExtent(domain) {
  var start = domain[0], stop = domain[domain.length - 1];
  return start < stop ? [start, stop] : [stop, start];
}
function d3_scale_nice(domain, nice) {
  var i0 = 0,
      i1 = domain.length - 1,
      x0 = domain[i0],
      x1 = domain[i1],
      dx;

  if (x1 < x0) {
    dx = i0; i0 = i1; i1 = dx;
    dx = x0; x0 = x1; x1 = dx;
  }

  nice = nice(x1 - x0);
  domain[i0] = nice.floor(x0);
  domain[i1] = nice.ceil(x1);
  return domain;
}

function d3_scale_niceDefault() {
  return Math;
}
d3.scale.linear = function() {
  var domain = [0, 1],
      range = [0, 1],
      interpolate = d3.interpolate,
      clamp = false,
      output,
      input;

  function rescale() {
    var linear = domain.length == 2 ? d3_scale_bilinear : d3_scale_polylinear,
        uninterpolate = clamp ? d3_uninterpolateClamp : d3_uninterpolateNumber;
    output = linear(domain, range, uninterpolate, interpolate);
    input = linear(range, domain, uninterpolate, d3.interpolate);
    return scale;
  }

  function scale(x) {
    return output(x);
  }

  // Note: requires range is coercible to number!
  scale.invert = function(y) {
    return input(y);
  };

  scale.domain = function(x) {
    if (!arguments.length) return domain;
    domain = x.map(Number);
    return rescale();
  };

  scale.range = function(x) {
    if (!arguments.length) return range;
    range = x;
    return rescale();
  };

  scale.rangeRound = function(x) {
    return scale.range(x).interpolate(d3.interpolateRound);
  };

  scale.clamp = function(x) {
    if (!arguments.length) return clamp;
    clamp = x;
    return rescale();
  };

  scale.interpolate = function(x) {
    if (!arguments.length) return interpolate;
    interpolate = x;
    return rescale();
  };

  scale.ticks = function(m) {
    return d3_scale_linearTicks(domain, m);
  };

  scale.tickFormat = function(m) {
    return d3_scale_linearTickFormat(domain, m);
  };

  scale.nice = function() {
    d3_scale_nice(domain, d3_scale_linearNice);
    return rescale();
  };

  return rescale();
};

function d3_scale_linearRebind(scale, linear) {
  scale.range = d3.rebind(scale, linear.range);
  scale.rangeRound = d3.rebind(scale, linear.rangeRound);
  scale.interpolate = d3.rebind(scale, linear.interpolate);
  scale.clamp = d3.rebind(scale, linear.clamp);
  return scale;
};

function d3_scale_linearNice(dx) {
  dx = Math.pow(10, Math.round(Math.log(dx) / Math.LN10) - 1);
  return {
    floor: function(x) { return Math.floor(x / dx) * dx; },
    ceil: function(x) { return Math.ceil(x / dx) * dx; }
  };
}

// TODO Dates? Ugh.
function d3_scale_linearTickRange(domain, m) {
  var extent = d3_scaleExtent(domain),
      span = extent[1] - extent[0],
      step = Math.pow(10, Math.floor(Math.log(span / m) / Math.LN10)),
      err = m / span * step;

  // Filter ticks to get closer to the desired count.
  if (err <= .15) step *= 10;
  else if (err <= .35) step *= 5;
  else if (err <= .75) step *= 2;

  // Round start and stop values to step interval.
  extent[0] = Math.ceil(extent[0] / step) * step;
  extent[1] = Math.floor(extent[1] / step) * step + step * .5; // inclusive
  extent[2] = step;
  return extent;
}

function d3_scale_linearTicks(domain, m) {
  return d3.range.apply(d3, d3_scale_linearTickRange(domain, m));
}

function d3_scale_linearTickFormat(domain, m) {
  return d3.format(",." + Math.max(0, -Math.floor(Math.log(d3_scale_linearTickRange(domain, m)[2]) / Math.LN10 + .01)) + "f");
}
function d3_scale_bilinear(domain, range, uninterpolate, interpolate) {
  var u = uninterpolate(domain[0], domain[1]),
      i = interpolate(range[0], range[1]);
  return function(x) {
    return i(u(x));
  };
}
function d3_scale_polylinear(domain, range, uninterpolate, interpolate) {
  var u = [],
      i = [],
      j = 0,
      n = domain.length;

  while (++j < n) {
    u.push(uninterpolate(domain[j - 1], domain[j]));
    i.push(interpolate(range[j - 1], range[j]));
  }

  return function(x) {
    var j = d3.bisect(domain, x, 1, domain.length - 1) - 1;
    return i[j](u[j](x));
  };
}
d3.scale.log = function() {
  var linear = d3.scale.linear(),
      log = d3_scale_log,
      pow = log.pow;

  function scale(x) {
    return linear(log(x));
  }

  scale.invert = function(x) {
    return pow(linear.invert(x));
  };

  scale.domain = function(x) {
    if (!arguments.length) return linear.domain().map(pow);
    log = x[0] < 0 ? d3_scale_logn : d3_scale_log;
    pow = log.pow;
    linear.domain(x.map(log));
    return scale;
  };

  scale.nice = function() {
    linear.domain(d3_scale_nice(linear.domain(), d3_scale_niceDefault));
    return scale;
  };

  scale.ticks = function() {
    var extent = d3_scaleExtent(linear.domain()),
        ticks = [];
    if (extent.every(isFinite)) {
      var i = Math.floor(extent[0]),
          j = Math.ceil(extent[1]),
          u = pow(extent[0]),
          v = pow(extent[1]);
      if (log === d3_scale_logn) {
        ticks.push(pow(i));
        for (; i++ < j;) for (var k = 9; k > 0; k--) ticks.push(pow(i) * k);
      } else {
        for (; i < j; i++) for (var k = 1; k < 10; k++) ticks.push(pow(i) * k);
        ticks.push(pow(i));
      }
      for (i = 0; ticks[i] < u; i++) {} // strip small values
      for (j = ticks.length; ticks[j - 1] > v; j--) {} // strip big values
      ticks = ticks.slice(i, j);
    }
    return ticks;
  };

  scale.tickFormat = function() {
    return d3_scale_logTickFormat;
  };

  return d3_scale_linearRebind(scale, linear);
};

function d3_scale_log(x) {
  return Math.log(x) / Math.LN10;
}

function d3_scale_logn(x) {
  return -Math.log(-x) / Math.LN10;
}

d3_scale_log.pow = function(x) {
  return Math.pow(10, x);
};

d3_scale_logn.pow = function(x) {
  return -Math.pow(10, -x);
};

function d3_scale_logTickFormat(d) {
  return d.toPrecision(1);
}
d3.scale.pow = function() {
  var linear = d3.scale.linear(),
      exponent = 1,
      powp = Number,
      powb = powp;

  function scale(x) {
    return linear(powp(x));
  }

  scale.invert = function(x) {
    return powb(linear.invert(x));
  };

  scale.domain = function(x) {
    if (!arguments.length) return linear.domain().map(powb);
    var pow = (x[0] || x[x.length - 1]) < 0 ? d3_scale_pown : d3_scale_pow;
    powp = pow(exponent);
    powb = pow(1 / exponent);
    linear.domain(x.map(powp));
    return scale;
  };

  scale.ticks = function(m) {
    return d3_scale_linearTicks(scale.domain(), m);
  };

  scale.tickFormat = function(m) {
    return d3_scale_linearTickFormat(scale.domain(), m);
  };

  scale.nice = function() {
    return scale.domain(d3_scale_nice(scale.domain(), d3_scale_linearNice));
  };

  scale.exponent = function(x) {
    if (!arguments.length) return exponent;
    var domain = scale.domain();
    exponent = x;
    return scale.domain(domain);
  };

  return d3_scale_linearRebind(scale, linear);
};

function d3_scale_pow(e) {
  return function(x) {
    return Math.pow(x, e);
  };
}

function d3_scale_pown(e) {
  return function(x) {
    return -Math.pow(-x, e);
  };
}
d3.scale.sqrt = function() {
  return d3.scale.pow().exponent(.5);
};
d3.scale.ordinal = function() {
  var domain = [],
      index = {},
      range = [],
      rangeBand = 0;

  function scale(x) {
    var i = x in index ? index[x] : (index[x] = domain.push(x) - 1);
    return range[i % range.length];
  }

  scale.domain = function(x) {
    if (!arguments.length) return domain;
    domain = x;
    index = {};
    var i = -1, j = -1, n = domain.length; while (++i < n) {
      x = domain[i];
      if (!(x in index)) index[x] = ++j;
    }
    return scale;
  };

  scale.range = function(x) {
    if (!arguments.length) return range;
    range = x;
    return scale;
  };

  scale.rangePoints = function(x, padding) {
    if (arguments.length < 2) padding = 0;
    var start = x[0],
        stop = x[1],
        step = (stop - start) / (domain.length - 1 + padding);
    range = domain.length == 1
        ? [(start + stop) / 2]
        : d3.range(start + step * padding / 2, stop + step / 2, step);
    rangeBand = 0;
    return scale;
  };

  scale.rangeBands = function(x, padding) {
    if (arguments.length < 2) padding = 0;
    var start = x[0],
        stop = x[1],
        step = (stop - start) / (domain.length + padding);
    range = d3.range(start + step * padding, stop, step);
    rangeBand = step * (1 - padding);
    return scale;
  };

  scale.rangeRoundBands = function(x, padding) {
    if (arguments.length < 2) padding = 0;
    var start = x[0],
        stop = x[1],
        diff = stop - start,
        step = Math.floor(diff / (domain.length + padding)),
        err = diff - (domain.length - padding) * step;
    range = d3.range(start + Math.round(err / 2), stop, step);
    rangeBand = Math.round(step * (1 - padding));
    return scale;
  };

  scale.rangeBand = function() {
    return rangeBand;
  };

  return scale;
};
/*
 * This product includes color specifications and designs developed by Cynthia
 * Brewer (http://colorbrewer.org/). See lib/colorbrewer for more information.
 */

d3.scale.category10 = function() {
  return d3.scale.ordinal().range(d3_category10);
};

d3.scale.category20 = function() {
  return d3.scale.ordinal().range(d3_category20);
};

d3.scale.category20b = function() {
  return d3.scale.ordinal().range(d3_category20b);
};

d3.scale.category20c = function() {
  return d3.scale.ordinal().range(d3_category20c);
};

var d3_category10 = [
  "#1f77b4", "#ff7f0e", "#2ca02c", "#d62728", "#9467bd",
  "#8c564b", "#e377c2", "#7f7f7f", "#bcbd22", "#17becf"
];

var d3_category20 = [
  "#1f77b4", "#aec7e8",
  "#ff7f0e", "#ffbb78",
  "#2ca02c", "#98df8a",
  "#d62728", "#ff9896",
  "#9467bd", "#c5b0d5",
  "#8c564b", "#c49c94",
  "#e377c2", "#f7b6d2",
  "#7f7f7f", "#c7c7c7",
  "#bcbd22", "#dbdb8d",
  "#17becf", "#9edae5"
];

var d3_category20b = [
  "#393b79", "#5254a3", "#6b6ecf", "#9c9ede",
  "#637939", "#8ca252", "#b5cf6b", "#cedb9c",
  "#8c6d31", "#bd9e39", "#e7ba52", "#e7cb94",
  "#843c39", "#ad494a", "#d6616b", "#e7969c",
  "#7b4173", "#a55194", "#ce6dbd", "#de9ed6"
];

var d3_category20c = [
  "#3182bd", "#6baed6", "#9ecae1", "#c6dbef",
  "#e6550d", "#fd8d3c", "#fdae6b", "#fdd0a2",
  "#31a354", "#74c476", "#a1d99b", "#c7e9c0",
  "#756bb1", "#9e9ac8", "#bcbddc", "#dadaeb",
  "#636363", "#969696", "#bdbdbd", "#d9d9d9"
];
d3.scale.quantile = function() {
  var domain = [],
      range = [],
      thresholds = [];

  function rescale() {
    var k = 0,
        n = domain.length,
        q = range.length,
        i;
    thresholds.length = Math.max(0, q - 1);
    while (++k < q) {
      thresholds[k - 1] = (i = n * k / q) % 1
          ? domain[~~i]
          : (domain[i = ~~i] + domain[i - 1]) / 2;
    }
  }

  function scale(x) {
    if (isNaN(x = +x)) return NaN;
    return range[d3.bisect(thresholds, x)];
  }

  scale.domain = function(x) {
    if (!arguments.length) return domain;
    domain = x.filter(function(d) { return !isNaN(d); }).sort(d3.ascending);
    rescale();
    return scale;
  };

  scale.range = function(x) {
    if (!arguments.length) return range;
    range = x;
    rescale();
    return scale;
  };

  scale.quantiles = function() {
    return thresholds;
  };

  return scale;
};
d3.scale.quantize = function() {
  var x0 = 0,
      x1 = 1,
      kx = 2,
      i = 1,
      range = [0, 1];

  function scale(x) {
    return range[Math.max(0, Math.min(i, Math.floor(kx * (x - x0))))];
  }

  scale.domain = function(x) {
    if (!arguments.length) return [x0, x1];
    x0 = x[0];
    x1 = x[1];
    kx = range.length / (x1 - x0);
    return scale;
  };

  scale.range = function(x) {
    if (!arguments.length) return range;
    range = x;
    kx = range.length / (x1 - x0);
    i = range.length - 1;
    return scale;
  };

  return scale;
};
d3.svg = {};
d3.svg.arc = function() {
  var innerRadius = d3_svg_arcInnerRadius,
      outerRadius = d3_svg_arcOuterRadius,
      startAngle = d3_svg_arcStartAngle,
      endAngle = d3_svg_arcEndAngle;

  function arc() {
    var r0 = innerRadius.apply(this, arguments),
        r1 = outerRadius.apply(this, arguments),
        a0 = startAngle.apply(this, arguments) + d3_svg_arcOffset,
        a1 = endAngle.apply(this, arguments) + d3_svg_arcOffset,
        da = a1 - a0,
        df = da < Math.PI ? "0" : "1",
        c0 = Math.cos(a0),
        s0 = Math.sin(a0),
        c1 = Math.cos(a1),
        s1 = Math.sin(a1);
    return da >= d3_svg_arcMax
      ? (r0
      ? "M0," + r1
      + "A" + r1 + "," + r1 + " 0 1,1 0," + (-r1)
      + "A" + r1 + "," + r1 + " 0 1,1 0," + r1
      + "M0," + r0
      + "A" + r0 + "," + r0 + " 0 1,1 0," + (-r0)
      + "A" + r0 + "," + r0 + " 0 1,1 0," + r0
      + "Z"
      : "M0," + r1
      + "A" + r1 + "," + r1 + " 0 1,1 0," + (-r1)
      + "A" + r1 + "," + r1 + " 0 1,1 0," + r1
      + "Z")
      : (r0
      ? "M" + r1 * c0 + "," + r1 * s0
      + "A" + r1 + "," + r1 + " 0 " + df + ",1 " + r1 * c1 + "," + r1 * s1
      + "L" + r0 * c1 + "," + r0 * s1
      + "A" + r0 + "," + r0 + " 0 " + df + ",0 " + r0 * c0 + "," + r0 * s0
      + "Z"
      : "M" + r1 * c0 + "," + r1 * s0
      + "A" + r1 + "," + r1 + " 0 " + df + ",1 " + r1 * c1 + "," + r1 * s1
      + "L0,0"
      + "Z");
  }

  arc.innerRadius = function(v) {
    if (!arguments.length) return innerRadius;
    innerRadius = d3.functor(v);
    return arc;
  };

  arc.outerRadius = function(v) {
    if (!arguments.length) return outerRadius;
    outerRadius = d3.functor(v);
    return arc;
  };

  arc.startAngle = function(v) {
    if (!arguments.length) return startAngle;
    startAngle = d3.functor(v);
    return arc;
  };

  arc.endAngle = function(v) {
    if (!arguments.length) return endAngle;
    endAngle = d3.functor(v);
    return arc;
  };

  arc.centroid = function() {
    var r = (innerRadius.apply(this, arguments)
        + outerRadius.apply(this, arguments)) / 2,
        a = (startAngle.apply(this, arguments)
        + endAngle.apply(this, arguments)) / 2 + d3_svg_arcOffset;
    return [Math.cos(a) * r, Math.sin(a) * r];
  };

  return arc;
};

var d3_svg_arcOffset = -Math.PI / 2,
    d3_svg_arcMax = 2 * Math.PI - 1e-6;

function d3_svg_arcInnerRadius(d) {
  return d.innerRadius;
}

function d3_svg_arcOuterRadius(d) {
  return d.outerRadius;
}

function d3_svg_arcStartAngle(d) {
  return d.startAngle;
}

function d3_svg_arcEndAngle(d) {
  return d.endAngle;
}
function d3_svg_line(projection) {
  var x = d3_svg_lineX,
      y = d3_svg_lineY,
      interpolate = "linear",
      interpolator = d3_svg_lineInterpolators[interpolate],
      tension = .7;

  function line(d) {
    return d.length < 1 ? null : "M" + interpolator(projection(d3_svg_linePoints(this, d, x, y)), tension);
  }

  line.x = function(v) {
    if (!arguments.length) return x;
    x = v;
    return line;
  };

  line.y = function(v) {
    if (!arguments.length) return y;
    y = v;
    return line;
  };

  line.interpolate = function(v) {
    if (!arguments.length) return interpolate;
    interpolator = d3_svg_lineInterpolators[interpolate = v];
    return line;
  };

  line.tension = function(v) {
    if (!arguments.length) return tension;
    tension = v;
    return line;
  };

  return line;
}

d3.svg.line = function() {
  return d3_svg_line(Object);
};

// Converts the specified array of data into an array of points
// (x-y tuples), by evaluating the specified `x` and `y` functions on each
// data point. The `this` context of the evaluated functions is the specified
// "self" object; each function is passed the current datum and index.
function d3_svg_linePoints(self, d, x, y) {
  var points = [],
      i = -1,
      n = d.length,
      fx = typeof x === "function",
      fy = typeof y === "function",
      value;
  if (fx && fy) {
    while (++i < n) points.push([
      x.call(self, value = d[i], i),
      y.call(self, value, i)
    ]);
  } else if (fx) {
    while (++i < n) points.push([x.call(self, d[i], i), y]);
  } else if (fy) {
    while (++i < n) points.push([x, y.call(self, d[i], i)]);
  } else {
    while (++i < n) points.push([x, y]);
  }
  return points;
}

// The default `x` property, which references d[0].
function d3_svg_lineX(d) {
  return d[0];
}

// The default `y` property, which references d[1].
function d3_svg_lineY(d) {
  return d[1];
}

// The various interpolators supported by the `line` class.
var d3_svg_lineInterpolators = {
  "linear": d3_svg_lineLinear,
  "step-before": d3_svg_lineStepBefore,
  "step-after": d3_svg_lineStepAfter,
  "basis": d3_svg_lineBasis,
  "basis-open": d3_svg_lineBasisOpen,
  "basis-closed": d3_svg_lineBasisClosed,
  "bundle": d3_svg_lineBundle,
  "cardinal": d3_svg_lineCardinal,
  "cardinal-open": d3_svg_lineCardinalOpen,
  "cardinal-closed": d3_svg_lineCardinalClosed,
  "monotone": d3_svg_lineMonotone
};

// Linear interpolation; generates "L" commands.
function d3_svg_lineLinear(points) {
  var path = [],
      i = 0,
      n = points.length,
      p = points[0];
  path.push(p[0], ",", p[1]);
  while (++i < n) path.push("L", (p = points[i])[0], ",", p[1]);
  return path.join("");
}

// Step interpolation; generates "H" and "V" commands.
function d3_svg_lineStepBefore(points) {
  var path = [],
      i = 0,
      n = points.length,
      p = points[0];
  path.push(p[0], ",", p[1]);
  while (++i < n) path.push("V", (p = points[i])[1], "H", p[0]);
  return path.join("");
}

// Step interpolation; generates "H" and "V" commands.
function d3_svg_lineStepAfter(points) {
  var path = [],
      i = 0,
      n = points.length,
      p = points[0];
  path.push(p[0], ",", p[1]);
  while (++i < n) path.push("H", (p = points[i])[0], "V", p[1]);
  return path.join("");
}

// Open cardinal spline interpolation; generates "C" commands.
function d3_svg_lineCardinalOpen(points, tension) {
  return points.length < 4
      ? d3_svg_lineLinear(points)
      : points[1] + d3_svg_lineHermite(points.slice(1, points.length - 1),
        d3_svg_lineCardinalTangents(points, tension));
}

// Closed cardinal spline interpolation; generates "C" commands.
function d3_svg_lineCardinalClosed(points, tension) {
  return points.length < 3
      ? d3_svg_lineLinear(points)
      : points[0] + d3_svg_lineHermite((points.push(points[0]), points),
        d3_svg_lineCardinalTangents([points[points.length - 2]]
        .concat(points, [points[1]]), tension));
}

// Cardinal spline interpolation; generates "C" commands.
function d3_svg_lineCardinal(points, tension, closed) {
  return points.length < 3
      ? d3_svg_lineLinear(points)
      : points[0] + d3_svg_lineHermite(points,
        d3_svg_lineCardinalTangents(points, tension));
}

// Hermite spline construction; generates "C" commands.
function d3_svg_lineHermite(points, tangents) {
  if (tangents.length < 1
      || (points.length != tangents.length
      && points.length != tangents.length + 2)) {
    return d3_svg_lineLinear(points);
  }

  var quad = points.length != tangents.length,
      path = "",
      p0 = points[0],
      p = points[1],
      t0 = tangents[0],
      t = t0,
      pi = 1;

  if (quad) {
    path += "Q" + (p[0] - t0[0] * 2 / 3) + "," + (p[1] - t0[1] * 2 / 3)
        + "," + p[0] + "," + p[1];
    p0 = points[1];
    pi = 2;
  }

  if (tangents.length > 1) {
    t = tangents[1];
    p = points[pi];
    pi++;
    path += "C" + (p0[0] + t0[0]) + "," + (p0[1] + t0[1])
        + "," + (p[0] - t[0]) + "," + (p[1] - t[1])
        + "," + p[0] + "," + p[1];
    for (var i = 2; i < tangents.length; i++, pi++) {
      p = points[pi];
      t = tangents[i];
      path += "S" + (p[0] - t[0]) + "," + (p[1] - t[1])
          + "," + p[0] + "," + p[1];
    }
  }

  if (quad) {
    var lp = points[pi];
    path += "Q" + (p[0] + t[0] * 2 / 3) + "," + (p[1] + t[1] * 2 / 3)
        + "," + lp[0] + "," + lp[1];
  }

  return path;
}

// Generates tangents for a cardinal spline.
function d3_svg_lineCardinalTangents(points, tension) {
  var tangents = [],
      a = (1 - tension) / 2,
      p0,
      p1 = points[0],
      p2 = points[1],
      i = 1,
      n = points.length;
  while (++i < n) {
    p0 = p1;
    p1 = p2;
    p2 = points[i];
    tangents.push([a * (p2[0] - p0[0]), a * (p2[1] - p0[1])]);
  }
  return tangents;
}

// B-spline interpolation; generates "C" commands.
function d3_svg_lineBasis(points) {
  if (points.length < 3) return d3_svg_lineLinear(points);
  var path = [],
      i = 1,
      n = points.length,
      pi = points[0],
      x0 = pi[0],
      y0 = pi[1],
      px = [x0, x0, x0, (pi = points[1])[0]],
      py = [y0, y0, y0, pi[1]];
  path.push(x0, ",", y0);
  d3_svg_lineBasisBezier(path, px, py);
  while (++i < n) {
    pi = points[i];
    px.shift(); px.push(pi[0]);
    py.shift(); py.push(pi[1]);
    d3_svg_lineBasisBezier(path, px, py);
  }
  i = -1;
  while (++i < 2) {
    px.shift(); px.push(pi[0]);
    py.shift(); py.push(pi[1]);
    d3_svg_lineBasisBezier(path, px, py);
  }
  return path.join("");
}

// Open B-spline interpolation; generates "C" commands.
function d3_svg_lineBasisOpen(points) {
  if (points.length < 4) return d3_svg_lineLinear(points);
  var path = [],
      i = -1,
      n = points.length,
      pi,
      px = [0],
      py = [0];
  while (++i < 3) {
    pi = points[i];
    px.push(pi[0]);
    py.push(pi[1]);
  }
  path.push(d3_svg_lineDot4(d3_svg_lineBasisBezier3, px)
    + "," + d3_svg_lineDot4(d3_svg_lineBasisBezier3, py));
  --i; while (++i < n) {
    pi = points[i];
    px.shift(); px.push(pi[0]);
    py.shift(); py.push(pi[1]);
    d3_svg_lineBasisBezier(path, px, py);
  }
  return path.join("");
}

// Closed B-spline interpolation; generates "C" commands.
function d3_svg_lineBasisClosed(points) {
  var path,
      i = -1,
      n = points.length,
      m = n + 4,
      pi,
      px = [],
      py = [];
  while (++i < 4) {
    pi = points[i % n];
    px.push(pi[0]);
    py.push(pi[1]);
  }
  path = [
    d3_svg_lineDot4(d3_svg_lineBasisBezier3, px), ",",
    d3_svg_lineDot4(d3_svg_lineBasisBezier3, py)
  ];
  --i; while (++i < m) {
    pi = points[i % n];
    px.shift(); px.push(pi[0]);
    py.shift(); py.push(pi[1]);
    d3_svg_lineBasisBezier(path, px, py);
  }
  return path.join("");
}

function d3_svg_lineBundle(points, tension) {
  var n = points.length - 1,
      x0 = points[0][0],
      y0 = points[0][1],
      dx = points[n][0] - x0,
      dy = points[n][1] - y0,
      i = -1,
      p,
      t;
  while (++i <= n) {
    p = points[i];
    t = i / n;
    p[0] = tension * p[0] + (1 - tension) * (x0 + t * dx);
    p[1] = tension * p[1] + (1 - tension) * (y0 + t * dy);
  }
  return d3_svg_lineBasis(points);
}

// Returns the dot product of the given four-element vectors.
function d3_svg_lineDot4(a, b) {
  return a[0] * b[0] + a[1] * b[1] + a[2] * b[2] + a[3] * b[3];
}

// Matrix to transform basis (b-spline) control points to bezier
// control points. Derived from FvD 11.2.8.
var d3_svg_lineBasisBezier1 = [0, 2/3, 1/3, 0],
    d3_svg_lineBasisBezier2 = [0, 1/3, 2/3, 0],
    d3_svg_lineBasisBezier3 = [0, 1/6, 2/3, 1/6];

// Pushes a "C" Bézier curve onto the specified path array, given the
// two specified four-element arrays which define the control points.
function d3_svg_lineBasisBezier(path, x, y) {
  path.push(
      "C", d3_svg_lineDot4(d3_svg_lineBasisBezier1, x),
      ",", d3_svg_lineDot4(d3_svg_lineBasisBezier1, y),
      ",", d3_svg_lineDot4(d3_svg_lineBasisBezier2, x),
      ",", d3_svg_lineDot4(d3_svg_lineBasisBezier2, y),
      ",", d3_svg_lineDot4(d3_svg_lineBasisBezier3, x),
      ",", d3_svg_lineDot4(d3_svg_lineBasisBezier3, y));
}

// Computes the slope from points p0 to p1.
function d3_svg_lineSlope(p0, p1) {
  return (p1[1] - p0[1]) / (p1[0] - p0[0]);
}

// Compute three-point differences for the given points.
// http://en.wikipedia.org/wiki/Cubic_Hermite_spline#Finite_difference
function d3_svg_lineFiniteDifferences(points) {
  var i = 0,
      j = points.length - 1,
      m = [],
      p0 = points[0],
      p1 = points[1],
      d = m[0] = d3_svg_lineSlope(p0, p1);
  while (++i < j) {
    m[i] = d + (d = d3_svg_lineSlope(p0 = p1, p1 = points[i + 1]));
  }
  m[i] = d;
  return m;
}

// Interpolates the given points using Fritsch-Carlson Monotone cubic Hermite
// interpolation. Returns an array of tangent vectors. For details, see
// http://en.wikipedia.org/wiki/Monotone_cubic_interpolation
function d3_svg_lineMonotoneTangents(points) {
  var tangents = [],
      d,
      a,
      b,
      s,
      m = d3_svg_lineFiniteDifferences(points),
      i = -1,
      j = points.length - 1;

  // The first two steps are done by computing finite-differences:
  // 1. Compute the slopes of the secant lines between successive points.
  // 2. Initialize the tangents at every point as the average of the secants.

  // Then, for each segment…
  while (++i < j) {
    d = d3_svg_lineSlope(points[i], points[i + 1]);

    // 3. If two successive yk = y{k + 1} are equal (i.e., d is zero), then set
    // mk = m{k + 1} = 0 as the spline connecting these points must be flat to
    // preserve monotonicity. Ignore step 4 and 5 for those k.

    if (Math.abs(d) < 1e-6) {
      m[i] = m[i + 1] = 0;
    } else {
      // 4. Let ak = mk / dk and bk = m{k + 1} / dk.
      a = m[i] / d;
      b = m[i + 1] / d;

      // 5. Prevent overshoot and ensure monotonicity by restricting the
      // magnitude of vector <ak, bk> to a circle of radius 3.
      s = a * a + b * b;
      if (s > 9) {
        s = d * 3 / Math.sqrt(s);
        m[i] = s * a;
        m[i + 1] = s * b;
      }
    }
  }

  // Compute the normalized tangent vector from the slopes. Note that if x is
  // not monotonic, it's possible that the slope will be infinite, so we protect
  // against NaN by setting the coordinate to zero.
  i = -1; while (++i <= j) {
    s = (points[Math.min(j, i + 1)][0] - points[Math.max(0, i - 1)][0])
      / (6 * (1 + m[i] * m[i]));
    tangents.push([s || 0, m[i] * s || 0]);
  }

  return tangents;
}

function d3_svg_lineMonotone(points) {
  return points.length < 3
      ? d3_svg_lineLinear(points)
      : points[0] +
        d3_svg_lineHermite(points, d3_svg_lineMonotoneTangents(points));
}
d3.svg.line.radial = function() {
  var line = d3_svg_line(d3_svg_lineRadial);
  line.radius = line.x, delete line.x;
  line.angle = line.y, delete line.y;
  return line;
};

function d3_svg_lineRadial(points) {
  var point,
      i = -1,
      n = points.length,
      r,
      a;
  while (++i < n) {
    point = points[i];
    r = point[0];
    a = point[1] + d3_svg_arcOffset;
    point[0] = r * Math.cos(a);
    point[1] = r * Math.sin(a);
  }
  return points;
}
function d3_svg_area(projection) {
  var x0 = d3_svg_lineX,
      x1 = d3_svg_lineX,
      y0 = 0,
      y1 = d3_svg_lineY,
      interpolate = "linear",
      interpolator = d3_svg_lineInterpolators[interpolate],
      tension = .7;

  function area(d) {
    if (d.length < 1) return null;
    var points0 = d3_svg_linePoints(this, d, x0, y0),
        points1 = d3_svg_linePoints(this, d, x0 === x1 ? d3_svg_areaX(points0) : x1, y0 === y1 ? d3_svg_areaY(points0) : y1);
    return "M" + interpolator(projection(points1), tension)
         + "L" + interpolator(projection(points0.reverse()), tension)
         + "Z";
  }

  area.x = function(x) {
    if (!arguments.length) return x1;
    x0 = x1 = x;
    return area;
  };

  area.x0 = function(x) {
    if (!arguments.length) return x0;
    x0 = x;
    return area;
  };

  area.x1 = function(x) {
    if (!arguments.length) return x1;
    x1 = x;
    return area;
  };

  area.y = function(y) {
    if (!arguments.length) return y1;
    y0 = y1 = y;
    return area;
  };

  area.y0 = function(y) {
    if (!arguments.length) return y0;
    y0 = y;
    return area;
  };

  area.y1 = function(y) {
    if (!arguments.length) return y1;
    y1 = y;
    return area;
  };

  area.interpolate = function(x) {
    if (!arguments.length) return interpolate;
    interpolator = d3_svg_lineInterpolators[interpolate = x];
    return area;
  };

  area.tension = function(x) {
    if (!arguments.length) return tension;
    tension = x;
    return area;
  };

  return area;
}

d3.svg.area = function() {
  return d3_svg_area(Object);
};

function d3_svg_areaX(points) {
  return function(d, i) {
    return points[i][0];
  };
}

function d3_svg_areaY(points) {
  return function(d, i) {
    return points[i][1];
  };
}
d3.svg.area.radial = function() {
  var area = d3_svg_area(d3_svg_lineRadial);
  area.radius = area.x, delete area.x;
  area.innerRadius = area.x0, delete area.x0;
  area.outerRadius = area.x1, delete area.x1;
  area.angle = area.y, delete area.y;
  area.startAngle = area.y0, delete area.y0;
  area.endAngle = area.y1, delete area.y1;
  return area;
};
d3.svg.chord = function() {
  var source = d3_svg_chordSource,
      target = d3_svg_chordTarget,
      radius = d3_svg_chordRadius,
      startAngle = d3_svg_arcStartAngle,
      endAngle = d3_svg_arcEndAngle;

  // TODO Allow control point to be customized.

  function chord(d, i) {
    var s = subgroup(this, source, d, i),
        t = subgroup(this, target, d, i);
    return "M" + s.p0
      + arc(s.r, s.p1) + (equals(s, t)
      ? curve(s.r, s.p1, s.r, s.p0)
      : curve(s.r, s.p1, t.r, t.p0)
      + arc(t.r, t.p1)
      + curve(t.r, t.p1, s.r, s.p0))
      + "Z";
  }

  function subgroup(self, f, d, i) {
    var subgroup = f.call(self, d, i),
        r = radius.call(self, subgroup, i),
        a0 = startAngle.call(self, subgroup, i) + d3_svg_arcOffset,
        a1 = endAngle.call(self, subgroup, i) + d3_svg_arcOffset;
    return {
      r: r,
      a0: a0,
      a1: a1,
      p0: [r * Math.cos(a0), r * Math.sin(a0)],
      p1: [r * Math.cos(a1), r * Math.sin(a1)]
    };
  }

  function equals(a, b) {
    return a.a0 == b.a0 && a.a1 == b.a1;
  }

  function arc(r, p) {
    return "A" + r + "," + r + " 0 0,1 " + p;
  }

  function curve(r0, p0, r1, p1) {
    return "Q 0,0 " + p1;
  }

  chord.radius = function(v) {
    if (!arguments.length) return radius;
    radius = d3.functor(v);
    return chord;
  };

  chord.source = function(v) {
    if (!arguments.length) return source;
    source = d3.functor(v);
    return chord;
  };

  chord.target = function(v) {
    if (!arguments.length) return target;
    target = d3.functor(v);
    return chord;
  };

  chord.startAngle = function(v) {
    if (!arguments.length) return startAngle;
    startAngle = d3.functor(v);
    return chord;
  };

  chord.endAngle = function(v) {
    if (!arguments.length) return endAngle;
    endAngle = d3.functor(v);
    return chord;
  };

  return chord;
};

function d3_svg_chordSource(d) {
  return d.source;
}

function d3_svg_chordTarget(d) {
  return d.target;
}

function d3_svg_chordRadius(d) {
  return d.radius;
}

function d3_svg_chordStartAngle(d) {
  return d.startAngle;
}

function d3_svg_chordEndAngle(d) {
  return d.endAngle;
}
d3.svg.diagonal = function() {
  var source = d3_svg_chordSource,
      target = d3_svg_chordTarget,
      projection = d3_svg_diagonalProjection;

  function diagonal(d, i) {
    var p0 = source.call(this, d, i),
        p3 = target.call(this, d, i),
        m = (p0.y + p3.y) / 2,
        p = [p0, {x: p0.x, y: m}, {x: p3.x, y: m}, p3];
    p = p.map(projection);
    return "M" + p[0] + "C" + p[1] + " " + p[2] + " " + p[3];
  }

  diagonal.source = function(x) {
    if (!arguments.length) return source;
    source = d3.functor(x);
    return diagonal;
  };

  diagonal.target = function(x) {
    if (!arguments.length) return target;
    target = d3.functor(x);
    return diagonal;
  };

  diagonal.projection = function(x) {
    if (!arguments.length) return projection;
    projection = x;
    return diagonal;
  };

  return diagonal;
};

function d3_svg_diagonalProjection(d) {
  return [d.x, d.y];
}
d3.svg.diagonal.radial = function() {
  var diagonal = d3.svg.diagonal(),
      projection = d3_svg_diagonalProjection,
      projection_ = diagonal.projection;

  diagonal.projection = function(x) {
    return arguments.length
        ? projection_(d3_svg_diagonalRadialProjection(projection = x))
        : projection;
  };

  return diagonal;
};

function d3_svg_diagonalRadialProjection(projection) {
  return function() {
    var d = projection.apply(this, arguments),
        r = d[0],
        a = d[1] + d3_svg_arcOffset;
    return [r * Math.cos(a), r * Math.sin(a)];
  };
}
d3.svg.mouse = function(container) {
  return d3_svg_mousePoint(container, d3.event);
};

// https://bugs.webkit.org/show_bug.cgi?id=44083
var d3_mouse_bug44083 = /WebKit/.test(navigator.userAgent) ? -1 : 0;

function d3_svg_mousePoint(container, e) {
  var point = (container.ownerSVGElement || container).createSVGPoint();
  if ((d3_mouse_bug44083 < 0) && (window.scrollX || window.scrollY)) {
    var svg = d3.select(document.body)
      .append("svg:svg")
        .style("position", "absolute")
        .style("top", 0)
        .style("left", 0);
    var ctm = svg[0][0].getScreenCTM();
    d3_mouse_bug44083 = !(ctm.f || ctm.e);
    svg.remove();
  }
  if (d3_mouse_bug44083) {
    point.x = e.pageX;
    point.y = e.pageY;
  } else {
    point.x = e.clientX;
    point.y = e.clientY;
  }
  point = point.matrixTransform(container.getScreenCTM().inverse());
  return [point.x, point.y];
};
d3.svg.touches = function(container) {
  var touches = d3.event.touches;
  return touches ? d3_array(touches).map(function(touch) {
    var point = d3_svg_mousePoint(container, touch);
    point.identifier = touch.identifier;
    return point;
  }) : [];
};
d3.svg.symbol = function() {
  var type = d3_svg_symbolType,
      size = d3_svg_symbolSize;

  function symbol(d, i) {
    return (d3_svg_symbols[type.call(this, d, i)]
        || d3_svg_symbols.circle)
        (size.call(this, d, i));
  }

  symbol.type = function(x) {
    if (!arguments.length) return type;
    type = d3.functor(x);
    return symbol;
  };

  // size of symbol in square pixels
  symbol.size = function(x) {
    if (!arguments.length) return size;
    size = d3.functor(x);
    return symbol;
  };

  return symbol;
};

function d3_svg_symbolSize() {
  return 64;
}

function d3_svg_symbolType() {
  return "circle";
}

// TODO cross-diagonal?
var d3_svg_symbols = {
  "circle": function(size) {
    var r = Math.sqrt(size / Math.PI);
    return "M0," + r
        + "A" + r + "," + r + " 0 1,1 0," + (-r)
        + "A" + r + "," + r + " 0 1,1 0," + r
        + "Z";
  },
  "cross": function(size) {
    var r = Math.sqrt(size / 5) / 2;
    return "M" + -3 * r + "," + -r
        + "H" + -r
        + "V" + -3 * r
        + "H" + r
        + "V" + -r
        + "H" + 3 * r
        + "V" + r
        + "H" + r
        + "V" + 3 * r
        + "H" + -r
        + "V" + r
        + "H" + -3 * r
        + "Z";
  },
  "diamond": function(size) {
    var ry = Math.sqrt(size / (2 * d3_svg_symbolTan30)),
        rx = ry * d3_svg_symbolTan30;
    return "M0," + -ry
        + "L" + rx + ",0"
        + " 0," + ry
        + " " + -rx + ",0"
        + "Z";
  },
  "square": function(size) {
    var r = Math.sqrt(size) / 2;
    return "M" + -r + "," + -r
        + "L" + r + "," + -r
        + " " + r + "," + r
        + " " + -r + "," + r
        + "Z";
  },
  "triangle-down": function(size) {
    var rx = Math.sqrt(size / d3_svg_symbolSqrt3),
        ry = rx * d3_svg_symbolSqrt3 / 2;
    return "M0," + ry
        + "L" + rx +"," + -ry
        + " " + -rx + "," + -ry
        + "Z";
  },
  "triangle-up": function(size) {
    var rx = Math.sqrt(size / d3_svg_symbolSqrt3),
        ry = rx * d3_svg_symbolSqrt3 / 2;
    return "M0," + -ry
        + "L" + rx +"," + ry
        + " " + -rx + "," + ry
        + "Z";
  }
};

d3.svg.symbolTypes = d3.keys(d3_svg_symbols);

var d3_svg_symbolSqrt3 = Math.sqrt(3),
    d3_svg_symbolTan30 = Math.tan(30 * Math.PI / 180);
})();<|MERGE_RESOLUTION|>--- conflicted
+++ resolved
@@ -68,15 +68,6 @@
   }
   return a;
 };
-<<<<<<< HEAD
-d3.sum = function(x) {
-  var s = 0,
-      n = x.length,
-      i = -1;
-  while (++i < n) s += x[i];
-  return s;
-};
-=======
 d3.sum = function(array, f) {
   var s = 0,
       n = array.length,
@@ -104,7 +95,6 @@
 function d3_zipLength(d) {
   return d.length;
 }
->>>>>>> 489eb0cd
 // Locate the insertion point for x in a to maintain sorted order. The
 // arguments lo and hi may be used to specify a subset of the array which should
 // be considered; by default the entire array is used. If x is already present
