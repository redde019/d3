(function(){d3 = {version: "1.15.0"}; // semver
if (!Date.now) Date.now = function() {
  return +new Date();
};
if (!Object.create) Object.create = function(o) {
  /** @constructor */ function f() {}
  f.prototype = o;
  return new f();
};
var d3_array = d3_arraySlice; // conversion for NodeLists

function d3_arrayCopy(psuedoarray) {
  var i = -1, n = psuedoarray.length, array = [];
  while (++i < n) array.push(psuedoarray[i]);
  return array;
}

function d3_arraySlice(psuedoarray) {
  return Array.prototype.slice.call(psuedoarray);
}

try {
  d3_array(document.documentElement.childNodes)[0].nodeType;
} catch(e) {
  d3_array = d3_arrayCopy;
}
d3.functor = function(v) {
  return typeof v === "function" ? v : function() { return v; };
};
// A getter-setter method that preserves the appropriate `this` context.
d3.rebind = function(object, method) {
  return function() {
    var x = method.apply(object, arguments);
    return arguments.length ? object : x;
  };
};
d3.ascending = function(a, b) {
  return a < b ? -1 : a > b ? 1 : 0;
};
d3.descending = function(a, b) {
  return b < a ? -1 : b > a ? 1 : 0;
};
d3.min = function(array, f) {
  var i = 0,
      n = array.length,
      a = array[0],
      b;
  if (arguments.length === 1) {
    while (++i < n) if (a > (b = array[i])) a = b;
  } else {
    a = f(array[0]);
    while (++i < n) if (a > (b = f(array[i]))) a = b;
  }
  return a;
};
d3.max = function(array, f) {
  var i = 0,
      n = array.length,
      a = array[0],
      b;
  if (arguments.length === 1) {
    while (++i < n) if (a < (b = array[i])) a = b;
  } else {
    a = f(a);
    while (++i < n) if (a < (b = f(array[i]))) a = b;
  }
  return a;
};
d3.nest = function() {
  var nest = {},
      keys = [],
      sortKeys = [],
      sortValues,
      rollup;

  function map(array, depth) {
    if (depth >= keys.length) return rollup
        ? rollup.call(nest, array) : (sortValues
        ? array.sort(sortValues)
        : array);

    var i = -1,
        n = array.length,
        key = keys[depth++],
        keyValue,
        object,
        o = {};

    while (++i < n) {
      if ((keyValue = key(object = array[i])) in o) {
        o[keyValue].push(object);
      } else {
        o[keyValue] = [object];
      }
    }

    for (keyValue in o) {
      o[keyValue] = map(o[keyValue], depth);
    }

    return o;
  }

  function entries(map, depth) {
    if (depth >= keys.length) return map;

    var a = [],
        sortKey = sortKeys[depth++],
        key;

    for (key in map) {
      a.push({key: key, values: entries(map[key], depth)});
    }

    if (sortKey) a.sort(function(a, b) {
      return sortKey(a.key, b.key);
    });

    return a;
  }

  nest.map = function(array) {
    return map(array, 0);
  };

  nest.entries = function(array) {
    return entries(map(array, 0), 0);
  };

  nest.key = function(d) {
    keys.push(d);
    return nest;
  };

  // Specifies the order for the most-recently specified key.
  // Note: only applies to entries. Map keys are unordered!
  nest.sortKeys = function(order) {
    sortKeys[keys.length - 1] = order;
    return nest;
  };

  // Specifies the order for leaf values.
  // Applies to both maps and entries array.
  nest.sortValues = function(order) {
    sortValues = order;
    return nest;
  };

  nest.rollup = function(f) {
    rollup = f;
    return nest;
  };

  return nest;
};
d3.keys = function(map) {
  var keys = [];
  for (var key in map) keys.push(key);
  return keys;
};
d3.values = function(map) {
  var values = [];
  for (var key in map) values.push(map[key]);
  return values;
};
d3.entries = function(map) {
  var entries = [];
  for (var key in map) entries.push({key: key, value: map[key]});
  return entries;
};
d3.merge = function(arrays) {
  return Array.prototype.concat.apply([], arrays);
};
d3.split = function(array, f) {
  var arrays = [],
      values = [],
      value,
      i = -1,
      n = array.length;
  if (arguments.length < 2) f = d3_splitter;
  while (++i < n) {
    if (f.call(values, value = array[i], i)) {
      values = [];
    } else {
      if (!values.length) arrays.push(values);
      values.push(value);
    }
  }
  return arrays;
};

function d3_splitter(d) {
  return d == null;
}
function d3_collapse(s) {
  return s.replace(/(^\s+)|(\s+$)/g, "").replace(/\s+/g, " ");
}
//
// Note: assigning to the arguments array simultaneously changes the value of
// the corresponding argument!
//
// TODO The `this` argument probably shouldn't be the first argument to the
// callback, anyway, since it's redundant. However, that will require a major
// version bump due to backwards compatibility, so I'm not changing it right
// away.
//
function d3_call(callback) {
  callback.apply(this, (arguments[0] = this, arguments));
  return this;
}
/**
 * @param {number} start
 * @param {number=} stop
 * @param {number=} step
 */
d3.range = function(start, stop, step) {
  if (arguments.length === 1) { stop = start; start = 0; }
  if (step == null) step = 1;
  if ((stop - start) / step == Infinity) throw new Error("infinite range");
  var range = [],
       i = -1,
       j;
  if (step < 0) while ((j = start + step * ++i) > stop) range.push(j);
  else while ((j = start + step * ++i) < stop) range.push(j);
  return range;
};
d3.requote = function(s) {
  return s.replace(d3_requote_re, "\\$&");
};

var d3_requote_re = /[\\\^\$\*\+\?\[\]\(\)\.\{\}]/g;
d3.xhr = function(url, mime, callback) {
  var req = new XMLHttpRequest();
  if (arguments.length < 3) callback = mime;
  else if (mime && req.overrideMimeType) req.overrideMimeType(mime);
  req.open("GET", url, true);
  req.onreadystatechange = function() {
    if (req.readyState === 4) callback(req.status < 300 ? req : null);
  };
  req.send(null);
};
d3.text = function(url, mime, callback) {
  function ready(req) {
    callback(req && req.responseText);
  }
  if (arguments.length < 3) {
    callback = mime;
    mime = null;
  }
  d3.xhr(url, mime, ready);
};
d3.json = function(url, callback) {
  d3.text(url, "application/json", function(text) {
    callback(text ? JSON.parse(text) : null);
  });
};
d3.html = function(url, callback) {
  d3.text(url, "text/html", function(text) {
    if (text != null) { // Treat empty string as valid HTML.
      var range = document.createRange();
      range.selectNode(document.body);
      text = range.createContextualFragment(text);
    }
    callback(text);
  });
};
d3.xml = function(url, mime, callback) {
  function ready(req) {
    callback(req && req.responseXML);
  }
  if (arguments.length < 3) {
    callback = mime;
    mime = null;
  }
  d3.xhr(url, mime, ready);
};
d3.ns = {

  prefix: {
    svg: "http://www.w3.org/2000/svg",
    xhtml: "http://www.w3.org/1999/xhtml",
    xlink: "http://www.w3.org/1999/xlink",
    xml: "http://www.w3.org/XML/1998/namespace",
    xmlns: "http://www.w3.org/2000/xmlns/"
  },

  qualify: function(name) {
    var i = name.indexOf(":");
    return i < 0 ? name : {
      space: d3.ns.prefix[name.substring(0, i)],
      local: name.substring(i + 1)
    };
  }

};
/** @param {...string} types */
d3.dispatch = function(types) {
  var dispatch = {},
      type;
  for (var i = 0, n = arguments.length; i < n; i++) {
    type = arguments[i];
    dispatch[type] = d3_dispatch(type);
  }
  return dispatch;
};

function d3_dispatch(type) {
  var dispatch = {},
      listeners = [];

  dispatch.add = function(listener) {
    for (var i = 0; i < listeners.length; i++) {
      if (listeners[i].listener == listener) return dispatch; // already registered
    }
    listeners.push({listener: listener, on: true});
    return dispatch;
  };

  dispatch.remove = function(listener) {
    for (var i = 0; i < listeners.length; i++) {
      var l = listeners[i];
      if (l.listener == listener) {
        l.on = false;
        listeners = listeners.slice(0, i).concat(listeners.slice(i + 1));
        break;
      }
    }
    return dispatch;
  };

  dispatch.dispatch = function() {
    var ls = listeners; // defensive reference
    for (var i = 0, n = ls.length; i < n; i++) {
      var l = ls[i];
      if (l.on) l.listener.apply(this, arguments);
    }
  };

  return dispatch;
};
// TODO align, type
d3.format = function(specifier) {
  var match = d3_format_re.exec(specifier),
      fill = match[1] || " ",
      sign = match[3] || "",
      zfill = match[5],
      width = +match[6],
      comma = match[7],
      precision = match[8],
      type = match[9];
  if (precision) precision = precision.substring(1);
  if (zfill) {
    fill = "0"; // TODO align = "=";
    if (comma) width -= Math.floor((width - 1) / 4);
  }
  if (type === "d") precision = "0";
  return function(value) {
    var number = +value,
        negative = (number < 0) && (number = -number) ? "\u2212" : sign;

    // Return the empty string for floats formatted as ints.
    if ((type === "d") && (number % 1)) return "";

    // Convert the input value to the desired precision.
    if (precision) value = number.toFixed(precision);
    else value = "" + number;

    // If the fill character is 0, the sign and group is applied after the fill.
    if (zfill) {
      var length = value.length + negative.length;
      if (length < width) value = new Array(width - length + 1).join(fill) + value;
      if (comma) value = d3_format_group(value);
      value = negative + value;
    }

    // Otherwise (e.g., space-filling), the sign and group is applied before.
    else {
      if (comma) value = d3_format_group(value);
      value = negative + value;
      var length = value.length;
      if (length < width) value = new Array(width - length + 1).join(fill) + value;
    }

    return value;
  };
};

// [[fill]align][sign][#][0][width][,][.precision][type]
var d3_format_re = /(?:([^{])?([<>=^]))?([+\- ])?(#)?(0)?([0-9]+)?(,)?(\.[0-9]+)?([a-zA-Z%])?/;

// Apply comma grouping for thousands.
function d3_format_group(value) {
  var i = value.lastIndexOf("."),
      f = i >= 0 ? value.substring(i) : (i = value.length, ""),
      t = [];
  while (i > 0) t.push(value.substring(i -= 3, i + 3));
  return t.reverse().join(",") + f;
}
/*
 * TERMS OF USE - EASING EQUATIONS
 *
 * Open source under the BSD License.
 *
 * Copyright 2001 Robert Penner
 * All rights reserved.
 *
 * Redistribution and use in source and binary forms, with or without
 * modification, are permitted provided that the following conditions are met:
 *
 * - Redistributions of source code must retain the above copyright notice, this
 *   list of conditions and the following disclaimer.
 *
 * - Redistributions in binary form must reproduce the above copyright notice,
 *   this list of conditions and the following disclaimer in the documentation
 *   and/or other materials provided with the distribution.
 *
 * - Neither the name of the author nor the names of contributors may be used to
 *   endorse or promote products derived from this software without specific
 *   prior written permission.
 *
 * THIS SOFTWARE IS PROVIDED BY THE COPYRIGHT HOLDERS AND CONTRIBUTORS "AS IS"
 * AND ANY EXPRESS OR IMPLIED WARRANTIES, INCLUDING, BUT NOT LIMITED TO, THE
 * IMPLIED WARRANTIES OF MERCHANTABILITY AND FITNESS FOR A PARTICULAR PURPOSE
 * ARE DISCLAIMED. IN NO EVENT SHALL THE COPYRIGHT OWNER OR CONTRIBUTORS BE
 * LIABLE FOR ANY DIRECT, INDIRECT, INCIDENTAL, SPECIAL, EXEMPLARY, OR
 * CONSEQUENTIAL DAMAGES (INCLUDING, BUT NOT LIMITED TO, PROCUREMENT OF
 * SUBSTITUTE GOODS OR SERVICES; LOSS OF USE, DATA, OR PROFITS; OR BUSINESS
 * INTERRUPTION) HOWEVER CAUSED AND ON ANY THEORY OF LIABILITY, WHETHER IN
 * CONTRACT, STRICT LIABILITY, OR TORT (INCLUDING NEGLIGENCE OR OTHERWISE)
 * ARISING IN ANY WAY OUT OF THE USE OF THIS SOFTWARE, EVEN IF ADVISED OF THE
 * POSSIBILITY OF SUCH DAMAGE.
 */

var d3_ease_quad = d3_ease_poly(2),
    d3_ease_cubic = d3_ease_poly(3);

var d3_ease = {
  linear: function() { return d3_ease_linear; },
  poly: d3_ease_poly,
  quad: function() { return d3_ease_quad; },
  cubic: function() { return d3_ease_cubic; },
  sin: function() { return d3_ease_sin; },
  exp: function() { return d3_ease_exp; },
  circle: function() { return d3_ease_circle; },
  elastic: d3_ease_elastic,
  back: d3_ease_back,
  bounce: function() { return d3_ease_bounce; }
};

var d3_ease_mode = {
  "in": function(f) { return f; },
  "out": d3_ease_reverse,
  "in-out": d3_ease_reflect,
  "out-in": function(f) { return d3_ease_reflect(d3_ease_reverse(f)); }
};

d3.ease = function(name) {
  var i = name.indexOf("-"),
      t = i >= 0 ? name.substring(0, i) : name,
      m = i >= 0 ? name.substring(i + 1) : "in";
  return d3_ease_mode[m](d3_ease[t].apply(null, Array.prototype.slice.call(arguments, 1)));
};

function d3_ease_reverse(f) {
  return function(t) {
    return 1 - f(1 - t);
  };
}

function d3_ease_reflect(f) {
  return function(t) {
    return .5 * (t < .5 ? f(2 * t) : (2 - f(2 - 2 * t)));
  };
}

function d3_ease_linear(t) {
  return t;
}

function d3_ease_poly(e) {
  return function(t) {
    return Math.pow(t, e);
  }
}

function d3_ease_sin(t) {
  return 1 - Math.cos(t * Math.PI / 2);
}

function d3_ease_exp(t) {
  return t ? Math.pow(2, 10 * (t - 1)) - 1e-3 : 0;
}

function d3_ease_circle(t) {
  return 1 - Math.sqrt(1 - t * t);
}

function d3_ease_elastic(a, p) {
  var s;
  if (arguments.length < 2) p = 0.45;
  if (arguments.length < 1) { a = 1; s = p / 4; }
  else s = p / (2 * Math.PI) * Math.asin(1 / a);
  return function(t) {
    return 1 + a * Math.pow(2, 10 * -t) * Math.sin((t - s) * 2 * Math.PI / p);
  };
}

function d3_ease_back(s) {
  if (!s) s = 1.70158;
  return function(t) {
    return t * t * ((s + 1) * t - s);
  };
}

function d3_ease_bounce(t) {
  return t < 1 / 2.75 ? 7.5625 * t * t
      : t < 2 / 2.75 ? 7.5625 * (t -= 1.5 / 2.75) * t + .75
      : t < 2.5 / 2.75 ? 7.5625 * (t -= 2.25 / 2.75) * t + .9375
      : 7.5625 * (t -= 2.625 / 2.75) * t + .984375;
}
d3.event = null;
d3.interpolate = function(a, b) {
  if (typeof b === "number") return d3.interpolateNumber(+a, b);
  if (typeof b === "string") {
    return (b in d3_rgb_names) || /^(#|rgb\(|hsl\()/.test(b)
        ? d3.interpolateRgb(String(a), b)
        : d3.interpolateString(String(a), b);
  }
  if (b instanceof Array) return d3.interpolateArray(a, b);
  return d3.interpolateObject(a, b);
};

d3.interpolateNumber = function(a, b) {
  b -= a;
  return function(t) { return a + b * t; };
};

d3.interpolateRound = function(a, b) {
  b -= a;
  return function(t) { return Math.round(a + b * t); };
};

d3.interpolateString = function(a, b) {
  var m, // current match
      i, // current index
      j, // current index (for coallescing)
      s0 = 0, // start index of current string prefix
      s1 = 0, // end index of current string prefix
      s = [], // string constants and placeholders
      q = [], // number interpolators
      n, // q.length
      o;

  // Reset our regular expression!
  d3_interpolate_number.lastIndex = 0;

  // Find all numbers in b.
  for (i = 0; m = d3_interpolate_number.exec(b); ++i) {
    if (m.index) s.push(b.substring(s0, s1 = m.index));
    q.push({i: s.length, x: m[0]});
    s.push(null);
    s0 = d3_interpolate_number.lastIndex;
  }
  if (s0 < b.length) s.push(b.substring(s0));

  // Find all numbers in a.
  for (i = 0, n = q.length; (m = d3_interpolate_number.exec(a)) && i < n; ++i) {
    o = q[i];
    if (o.x == m[0]) { // The numbers match, so coallesce.
      if (o.i) {
        if (s[o.i + 1] == null) { // This match is followed by another number.
          s[o.i - 1] += o.x;
          s.splice(o.i, 1);
          for (j = i + 1; j < n; ++j) q[j].i--;
        } else { // This match is followed by a string, so coallesce twice.
          s[o.i - 1] += o.x + s[o.i + 1];
          s.splice(o.i, 2);
          for (j = i + 1; j < n; ++j) q[j].i -= 2;
        }
      } else {
          if (s[o.i + 1] == null) { // This match is followed by another number.
          s[o.i] = o.x;
        } else { // This match is followed by a string, so coallesce twice.
          s[o.i] = o.x + s[o.i + 1];
          s.splice(o.i + 1, 1);
          for (j = i + 1; j < n; ++j) q[j].i--;
        }
      }
      q.splice(i, 1);
      n--;
      i--;
    } else {
      o.x = d3.interpolateNumber(parseFloat(m[0]), parseFloat(o.x));
    }
  }

  // Remove any numbers in b not found in a.
  while (i < n) {
    o = q.pop();
    if (s[o.i + 1] == null) { // This match is followed by another number.
      s[o.i] = o.x;
    } else { // This match is followed by a string, so coallesce twice.
      s[o.i] = o.x + s[o.i + 1];
      s.splice(o.i + 1, 1);
    }
    n--;
  }

  // Special optimization for only a single match.
  if (s.length === 1) {
    return s[0] == null ? q[0].x : function() { return b; };
  }

  // Otherwise, interpolate each of the numbers and rejoin the string.
  return function(t) {
    for (i = 0; i < n; ++i) s[(o = q[i]).i] = o.x(t);
    return s.join("");
  };
};

d3.interpolateRgb = function(a, b) {
  a = d3.rgb(a);
  b = d3.rgb(b);
  var ar = a.r,
      ag = a.g,
      ab = a.b,
      br = b.r - ar,
      bg = b.g - ag,
      bb = b.b - ab;
  return function(t) {
    return "rgb(" + Math.round(ar + br * t)
        + "," + Math.round(ag + bg * t)
        + "," + Math.round(ab + bb * t)
        + ")";
  };
};

// interpolates HSL space, but outputs RGB string (for compatibility)
d3.interpolateHsl = function(a, b) {
  a = d3.hsl(a);
  b = d3.hsl(b);
  var h0 = a.h,
      s0 = a.s,
      l0 = a.l,
      h1 = b.h - h0,
      s1 = b.s - s0,
      l1 = b.l - l0;
  return function(t) {
    return d3_hsl_rgb(h0 + h1 * t, s0 + s1 * t, l0 + l1 * t).toString();
  };
};

d3.interpolateArray = function(a, b) {
  var x = [],
      c = [],
      na = a.length,
      nb = b.length,
      n0 = Math.min(a.length, b.length),
      i;
  for (i = 0; i < n0; ++i) x.push(d3.interpolate(a[i], b[i]));
  for (; i < na; ++i) c[i] = a[i];
  for (; i < nb; ++i) c[i] = b[i];
  return function(t) {
    for (i = 0; i < n0; ++i) c[i] = x[i](t);
    return c;
  };
};

d3.interpolateObject = function(a, b) {
  var i = {},
      c = {},
      k;
  for (k in a) {
    if (k in b) {
      i[k] = d3_interpolateByName(k)(a[k], b[k]);
    } else {
      c[k] = a[k];
    }
  }
  for (k in b) {
    if (!(k in a)) {
      c[k] = b[k];
    }
  }
  return function(t) {
    for (k in i) c[k] = i[k](t);
    return c;
  };
}

var d3_interpolate_number = /[-+]?(?:\d+\.\d+|\d+\.|\.\d+|\d+)(?:[eE][-]?\d+)?/g,
    d3_interpolate_rgb = {background: 1, fill: 1, stroke: 1};

function d3_interpolateByName(n) {
  return n in d3_interpolate_rgb || /\bcolor\b/.test(n)
      ? d3.interpolateRgb
      : d3.interpolate;
}
<<<<<<< HEAD
=======
function d3_uninterpolateNumber(a, b) {
  b = 1 / (b - (a = +a));
  return function(x) { return (x - a) * b; };
}

function d3_uninterpolateClamp(a, b) {
  b = 1 / (b - (a = +a));
  return function(x) { return Math.max(0, Math.min(1, (x - a) * b)); };
}
/**
 * @param {number=} g
 * @param {number=} b
 */
>>>>>>> 7ead6882
d3.rgb = function(r, g, b) {
  return arguments.length === 1
      ? d3_rgb_parse("" + r, d3_rgb, d3_hsl_rgb)
      : d3_rgb(~~r, ~~g, ~~b);
};

function d3_rgb(r, g, b) {
  return new d3_Rgb(r, g, b);
}

function d3_Rgb(r, g, b) {
  this.r = r;
  this.g = g;
  this.b = b;
}

d3_Rgb.prototype.brighter = function(k) {
  k = Math.pow(0.7, arguments.length ? k : 1);
  var r = this.r,
      g = this.g,
      b = this.b,
      i = 30;
  if (!r && !g && !b) return d3_rgb(i, i, i);
  if (r && r < i) r = i;
  if (g && g < i) g = i;
  if (b && b < i) b = i;
  return d3_rgb(
    Math.min(255, Math.floor(r / k)),
    Math.min(255, Math.floor(g / k)),
    Math.min(255, Math.floor(b / k)));
};

d3_Rgb.prototype.darker = function(k) {
  k = Math.pow(0.7, arguments.length ? k : 1);
  return d3_rgb(
    Math.max(0, Math.floor(k * this.r)),
    Math.max(0, Math.floor(k * this.g)),
    Math.max(0, Math.floor(k * this.b)));
};

d3_Rgb.prototype.hsl = function() {
  return d3_rgb_hsl(this.r, this.g, this.b);
};

d3_Rgb.prototype.toString = function() {
  return "#" + d3_rgb_hex(this.r) + d3_rgb_hex(this.g) + d3_rgb_hex(this.b);
};

function d3_rgb_hex(v) {
  return v < 0x10 ? "0" + v.toString(16) : v.toString(16);
}

function d3_rgb_parse(format, rgb, hsl) {
  var r = 0, // red channel; int in [0, 255]
      g = 0, // green channel; int in [0, 255]
      b = 0, // blue channel; int in [0, 255]
      m1, // CSS color specification match
      m2, // CSS color specification type (e.g., rgb)
      name;

  /* Handle hsl, rgb. */
  m1 = /([a-z]+)\((.*)\)/i.exec(format);
  if (m1) {
    m2 = m1[2].split(",");
    switch (m1[1]) {
      case "hsl": {
        return hsl(
          parseFloat(m2[0]), // degrees
          parseFloat(m2[1]) / 100, // percentage
          parseFloat(m2[2]) / 100 // percentage
        );
      }
      case "rgb": {
        return rgb(
          d3_rgb_parseNumber(m2[0]),
          d3_rgb_parseNumber(m2[1]),
          d3_rgb_parseNumber(m2[2])
        );
      }
    }
  }

  /* Named colors. */
  if (name = d3_rgb_names[format]) return rgb(name.r, name.g, name.b);

  /* Hexadecimal colors: #rgb and #rrggbb. */
  if (format != null && format.charAt(0) === "#") {
    if (format.length === 4) {
      r = format.charAt(1); r += r;
      g = format.charAt(2); g += g;
      b = format.charAt(3); b += b;
    } else if (format.length === 7) {
      r = format.substring(1, 3);
      g = format.substring(3, 5);
      b = format.substring(5, 7);
    }
    r = parseInt(r, 16);
    g = parseInt(g, 16);
    b = parseInt(b, 16);
  }

  return rgb(r, g, b);
}

function d3_rgb_hsl(r, g, b) {
  var min = Math.min(r /= 255, g /= 255, b /= 255),
      max = Math.max(r, g, b),
      d = max - min,
      h,
      s,
      l = (max + min) / 2;
  if (d) {
    s = l < .5 ? d / (max + min) : d / (2 - max - min);
    if (r == max) h = (g - b) / d + (g < b ? 6 : 0);
    else if (g == max) h = (b - r) / d + 2;
    else h = (r - g) / d + 4;
    h *= 60;
  } else {
    s = h = 0;
  }
  return d3_hsl(h, s, l);
}

function d3_rgb_parseNumber(c) { // either integer or percentage
  var f = parseFloat(c);
  return c.charAt(c.length - 1) === "%" ? Math.round(f * 2.55) : f;
}

var d3_rgb_names = {
  aliceblue: "#f0f8ff",
  antiquewhite: "#faebd7",
  aqua: "#00ffff",
  aquamarine: "#7fffd4",
  azure: "#f0ffff",
  beige: "#f5f5dc",
  bisque: "#ffe4c4",
  black: "#000000",
  blanchedalmond: "#ffebcd",
  blue: "#0000ff",
  blueviolet: "#8a2be2",
  brown: "#a52a2a",
  burlywood: "#deb887",
  cadetblue: "#5f9ea0",
  chartreuse: "#7fff00",
  chocolate: "#d2691e",
  coral: "#ff7f50",
  cornflowerblue: "#6495ed",
  cornsilk: "#fff8dc",
  crimson: "#dc143c",
  cyan: "#00ffff",
  darkblue: "#00008b",
  darkcyan: "#008b8b",
  darkgoldenrod: "#b8860b",
  darkgray: "#a9a9a9",
  darkgreen: "#006400",
  darkgrey: "#a9a9a9",
  darkkhaki: "#bdb76b",
  darkmagenta: "#8b008b",
  darkolivegreen: "#556b2f",
  darkorange: "#ff8c00",
  darkorchid: "#9932cc",
  darkred: "#8b0000",
  darksalmon: "#e9967a",
  darkseagreen: "#8fbc8f",
  darkslateblue: "#483d8b",
  darkslategray: "#2f4f4f",
  darkslategrey: "#2f4f4f",
  darkturquoise: "#00ced1",
  darkviolet: "#9400d3",
  deeppink: "#ff1493",
  deepskyblue: "#00bfff",
  dimgray: "#696969",
  dimgrey: "#696969",
  dodgerblue: "#1e90ff",
  firebrick: "#b22222",
  floralwhite: "#fffaf0",
  forestgreen: "#228b22",
  fuchsia: "#ff00ff",
  gainsboro: "#dcdcdc",
  ghostwhite: "#f8f8ff",
  gold: "#ffd700",
  goldenrod: "#daa520",
  gray: "#808080",
  green: "#008000",
  greenyellow: "#adff2f",
  grey: "#808080",
  honeydew: "#f0fff0",
  hotpink: "#ff69b4",
  indianred: "#cd5c5c",
  indigo: "#4b0082",
  ivory: "#fffff0",
  khaki: "#f0e68c",
  lavender: "#e6e6fa",
  lavenderblush: "#fff0f5",
  lawngreen: "#7cfc00",
  lemonchiffon: "#fffacd",
  lightblue: "#add8e6",
  lightcoral: "#f08080",
  lightcyan: "#e0ffff",
  lightgoldenrodyellow: "#fafad2",
  lightgray: "#d3d3d3",
  lightgreen: "#90ee90",
  lightgrey: "#d3d3d3",
  lightpink: "#ffb6c1",
  lightsalmon: "#ffa07a",
  lightseagreen: "#20b2aa",
  lightskyblue: "#87cefa",
  lightslategray: "#778899",
  lightslategrey: "#778899",
  lightsteelblue: "#b0c4de",
  lightyellow: "#ffffe0",
  lime: "#00ff00",
  limegreen: "#32cd32",
  linen: "#faf0e6",
  magenta: "#ff00ff",
  maroon: "#800000",
  mediumaquamarine: "#66cdaa",
  mediumblue: "#0000cd",
  mediumorchid: "#ba55d3",
  mediumpurple: "#9370db",
  mediumseagreen: "#3cb371",
  mediumslateblue: "#7b68ee",
  mediumspringgreen: "#00fa9a",
  mediumturquoise: "#48d1cc",
  mediumvioletred: "#c71585",
  midnightblue: "#191970",
  mintcream: "#f5fffa",
  mistyrose: "#ffe4e1",
  moccasin: "#ffe4b5",
  navajowhite: "#ffdead",
  navy: "#000080",
  oldlace: "#fdf5e6",
  olive: "#808000",
  olivedrab: "#6b8e23",
  orange: "#ffa500",
  orangered: "#ff4500",
  orchid: "#da70d6",
  palegoldenrod: "#eee8aa",
  palegreen: "#98fb98",
  paleturquoise: "#afeeee",
  palevioletred: "#db7093",
  papayawhip: "#ffefd5",
  peachpuff: "#ffdab9",
  peru: "#cd853f",
  pink: "#ffc0cb",
  plum: "#dda0dd",
  powderblue: "#b0e0e6",
  purple: "#800080",
  red: "#ff0000",
  rosybrown: "#bc8f8f",
  royalblue: "#4169e1",
  saddlebrown: "#8b4513",
  salmon: "#fa8072",
  sandybrown: "#f4a460",
  seagreen: "#2e8b57",
  seashell: "#fff5ee",
  sienna: "#a0522d",
  silver: "#c0c0c0",
  skyblue: "#87ceeb",
  slateblue: "#6a5acd",
  slategray: "#708090",
  slategrey: "#708090",
  snow: "#fffafa",
  springgreen: "#00ff7f",
  steelblue: "#4682b4",
  tan: "#d2b48c",
  teal: "#008080",
  thistle: "#d8bfd8",
  tomato: "#ff6347",
  turquoise: "#40e0d0",
  violet: "#ee82ee",
  wheat: "#f5deb3",
  white: "#ffffff",
  whitesmoke: "#f5f5f5",
  yellow: "#ffff00",
  yellowgreen: "#9acd32"
};

for (var d3_rgb_name in d3_rgb_names) {
  d3_rgb_names[d3_rgb_name] = d3_rgb_parse(
      d3_rgb_names[d3_rgb_name],
      d3_rgb,
      d3_hsl_rgb);
}
d3.hsl = function(h, s, l) {
  return arguments.length === 1
      ? d3_rgb_parse("" + h, d3_rgb_hsl, d3_hsl)
      : d3_hsl(+h, +s, +l);
};

function d3_hsl(h, s, l) {
  return new d3_Hsl(h, s, l);
}

function d3_Hsl(h, s, l) {
  this.h = h;
  this.s = s;
  this.l = l;
}

d3_Hsl.prototype.brighter = function(k) {
  k = Math.pow(0.7, arguments.length ? k : 1);
  return d3_hsl(this.h, this.s, this.l / k);
};

d3_Hsl.prototype.darker = function(k) {
  k = Math.pow(0.7, arguments.length ? k : 1);
  return d3_hsl(this.h, this.s, k * this.l);
};

d3_Hsl.prototype.rgb = function() {
  return d3_hsl_rgb(this.h, this.s, this.l);
};

d3_Hsl.prototype.toString = function() {
  return "hsl(" + this.h + "," + this.s * 100 + "%," + this.l * 100 + "%)";
};

function d3_hsl_rgb(h, s, l) {
  var m1,
      m2;

  /* Some simple corrections for h, s and l. */
  h = h % 360; if (h < 0) h += 360;
  s = s < 0 ? 0 : s > 1 ? 1 : s;
  l = l < 0 ? 0 : l > 1 ? 1 : l;

  /* From FvD 13.37, CSS Color Module Level 3 */
  m2 = l <= .5 ? l * (1 + s) : l + s - l * s;
  m1 = 2 * l - m2;

  function v(h) {
    if (h > 360) h -= 360;
    else if (h < 0) h += 360;
    if (h < 60) return m1 + (m2 - m1) * h / 60;
    if (h < 180) return m2;
    if (h < 240) return m1 + (m2 - m1) * (240 - h) / 60;
    return m1;
  }

  function vv(h) {
    return Math.round(v(h) * 255);
  }

  return d3_rgb(vv(h + 120), vv(h), vv(h - 120));
}
var d3_select = function(s, n) { return n.querySelector(s); },
    d3_selectAll = function(s, n) { return d3_array(n.querySelectorAll(s)); };

// Use Sizzle, if available.
if (typeof Sizzle === "function") {
  d3_select = function(s, n) { return Sizzle(s, n)[0]; };
  d3_selectAll = function(s, n) { return Sizzle.uniqueSort(Sizzle(s, n)); };
}

var d3_root = d3_selection([[document]]);
d3_root[0].parentNode = document.documentElement;

// TODO fast singleton implementation!
d3.select = function(selector) {
  return typeof selector === "string"
      ? d3_root.select(selector)
      : d3_selection([[selector]]); // assume node
};

d3.selectAll = function(selector) {
  return typeof selector === "string"
      ? d3_root.selectAll(selector)
      : d3_selection([d3_array(selector)]); // assume node[]
};

function d3_selection(groups) {

  function select(select) {
    var subgroups = [],
        subgroup,
        subnode,
        group,
        node;
    for (var j = 0, m = groups.length; j < m; j++) {
      group = groups[j];
      subgroups.push(subgroup = []);
      subgroup.parentNode = group.parentNode;
      for (var i = 0, n = group.length; i < n; i++) {
        if (node = group[i]) {
          subgroup.push(subnode = select(node));
          if (subnode && "__data__" in node) subnode.__data__ = node.__data__;
        } else {
          subgroup.push(null);
        }
      }
    }
    return d3_selection(subgroups);
  }

  function selectAll(selectAll) {
    var subgroups = [],
        subgroup,
        group,
        node;
    for (var j = 0, m = groups.length; j < m; j++) {
      group = groups[j];
      for (var i = 0, n = group.length; i < n; i++) {
        if (node = group[i]) {
          subgroups.push(subgroup = selectAll(node));
          subgroup.parentNode = node;
        }
      }
    }
    return d3_selection(subgroups);
  }

  // TODO select(function)?
  groups.select = function(selector) {
    return select(function(node) {
      return d3_select(selector, node);
    });
  };

  // TODO selectAll(function)?
  groups.selectAll = function(selector) {
    return selectAll(function(node) {
      return d3_selectAll(selector, node);
    });
  };

  // TODO preserve null elements to maintain index?
  groups.filter = function(filter) {
    var subgroups = [],
        subgroup,
        group,
        node;
    for (var j = 0, m = groups.length; j < m; j++) {
      group = groups[j];
      subgroups.push(subgroup = []);
      subgroup.parentNode = group.parentNode;
      for (var i = 0, n = group.length; i < n; i++) {
        if ((node = group[i]) && filter.call(node, node.__data__, i)) {
          subgroup.push(node);
        }
      }
    }
    return d3_selection(subgroups);
  };

  groups.map = function(map) {
    var group,
        node;
    for (var j = 0, m = groups.length; j < m; j++) {
      group = groups[j];
      for (var i = 0, n = group.length; i < n; i++) {
        if (node = group[i]) node.__data__ = map.call(node, node.__data__, i);
      }
    }
    return groups;
  };

  // TODO data(null) for clearing data?
  groups.data = function(data, join) {
    var enter = [],
        update = [],
        exit = [];

    function bind(group, groupData) {
      var i = 0,
          n = group.length,
          m = groupData.length,
          n0 = Math.min(n, m),
          n1 = Math.max(n, m),
          updateNodes = [],
          enterNodes = [],
          exitNodes = [],
          node,
          nodeData;

      if (join) {
        var nodeByKey = {},
            keys = [],
            key,
            j = groupData.length;

        for (i = 0; i < n; i++) {
          key = join.call(node = group[i], node.__data__, i);
          if (key in nodeByKey) {
            exitNodes[j++] = group[i]; // duplicate key
          } else {
            nodeByKey[key] = node;
          }
          keys.push(key);
        }

        for (i = 0; i < m; i++) {
          node = nodeByKey[key = join.call(groupData, nodeData = groupData[i], i)];
          if (node) {
            node.__data__ = nodeData;
            updateNodes[i] = node;
            enterNodes[i] = exitNodes[i] = null;
          } else {
            enterNodes[i] = d3_selection_enterNode(nodeData);
            updateNodes[i] = exitNodes[i] = null;
          }
          delete nodeByKey[key];
        }

        for (i = 0; i < n; i++) {
          if (keys[i] in nodeByKey) {
            exitNodes[i] = group[i];
          }
        }
      } else {
        for (; i < n0; i++) {
          node = group[i];
          nodeData = groupData[i];
          if (node) {
            node.__data__ = nodeData;
            updateNodes[i] = node;
            enterNodes[i] = exitNodes[i] = null;
          } else {
            enterNodes[i] = d3_selection_enterNode(nodeData);
            updateNodes[i] = exitNodes[i] = null;
          }
        }
        for (; i < m; i++) {
          enterNodes[i] = d3_selection_enterNode(groupData[i]);
          updateNodes[i] = exitNodes[i] = null;
        }
        for (; i < n1; i++) {
          exitNodes[i] = group[i];
          enterNodes[i] = updateNodes[i] = null;
        }
      }

      enterNodes.parentNode
          = updateNodes.parentNode
          = exitNodes.parentNode
          = group.parentNode;

      enter.push(enterNodes);
      update.push(updateNodes);
      exit.push(exitNodes);
    }

    var i = -1,
        n = groups.length,
        group;
    if (typeof data === "function") {
      while (++i < n) {
        bind(group = groups[i], data.call(group, group.parentNode.__data__, i));
      }
    } else {
      while (++i < n) {
        bind(group = groups[i], data);
      }
    }

    var selection = d3_selection(update);
    selection.enter = function() {
      return d3_selectionEnter(enter);
    };
    selection.exit = function() {
      return d3_selection(exit);
    };
    return selection;
  };

  // TODO mask forEach? or rename for eachData?
  // TODO offer the same semantics for map, reduce, etc.?
  groups.each = function(callback) {
    for (var j = 0, m = groups.length; j < m; j++) {
      var group = groups[j];
      for (var i = 0, n = group.length; i < n; i++) {
        var node = group[i];
        if (node) callback.call(node, node.__data__, i);
      }
    }
    return groups;
  };

  function first(callback) {
    for (var j = 0, m = groups.length; j < m; j++) {
      var group = groups[j];
      for (var i = 0, n = group.length; i < n; i++) {
        var node = group[i];
        if (node) return callback.call(node, node.__data__, i);
      }
    }
    return null;
  }

  groups.empty = function() {
    return !first(function() { return true; });
  };

  groups.node = function() {
    return first(function() { return this; });
  };

  groups.attr = function(name, value) {
    name = d3.ns.qualify(name);

    // If no value is specified, return the first value.
    if (arguments.length < 2) {
      return first(name.local
          ? function() { return this.getAttributeNS(name.space, name.local); }
          : function() { return this.getAttribute(name); });
    }

    /** @this {Element} */
    function attrNull() {
      this.removeAttribute(name);
    }

    /** @this {Element} */
    function attrNullNS() {
      this.removeAttributeNS(name.space, name.local);
    }

    /** @this {Element} */
    function attrConstant() {
      this.setAttribute(name, value);
    }

    /** @this {Element} */
    function attrConstantNS() {
      this.setAttributeNS(name.space, name.local, value);
    }

    /** @this {Element} */
    function attrFunction() {
      var x = value.apply(this, arguments);
      if (x == null) this.removeAttribute(name);
      else this.setAttribute(name, x);
    }

    /** @this {Element} */
    function attrFunctionNS() {
      var x = value.apply(this, arguments);
      if (x == null) this.removeAttributeNS(name.space, name.local);
      else this.setAttributeNS(name.space, name.local, x);
    }

    return groups.each(value == null
        ? (name.local ? attrNullNS : attrNull) : (typeof value === "function"
        ? (name.local ? attrFunctionNS : attrFunction)
        : (name.local ? attrConstantNS : attrConstant)));
  };

  groups.classed = function(name, value) {
    var re = new RegExp("(^|\\s+)" + d3.requote(name) + "(\\s+|$)", "g");

    // If no value is specified, return the first value.
    if (arguments.length < 2) {
      return first(function() {
        if (c = this.classList) return c.contains(name);
        var c = this.className;
        re.lastIndex = 0;
        return re.test(c.baseVal != null ? c.baseVal : c);
      });
    }

    /** @this {Element} */
    function classedAdd() {
      if (c = this.classList) return c.add(name);
      var c = this.className,
          cb = c.baseVal != null,
          cv = cb ? c.baseVal : c;
      re.lastIndex = 0;
      if (!re.test(cv)) {
        cv = d3_collapse(cv + " " + name);
        if (cb) c.baseVal = cv;
        else this.className = cv;
      }
    }

    /** @this {Element} */
    function classedRemove() {
      if (c = this.classList) return c.remove(name);
      var c = this.className,
          cb = c.baseVal != null,
          cv = cb ? c.baseVal : c;
      cv = d3_collapse(cv.replace(re, " "));
      if (cb) c.baseVal = cv;
      else this.className = cv;
    }

    /** @this {Element} */
    function classedFunction() {
      (value.apply(this, arguments)
          ? classedAdd
          : classedRemove).call(this);
    }

    return groups.each(typeof value === "function"
        ? classedFunction : value
        ? classedAdd
        : classedRemove);
  };

  groups.style = function(name, value, priority) {
    if (arguments.length < 3) priority = "";

    // If no value is specified, return the first value.
    if (arguments.length < 2) {
      return first(function() {
        return window.getComputedStyle(this, null).getPropertyValue(name);
      });
    }

    /** @this {Element} */
    function styleNull() {
      this.style.removeProperty(name);
    }

    /** @this {Element} */
    function styleConstant() {
      this.style.setProperty(name, value, priority);
    }

    /** @this {Element} */
    function styleFunction() {
      var x = value.apply(this, arguments);
      if (x == null) this.style.removeProperty(name);
      else this.style.setProperty(name, x, priority);
    }

    return groups.each(value == null
        ? styleNull : (typeof value === "function"
        ? styleFunction : styleConstant));
  };

  groups.property = function(name, value) {
    name = d3.ns.qualify(name);

    // If no value is specified, return the first value.
    if (arguments.length < 2) {
      return first(function() {
        return this[name];
      });
    }

    /** @this {Element} */
    function propertyNull() {
      delete this[name];
    }

    /** @this {Element} */
    function propertyConstant() {
      this[name] = value;
    }

    /** @this {Element} */
    function propertyFunction() {
      var x = value.apply(this, arguments);
      if (x == null) delete this[name];
      else this[name] = x;
    }

    return groups.each(value == null
        ? propertyNull : (typeof value === "function"
        ? propertyFunction : propertyConstant));
  };

  groups.text = function(value) {

    // If no value is specified, return the first value.
    if (arguments.length < 1) {
      return first(function() {
        return this.textContent;
      });
    }

    /** @this {Element} */
    function textConstant() {
      this.textContent = value;
    }

    /** @this {Element} */
    function textFunction() {
      this.textContent = value.apply(this, arguments);
    }

    return groups.each(typeof value === "function"
        ? textFunction : textConstant);
  };

  groups.html = function(value) {

    // If no value is specified, return the first value.
    if (arguments.length < 1) {
      return first(function() {
        return this.innerHTML;
      });
    }

    /** @this {Element} */
    function htmlConstant() {
      this.innerHTML = value;
    }

    /** @this {Element} */
    function htmlFunction() {
      this.innerHTML = value.apply(this, arguments);
    }

    return groups.each(typeof value === "function"
        ? htmlFunction : htmlConstant);
  };

  // TODO append(node)?
  // TODO append(function)?
  groups.append = function(name) {
    name = d3.ns.qualify(name);

    function append(node) {
      return node.appendChild(document.createElement(name));
    }

    function appendNS(node) {
      return node.appendChild(document.createElementNS(name.space, name.local));
    }

    return select(name.local ? appendNS : append);
  };

  // TODO insert(node, function)?
  // TODO insert(function, string)?
  // TODO insert(function, function)?
  groups.insert = function(name, before) {
    name = d3.ns.qualify(name);

    function insert(node) {
      return node.insertBefore(
          document.createElement(name),
          d3_select(before, node));
    }

    function insertNS(node) {
      return node.insertBefore(
          document.createElementNS(name.space, name.local),
          d3_select(before, node));
    }

    return select(name.local ? insertNS : insert);
  };

  // TODO remove(selector)?
  // TODO remove(node)?
  // TODO remove(function)?
  groups.remove = function() {
    return groups.each(function() {
      var parent = this.parentNode;
      if (parent) parent.removeChild(this);
    });
  };

  groups.sort = function(comparator) {
    comparator = d3_selection_comparator.apply(this, arguments);
    for (var j = 0, m = groups.length; j < m; j++) {
      var group = groups[j];
      group.sort(comparator);
      for (var i = 1, n = group.length, prev = group[0]; i < n; i++) {
        var node = group[i];
        if (node) {
          if (prev) prev.parentNode.insertBefore(node, prev.nextSibling);
          prev = node;
        }
      }
    }
    return groups;
  };

  // type can be namespaced, e.g., "click.foo"
  // listener can be null for removal
  groups.on = function(type, listener, capture) {
    if (arguments.length < 3) capture = false;

    // parse the type specifier
    var i = type.indexOf("."),
        typo = i === -1 ? type : type.substring(0, i),
        name = "__on" + type;

    // remove the old event listener, and add the new event listener
    return groups.each(function(d, i) {
      if (this[name]) this.removeEventListener(typo, this[name], capture);
      if (listener) this.addEventListener(typo, this[name] = l, capture);

      // wrapped event listener that preserves i
      var node = this;
      function l(e) {
        var o = d3.event; // Events can be reentrant (e.g., focus).
        d3.event = e;
        try {
          listener.call(this, node.__data__, i);
        } finally {
          d3.event = o;
        }
      }
    });
  };

  // TODO slice?

  groups.transition = function() {
    return d3_transition(groups);
  };

  groups.call = d3_call;

  return groups;
}

function d3_selectionEnter(groups) {

  function select(select) {
    var subgroups = [],
        subgroup,
        subnode,
        group,
        node;
    for (var j = 0, m = groups.length; j < m; j++) {
      group = groups[j];
      subgroups.push(subgroup = []);
      subgroup.parentNode = group.parentNode;
      for (var i = 0, n = group.length; i < n; i++) {
        if (node = group[i]) {
          subgroup.push(subnode = select(group.parentNode));
          subnode.__data__ = node.__data__;
        } else {
          subgroup.push(null);
        }
      }
    }
    return d3_selection(subgroups);
  }

  // TODO append(node)?
  // TODO append(function)?
  groups.append = function(name) {
    name = d3.ns.qualify(name);

    function append(node) {
      return node.appendChild(document.createElement(name));
    }

    function appendNS(node) {
      return node.appendChild(document.createElementNS(name.space, name.local));
    }

    return select(name.local ? appendNS : append);
  };

  // TODO insert(node, function)?
  // TODO insert(function, string)?
  // TODO insert(function, function)?
  groups.insert = function(name, before) {
    name = d3.ns.qualify(name);

    function insert(node) {
      return node.insertBefore(
          document.createElement(name),
          d3_select(before, node));
    }

    function insertNS(node) {
      return node.insertBefore(
          document.createElementNS(name.space, name.local),
          d3_select(before, node));
    }

    return select(name.local ? insertNS : insert);
  };

  return groups;
}

function d3_selection_comparator(comparator) {
  if (!arguments.length) comparator = d3.ascending;
  return function(a, b) {
    return comparator(a && a.__data__, b && b.__data__);
  };
}

function d3_selection_enterNode(data) {
  return {__data__: data};
}
d3.transition = d3_root.transition;

var d3_transitionId = 0,
    d3_transitionInheritId = 0;

function d3_transition(groups) {
  var transition = {},
      transitionId = d3_transitionInheritId || ++d3_transitionId,
      tweens = {},
      interpolators = [],
      remove = false,
      event = d3.dispatch("start", "end"),
      stage = [],
      delay = [],
      duration = [],
      durationMax,
      ease = d3.ease("cubic-in-out");

  //
  // Be careful with concurrent transitions!
  //
  // Say transition A causes an exit. Before A finishes, a transition B is
  // created, and believes it only needs to do an update, because the elements
  // haven't been removed yet (which happens at the very end of the exit
  // transition).
  //
  // Even worse, what if either transition A or B has a staggered delay? Then,
  // some elements may be removed, while others remain. Transition B does not
  // know to enter the elements because they were still present at the time
  // the transition B was created (but not yet started).
  //
  // To prevent such confusion, we only trigger end events for transitions if
  // the transition ending is the only one scheduled for the given element.
  // Similarly, we only allow one transition to be active for any given
  // element, so that concurrent transitions do not overwrite each other's
  // properties.
  //
  // TODO Support transition namespaces, so that transitions can proceed
  // concurrently on the same element if needed. Hopefully, this is rare!
  //

  groups.each(function() {
    (this.__transition__ || (this.__transition__ = {})).owner = transitionId;
  });

  function step(elapsed) {
    var clear = true,
        k = -1;
    groups.each(function() {
      if (stage[++k] === 2) return; // ended
      var t = (elapsed - delay[k]) / duration[k],
          tx = this.__transition__,
          te, // ease(t)
          tk, // tween key
          ik = interpolators[k];

      // Check if the (un-eased) time is outside the range [0,1].
      if (t < 1) {
        clear = false;
        if (t < 0) return;
      } else {
        t = 1;
      }

      // Determine the stage of this transition.
      // 0 - Not yet started.
      // 1 - In progress.
      // 2 - Ended.
      if (stage[k]) {
        if (!tx || tx.active !== transitionId) {
          stage[k] = 2;
          return;
        }
      } else if (!tx || tx.active > transitionId) {
        stage[k] = 2;
        return;
      } else {
        stage[k] = 1;
        event.start.dispatch.apply(this, arguments);
        ik = interpolators[k] = {};
        tx.active = transitionId;
        for (tk in tweens) {
          if (te = tweens[tk].apply(this, arguments)) {
            ik[tk] = te;
          }
        }
      }

      // Apply the interpolators!
      te = ease(t);
      for (tk in ik) ik[tk].call(this, te);

      // Handle ending transitions.
      if (t === 1) {
        stage[k] = 2;
        if (tx.active === transitionId) {
          var owner = tx.owner;
          if (owner === transitionId) {
            delete this.__transition__;
            if (remove) this.parentNode.removeChild(this);
          }
          d3_transitionInheritId = transitionId;
          event.end.dispatch.apply(this, arguments);
          d3_transitionInheritId = 0;
          tx.owner = owner;
        }
      }
    });
    return clear;
  }

  transition.delay = function(value) {
    var delayMin = Infinity,
        k = -1;
    if (typeof value === "function") {
      groups.each(function(d, i) {
        var x = delay[++k] = +value.apply(this, arguments);
        if (x < delayMin) delayMin = x;
      });
    } else {
      delayMin = +value;
      groups.each(function(d, i) {
        delay[++k] = delayMin;
      });
    }
    d3_timer(step, delayMin);
    return transition;
  };

  transition.duration = function(value) {
    var k = -1;
    if (typeof value === "function") {
      durationMax = 0;
      groups.each(function(d, i) {
        var x = duration[++k] = +value.apply(this, arguments);
        if (x > durationMax) durationMax = x;
      });
    } else {
      durationMax = +value;
      groups.each(function(d, i) {
        duration[++k] = durationMax;
      });
    }
    return transition;
  };

  transition.ease = function(value) {
    ease = typeof value === "function" ? value : d3.ease.apply(d3, arguments);
    return transition;
  };

  transition.attrTween = function(name, tween) {

    /** @this {Element} */
    function attrTween(d, i) {
      var f = tween.call(this, d, i, this.getAttribute(name));
      return function(t) {
        this.setAttribute(name, f(t));
      };
    }

    /** @this {Element} */
    function attrTweenNS(d, i) {
      var f = tween.call(this, d, i, this.getAttributeNS(name.space, name.local));
      return function(t) {
        this.setAttributeNS(name.space, name.local, f(t));
      };
    }

    tweens["attr." + name] = name.local ? attrTweenNS : attrTween;
    return transition;
  };

  transition.attr = function(name, value) {
    return transition.attrTween(name, d3_transitionTween(value));
  };

  transition.styleTween = function(name, tween, priority) {
    if (arguments.length < 3) priority = null;

    /** @this {Element} */
    function styleTween(d, i) {
      var f = tween.call(this, d, i, window.getComputedStyle(this, null).getPropertyValue(name));
      return function(t) {
        this.style.setProperty(name, f(t), priority);
      };
    }

    tweens["style." + name] = styleTween;
    return transition;
  };

  transition.style = function(name, value, priority) {
    if (arguments.length < 3) priority = null;
    return transition.styleTween(name, d3_transitionTween(value), priority);
  };

  transition.text = function(value) {
    tweens.text = function(d, i) {
      this.textContent = typeof value === "function"
          ? value.call(this, d, i)
          : value;
    };
    return transition;
  };

  transition.select = function(query) {
    var k, t = d3_transition(groups.select(query)).ease(ease);
    k = -1; t.delay(function(d, i) { return delay[++k]; });
    k = -1; t.duration(function(d, i) { return duration[++k]; });
    return t;
  };

  transition.selectAll = function(query) {
    var k, t = d3_transition(groups.selectAll(query)).ease(ease);
    k = -1; t.delay(function(d, i) { return delay[i ? k : ++k]; })
    k = -1; t.duration(function(d, i) { return duration[i ? k : ++k]; });
    return t;
  };

  transition.remove = function() {
    remove = true;
    return transition;
  };

  transition.each = function(type, listener) {
    event[type].add(listener);
    return transition;
  };

  transition.call = d3_call;

  return transition.delay(0).duration(250);
}

function d3_transitionTween(b) {
  return typeof b === "function"
      ? function(d, i, a) { return d3.interpolate(a, String(b.call(this, d, i))); }
      : (b = String(b), function(d, i, a) { return d3.interpolate(a, b); });
}
var d3_timer_queue = null,
    d3_timer_interval, // is an interval (or frame) active?
    d3_timer_timeout; // is a timeout active?

// The timer will continue to fire until callback returns true.
d3.timer = function(callback) {
  d3_timer(callback, 0);
};

function d3_timer(callback, delay) {
  var now = Date.now(),
      found = false,
      t0,
      t1 = d3_timer_queue;

  if (!isFinite(delay)) return;

  // See if the callback's already in the queue.
  while (t1) {
    if (t1.callback === callback) {
      t1.then = now;
      t1.delay = delay;
      found = true;
      break;
    }
    t0 = t1;
    t1 = t1.next;
  }

  // Otherwise, add the callback to the queue.
  if (!found) d3_timer_queue = {
    callback: callback,
    then: now,
    delay: delay,
    next: d3_timer_queue
  };

  // Start animatin'!
  if (!d3_timer_interval) {
    d3_timer_timeout = clearTimeout(d3_timer_timeout);
    d3_timer_interval = 1;
    d3_timer_frame(d3_timer_step);
  }
}

function d3_timer_step() {
  var elapsed,
      now = Date.now(),
      t1 = d3_timer_queue;

  while (t1) {
    elapsed = now - t1.then;
    if (elapsed > t1.delay) t1.flush = t1.callback(elapsed);
    t1 = t1.next;
  }

  var delay = d3_timer_flush() - now;
  if (delay > 24) {
    if (isFinite(delay)) {
      clearTimeout(d3_timer_timeout);
      d3_timer_timeout = setTimeout(d3_timer_step, delay);
    }
    d3_timer_interval = 0;
  } else {
    d3_timer_interval = 1;
    d3_timer_frame(d3_timer_step);
  }
}

d3.timer.flush = function() {
  var elapsed,
      now = Date.now(),
      t1 = d3_timer_queue;

  while (t1) {
    elapsed = now - t1.then;
    if (!t1.delay) t1.flush = t1.callback(elapsed);
    t1 = t1.next;
  }

  d3_timer_flush();
};

// Flush after callbacks, to avoid concurrent queue modification.
function d3_timer_flush() {
  var t0 = null,
      t1 = d3_timer_queue,
      then = Infinity;
  while (t1) {
    if (t1.flush) {
      t1 = t0 ? t0.next = t1.next : d3_timer_queue = t1.next;
    } else {
      then = Math.min(then, t1.then + t1.delay);
      t1 = (t0 = t1).next;
    }
  }
  return then;
}

var d3_timer_frame = window.requestAnimationFrame
    || window.webkitRequestAnimationFrame
    || window.mozRequestAnimationFrame
    || window.oRequestAnimationFrame
    || window.msRequestAnimationFrame
    || function(callback) { setTimeout(callback, 17); };
d3.scale = {};
d3.scale.linear = function() {
  var domain = [0, 1],
      range = [0, 1],
      interpolate = d3.interpolate,
      clamp = false,
      output,
      input;

  function rescale() {
    var linear = domain.length == 2 ? d3_scale_bilinear : d3_scale_polylinear,
        uninterpolate = clamp ? d3_uninterpolateClamp : d3_uninterpolateNumber;
    output = linear(domain, range, uninterpolate, interpolate);
    input = linear(range, domain, uninterpolate, d3.interpolate);
    return scale;
  }

  function scale(x) {
    return output(x);
  }

  // Note: requires range is coercible to number!
  scale.invert = function(y) {
    return input(y);
  };

  scale.domain = function(x) {
    if (!arguments.length) return domain;
    domain = x.map(Number);
    return rescale();
  };

  scale.range = function(x) {
    if (!arguments.length) return range;
    range = x;
    return rescale();
  };

  scale.rangeRound = function(x) {
    return scale.range(x).interpolate(d3.interpolateRound);
  };

  scale.clamp = function(x) {
    if (!arguments.length) return clamp;
    clamp = x;
    return rescale();
  };

  scale.interpolate = function(x) {
    if (!arguments.length) return interpolate;
    interpolate = x;
    return rescale();
  };

  // TODO Dates? Ugh.
  function tickRange(m) {
    var start = d3.min(domain),
        stop = d3.max(domain),
        span = stop - start,
        step = Math.pow(10, Math.floor(Math.log(span / m) / Math.LN10)),
        err = m / (span / step);

    // Filter ticks to get closer to the desired count.
    if (err <= .15) step *= 10;
    else if (err <= .35) step *= 5;
    else if (err <= .75) step *= 2;

    // Round start and stop values to step interval.
    return {
      start: Math.ceil(start / step) * step,
      stop: Math.floor(stop / step) * step + step * .5, // inclusive
      step: step
    };
  }

  scale.ticks = function(m) {
    var range = tickRange(m);
    return d3.range(range.start, range.stop, range.step);
  };

  scale.tickFormat = function(m) {
    var n = Math.max(0, -Math.floor(Math.log(tickRange(m).step) / Math.LN10 + .01));
    return d3.format(",." + n + "f");
  };

  return rescale();
};
function d3_scale_bilinear(domain, range, uninterpolate, interpolate) {
  var u = uninterpolate(domain[0], domain[1]),
      i = interpolate(range[0], range[1]);
  return function(x) {
    return i(u(x));
  };
}
function d3_scale_polylinear(domain, range, uninterpolate, interpolate) {
  var u = [],
      i = [],
      j = 0,
      n = domain.length;

  while (++j < n) {
    u.push(uninterpolate(domain[j - 1], domain[j]));
    i.push(interpolate(range[j - 1], range[j]));
  }

  function search(x) {
    var low = 1, high = domain.length - 2;
    while (low <= high) {
      var mid = (low + high) >> 1, midValue = domain[mid];
      if (midValue < x) low = mid + 1;
      else if (midValue > x) high = mid - 1;
      else return mid;
    }
    return low - 1;
  }

  return function(x) {
    var j = search(x);
    return i[j](u[j](x));
  };
}
d3.scale.log = function() {
  var linear = d3.scale.linear(),
      log = d3_scale_log,
      pow = log.pow;

  function scale(x) {
    return linear(log(x));
  }

  scale.invert = function(x) {
    return pow(linear.invert(x));
  };

  scale.domain = function(x) {
    if (!arguments.length) return linear.domain().map(pow);
    log = (x[0] || x[1]) < 0 ? d3_scale_logn : d3_scale_log;
    pow = log.pow;
    linear.domain(x.map(log));
    return scale;
  };

  scale.range = d3.rebind(scale, linear.range);
  scale.rangeRound = d3.rebind(scale, linear.rangeRound);
  scale.interpolate = d3.rebind(scale, linear.interpolate);
  scale.clamp = d3.rebind(scale, linear.clamp);

  scale.ticks = function() {
    var d = linear.domain(),
        ticks = [];
    if (d.every(isFinite)) {
      var i = Math.floor(d[0]),
          j = Math.ceil(d[1]),
          u = pow(d[0]),
          v = pow(d[1]);
      if (log === d3_scale_logn) {
        ticks.push(pow(i));
        for (; i++ < j;) for (var k = 9; k > 0; k--) ticks.push(pow(i) * k);
      } else {
        for (; i < j; i++) for (var k = 1; k < 10; k++) ticks.push(pow(i) * k);
        ticks.push(pow(i));
      }
      for (i = 0; ticks[i] < u; i++) {} // strip small values
      for (j = ticks.length; ticks[j - 1] > v; j--) {} // strip big values
      ticks = ticks.slice(i, j);
    }
    return ticks;
  };

  scale.tickFormat = function() {
    return function(d) { return d.toPrecision(1); };
  };

  return scale;
};

function d3_scale_log(x) {
  return Math.log(x) / Math.LN10;
}

function d3_scale_logn(x) {
  return -Math.log(-x) / Math.LN10;
}

d3_scale_log.pow = function(x) {
  return Math.pow(10, x);
};

d3_scale_logn.pow = function(x) {
  return -Math.pow(10, -x);
};
d3.scale.pow = function() {
  var linear = d3.scale.linear(),
      tick = d3.scale.linear(), // TODO better tick formatting...
      exponent = 1,
      powp = Number,
      powb = powp;

  function scale(x) {
    return linear(powp(x));
  }

  scale.invert = function(x) {
    return powb(linear.invert(x));
  };

  scale.domain = function(x) {
    if (!arguments.length) return linear.domain().map(powb);
    var pow = (x[0] || x[1]) < 0 ? d3_scale_pown : d3_scale_pow;
    powp = pow(exponent);
    powb = pow(1 / exponent);
    linear.domain(x.map(powp));
    tick.domain(x);
    return scale;
  };

  scale.range = d3.rebind(scale, linear.range);
  scale.rangeRound = d3.rebind(scale, linear.rangeRound);
  scale.interpolate = d3.rebind(scale, linear.interpolate);
  scale.clamp = d3.rebind(scale, linear.clamp);
  scale.ticks = tick.ticks;
  scale.tickFormat = tick.tickFormat;

  scale.exponent = function(x) {
    if (!arguments.length) return exponent;
    var domain = scale.domain();
    exponent = x;
    return scale.domain(domain);
  };

  return scale;
};

function d3_scale_pow(e) {
  return function(x) {
    return Math.pow(x, e);
  };
}

function d3_scale_pown(e) {
  return function(x) {
    return -Math.pow(-x, e);
  };
}
d3.scale.sqrt = function() {
  return d3.scale.pow().exponent(.5);
};
d3.scale.ordinal = function() {
  var domain = [],
      index = {},
      range = [],
      rangeBand = 0;

  function scale(x) {
    var i = x in index ? index[x] : (index[x] = domain.push(x) - 1);
    return range[i % range.length];
  }

  scale.domain = function(x) {
    if (!arguments.length) return domain;
    domain = x;
    index = {};
    var i = -1, j = -1, n = domain.length; while (++i < n) {
      x = domain[i];
      if (!(x in index)) index[x] = ++j;
    }
    return scale;
  };

  scale.range = function(x) {
    if (!arguments.length) return range;
    range = x;
    return scale;
  };

  scale.rangePoints = function(x, padding) {
    if (arguments.length < 2) padding = 0;
    var start = x[0],
        stop = x[1],
        step = (stop - start) / (domain.length - 1 + padding);
    range = domain.length == 1
        ? [(start + stop) / 2]
        : d3.range(start + step * padding / 2, stop + step / 2, step);
    rangeBand = 0;
    return scale;
  };

  scale.rangeBands = function(x, padding) {
    if (arguments.length < 2) padding = 0;
    var start = x[0],
        stop = x[1],
        step = (stop - start) / (domain.length + padding);
    range = d3.range(start + step * padding, stop, step);
    rangeBand = step * (1 - padding);
    return scale;
  };

  scale.rangeRoundBands = function(x, padding) {
    if (arguments.length < 2) padding = 0;
    var start = x[0],
        stop = x[1],
        diff = stop - start,
        step = Math.floor(diff / (domain.length + padding)),
        err = diff - (domain.length - padding) * step;
    range = d3.range(start + Math.round(err / 2), stop, step);
    rangeBand = Math.round(step * (1 - padding));
    return scale;
  };

  scale.rangeBand = function() {
    return rangeBand;
  };

  return scale;
};
/*
 * This product includes color specifications and designs developed by Cynthia
 * Brewer (http://colorbrewer.org/). See lib/colorbrewer for more information.
 */

d3.scale.category10 = function() {
  return d3.scale.ordinal().range(d3_category10);
};

d3.scale.category20 = function() {
  return d3.scale.ordinal().range(d3_category20);
};

d3.scale.category20b = function() {
  return d3.scale.ordinal().range(d3_category20b);
};

d3.scale.category20c = function() {
  return d3.scale.ordinal().range(d3_category20c);
};

var d3_category10 = [
  "#1f77b4", "#ff7f0e", "#2ca02c", "#d62728", "#9467bd",
  "#8c564b", "#e377c2", "#7f7f7f", "#bcbd22", "#17becf"
];

var d3_category20 = [
  "#1f77b4", "#aec7e8",
  "#ff7f0e", "#ffbb78",
  "#2ca02c", "#98df8a",
  "#d62728", "#ff9896",
  "#9467bd", "#c5b0d5",
  "#8c564b", "#c49c94",
  "#e377c2", "#f7b6d2",
  "#7f7f7f", "#c7c7c7",
  "#bcbd22", "#dbdb8d",
  "#17becf", "#9edae5"
];

var d3_category20b = [
  "#393b79", "#5254a3", "#6b6ecf", "#9c9ede",
  "#637939", "#8ca252", "#b5cf6b", "#cedb9c",
  "#8c6d31", "#bd9e39", "#e7ba52", "#e7cb94",
  "#843c39", "#ad494a", "#d6616b", "#e7969c",
  "#7b4173", "#a55194", "#ce6dbd", "#de9ed6"
];

var d3_category20c = [
  "#3182bd", "#6baed6", "#9ecae1", "#c6dbef",
  "#e6550d", "#fd8d3c", "#fdae6b", "#fdd0a2",
  "#31a354", "#74c476", "#a1d99b", "#c7e9c0",
  "#756bb1", "#9e9ac8", "#bcbddc", "#dadaeb",
  "#636363", "#969696", "#bdbdbd", "#d9d9d9"
];
d3.scale.quantile = function() {
  var domain = [],
      range = [],
      thresholds = [];

  function rescale() {
    var i = -1,
        n = thresholds.length = range.length,
        k = domain.length / n;
    while (++i < n) thresholds[i] = domain[~~(i * k)];
  }

  function quantile(value) {
    if (isNaN(value = +value)) return NaN;
    var low = 0, high = thresholds.length - 1;
    while (low <= high) {
      var mid = (low + high) >> 1, midValue = thresholds[mid];
      if (midValue < value) low = mid + 1;
      else if (midValue > value) high = mid - 1;
      else return mid;
    }
    return high < 0 ? 0 : high;
  }

  function scale(x) {
    return range[quantile(x)];
  }

  scale.domain = function(x) {
    if (!arguments.length) return domain;
    domain = x.filter(function(d) { return !isNaN(d); }).sort(d3.ascending);
    rescale();
    return scale;
  };

  scale.range = function(x) {
    if (!arguments.length) return range;
    range = x;
    rescale();
    return scale;
  };

  scale.quantiles = function() {
    return thresholds;
  };

  return scale;
};
d3.scale.quantize = function() {
  var x0 = 0,
      x1 = 1,
      kx = 2,
      i = 1,
      range = [0, 1];

  function scale(x) {
    return range[Math.max(0, Math.min(i, Math.floor(kx * (x - x0))))];
  }

  scale.domain = function(x) {
    if (!arguments.length) return [x0, x1];
    x0 = x[0];
    x1 = x[1];
    kx = range.length / (x1 - x0);
    return scale;
  };

  scale.range = function(x) {
    if (!arguments.length) return range;
    range = x;
    kx = range.length / (x1 - x0);
    i = range.length - 1;
    return scale;
  };

  return scale;
};
d3.svg = {};
d3.svg.arc = function() {
  var innerRadius = d3_svg_arcInnerRadius,
      outerRadius = d3_svg_arcOuterRadius,
      startAngle = d3_svg_arcStartAngle,
      endAngle = d3_svg_arcEndAngle;

  function arc() {
    var r0 = innerRadius.apply(this, arguments),
        r1 = outerRadius.apply(this, arguments),
        a0 = startAngle.apply(this, arguments) + d3_svg_arcOffset,
        a1 = endAngle.apply(this, arguments) + d3_svg_arcOffset,
        da = a1 - a0,
        df = da < Math.PI ? "0" : "1",
        c0 = Math.cos(a0),
        s0 = Math.sin(a0),
        c1 = Math.cos(a1),
        s1 = Math.sin(a1);
    return da >= d3_svg_arcMax
      ? (r0
      ? "M0," + r1
      + "A" + r1 + "," + r1 + " 0 1,1 0," + (-r1)
      + "A" + r1 + "," + r1 + " 0 1,1 0," + r1
      + "M0," + r0
      + "A" + r0 + "," + r0 + " 0 1,1 0," + (-r0)
      + "A" + r0 + "," + r0 + " 0 1,1 0," + r0
      + "Z"
      : "M0," + r1
      + "A" + r1 + "," + r1 + " 0 1,1 0," + (-r1)
      + "A" + r1 + "," + r1 + " 0 1,1 0," + r1
      + "Z")
      : (r0
      ? "M" + r1 * c0 + "," + r1 * s0
      + "A" + r1 + "," + r1 + " 0 " + df + ",1 " + r1 * c1 + "," + r1 * s1
      + "L" + r0 * c1 + "," + r0 * s1
      + "A" + r0 + "," + r0 + " 0 " + df + ",0 " + r0 * c0 + "," + r0 * s0
      + "Z"
      : "M" + r1 * c0 + "," + r1 * s0
      + "A" + r1 + "," + r1 + " 0 " + df + ",1 " + r1 * c1 + "," + r1 * s1
      + "L0,0"
      + "Z");
  }

  arc.innerRadius = function(v) {
    if (!arguments.length) return innerRadius;
    innerRadius = d3.functor(v);
    return arc;
  };

  arc.outerRadius = function(v) {
    if (!arguments.length) return outerRadius;
    outerRadius = d3.functor(v);
    return arc;
  };

  arc.startAngle = function(v) {
    if (!arguments.length) return startAngle;
    startAngle = d3.functor(v);
    return arc;
  };

  arc.endAngle = function(v) {
    if (!arguments.length) return endAngle;
    endAngle = d3.functor(v);
    return arc;
  };

  arc.centroid = function() {
    var r = (innerRadius.apply(this, arguments)
        + outerRadius.apply(this, arguments)) / 2,
        a = (startAngle.apply(this, arguments)
        + endAngle.apply(this, arguments)) / 2 + d3_svg_arcOffset;
    return [Math.cos(a) * r, Math.sin(a) * r];
  };

  return arc;
};

var d3_svg_arcOffset = -Math.PI / 2,
    d3_svg_arcMax = 2 * Math.PI - 1e-6;

function d3_svg_arcInnerRadius(d) {
  return d.innerRadius;
}

function d3_svg_arcOuterRadius(d) {
  return d.outerRadius;
}

function d3_svg_arcStartAngle(d) {
  return d.startAngle;
}

function d3_svg_arcEndAngle(d) {
  return d.endAngle;
}
d3.svg.line = function() {
  var x = d3_svg_lineX,
      y = d3_svg_lineY,
      interpolate = "linear",
      interpolator = d3_svg_lineInterpolators[interpolate],
      tension = .7;

  function line(d) {
    return d.length < 1 ? null
        : "M" + interpolator(d3_svg_linePoints(this, d, x, y), tension);
  }

  line.x = function(v) {
    if (!arguments.length) return x;
    x = v;
    return line;
  };

  line.y = function(v) {
    if (!arguments.length) return y;
    y = v;
    return line;
  };

  line.interpolate = function(v) {
    if (!arguments.length) return interpolate;
    interpolator = d3_svg_lineInterpolators[interpolate = v];
    return line;
  };

  line.tension = function(v) {
    if (!arguments.length) return tension;
    tension = v;
    return line;
  };

  return line;
};

// Converts the specified array of data into an array of points
// (x-y tuples), by evaluating the specified `x` and `y` functions on each
// data point. The `this` context of the evaluated functions is the specified
// "self" object; each function is passed the current datum and index.
function d3_svg_linePoints(self, d, x, y) {
  var points = [],
      i = -1,
      n = d.length,
      fx = typeof x === "function",
      fy = typeof y === "function",
      value;
  if (fx && fy) {
    while (++i < n) points.push([
      x.call(self, value = d[i], i),
      y.call(self, value, i)
    ]);
  } else if (fx) {
    while (++i < n) points.push([x.call(self, d[i], i), y]);
  } else if (fy) {
    while (++i < n) points.push([x, y.call(self, d[i], i)]);
  } else {
    while (++i < n) points.push([x, y]);
  }
  return points;
}

// The default `x` property, which references d[0].
function d3_svg_lineX(d) {
  return d[0];
}

// The default `y` property, which references d[1].
function d3_svg_lineY(d) {
  return d[1];
}

// The various interpolators supported by the `line` class.
var d3_svg_lineInterpolators = {
  "linear": d3_svg_lineLinear,
  "step-before": d3_svg_lineStepBefore,
  "step-after": d3_svg_lineStepAfter,
  "basis": d3_svg_lineBasis,
  "basis-open": d3_svg_lineBasisOpen,
  "basis-closed": d3_svg_lineBasisClosed,
  "cardinal": d3_svg_lineCardinal,
  "cardinal-open": d3_svg_lineCardinalOpen,
  "cardinal-closed": d3_svg_lineCardinalClosed,
  "monotone": d3_svg_lineMonotone
};

// Linear interpolation; generates "L" commands.
function d3_svg_lineLinear(points) {
  var path = [],
      i = 0,
      n = points.length,
      p = points[0];
  path.push(p[0], ",", p[1]);
  while (++i < n) path.push("L", (p = points[i])[0], ",", p[1]);
  return path.join("");
}

// Step interpolation; generates "H" and "V" commands.
function d3_svg_lineStepBefore(points) {
  var path = [],
      i = 0,
      n = points.length,
      p = points[0];
  path.push(p[0], ",", p[1]);
  while (++i < n) path.push("V", (p = points[i])[1], "H", p[0]);
  return path.join("");
}

// Step interpolation; generates "H" and "V" commands.
function d3_svg_lineStepAfter(points) {
  var path = [],
      i = 0,
      n = points.length,
      p = points[0];
  path.push(p[0], ",", p[1]);
  while (++i < n) path.push("H", (p = points[i])[0], "V", p[1]);
  return path.join("");
}

// Open cardinal spline interpolation; generates "C" commands.
function d3_svg_lineCardinalOpen(points, tension) {
  return points.length < 4
      ? d3_svg_lineLinear(points)
      : points[1] + d3_svg_lineHermite(points.slice(1, points.length - 1),
        d3_svg_lineCardinalTangents(points, tension));
}

// Closed cardinal spline interpolation; generates "C" commands.
function d3_svg_lineCardinalClosed(points, tension) {
  return points.length < 3
      ? d3_svg_lineLinear(points)
      : points[0] + d3_svg_lineHermite((points.push(points[0]), points),
        d3_svg_lineCardinalTangents([points[points.length - 2]]
        .concat(points, [points[1]]), tension));
}

// Cardinal spline interpolation; generates "C" commands.
function d3_svg_lineCardinal(points, tension, closed) {
  return points.length < 3
      ? d3_svg_lineLinear(points)
      : points[0] + d3_svg_lineHermite(points,
        d3_svg_lineCardinalTangents(points, tension));
}

// Hermite spline construction; generates "C" commands.
function d3_svg_lineHermite(points, tangents) {
  if (tangents.length < 1
      || (points.length != tangents.length
      && points.length != tangents.length + 2)) {
    return d3_svg_lineLinear(points);
  }

  var quad = points.length != tangents.length,
      path = "",
      p0 = points[0],
      p = points[1],
      t0 = tangents[0],
      t = t0,
      pi = 1;

  if (quad) {
    path += "Q" + (p[0] - t0[0] * 2 / 3) + "," + (p[1] - t0[1] * 2 / 3)
        + "," + p[0] + "," + p[1];
    p0 = points[1];
    pi = 2;
  }

  if (tangents.length > 1) {
    t = tangents[1];
    p = points[pi];
    pi++;
    path += "C" + (p0[0] + t0[0]) + "," + (p0[1] + t0[1])
        + "," + (p[0] - t[0]) + "," + (p[1] - t[1])
        + "," + p[0] + "," + p[1];
    for (var i = 2; i < tangents.length; i++, pi++) {
      p = points[pi];
      t = tangents[i];
      path += "S" + (p[0] - t[0]) + "," + (p[1] - t[1])
          + "," + p[0] + "," + p[1];
    }
  }

  if (quad) {
    var lp = points[pi];
    path += "Q" + (p[0] + t[0] * 2 / 3) + "," + (p[1] + t[1] * 2 / 3)
        + "," + lp[0] + "," + lp[1];
  }

  return path;
}

// Generates tangents for a cardinal spline.
function d3_svg_lineCardinalTangents(points, tension) {
  var tangents = [],
      a = (1 - tension) / 2,
      p0,
      p1 = points[0],
      p2 = points[1],
      i = 1,
      n = points.length;
  while (++i < n) {
    p0 = p1;
    p1 = p2;
    p2 = points[i];
    tangents.push([a * (p2[0] - p0[0]), a * (p2[1] - p0[1])]);
  }
  return tangents;
}

// B-spline interpolation; generates "C" commands.
function d3_svg_lineBasis(points) {
  if (points.length < 3) return d3_svg_lineLinear(points);
  var path = [],
      i = 1,
      n = points.length,
      pi = points[0],
      x0 = pi[0],
      y0 = pi[1],
      px = [x0, x0, x0, (pi = points[1])[0]],
      py = [y0, y0, y0, pi[1]];
  path.push(x0, ",", y0);
  d3_svg_lineBasisBezier(path, px, py);
  while (++i < n) {
    pi = points[i];
    px.shift(); px.push(pi[0]);
    py.shift(); py.push(pi[1]);
    d3_svg_lineBasisBezier(path, px, py);
  }
  i = -1;
  while (++i < 2) {
    px.shift(); px.push(pi[0]);
    py.shift(); py.push(pi[1]);
    d3_svg_lineBasisBezier(path, px, py);
  }
  return path.join("");
}

// Open B-spline interpolation; generates "C" commands.
function d3_svg_lineBasisOpen(points) {
  if (points.length < 4) return d3_svg_lineLinear(points);
  var path = [],
      i = -1,
      n = points.length,
      pi,
      px = [0],
      py = [0];
  while (++i < 3) {
    pi = points[i];
    px.push(pi[0]);
    py.push(pi[1]);
  }
  path.push(d3_svg_lineDot4(d3_svg_lineBasisBezier3, px)
    + "," + d3_svg_lineDot4(d3_svg_lineBasisBezier3, py));
  --i; while (++i < n) {
    pi = points[i];
    px.shift(); px.push(pi[0]);
    py.shift(); py.push(pi[1]);
    d3_svg_lineBasisBezier(path, px, py);
  }
  return path.join("");
}

// Closed B-spline interpolation; generates "C" commands.
function d3_svg_lineBasisClosed(points) {
  var path,
      i = -1,
      n = points.length,
      m = n + 4,
      pi,
      px = [],
      py = [];
  while (++i < 4) {
    pi = points[i % n];
    px.push(pi[0]);
    py.push(pi[1]);
  }
  path = [
    d3_svg_lineDot4(d3_svg_lineBasisBezier3, px), ",",
    d3_svg_lineDot4(d3_svg_lineBasisBezier3, py)
  ];
  --i; while (++i < m) {
    pi = points[i % n];
    px.shift(); px.push(pi[0]);
    py.shift(); py.push(pi[1]);
    d3_svg_lineBasisBezier(path, px, py);
  }
  return path.join("");
}

// Returns the dot product of the given four-element vectors.
function d3_svg_lineDot4(a, b) {
  return a[0] * b[0] + a[1] * b[1] + a[2] * b[2] + a[3] * b[3];
}

// Matrix to transform basis (b-spline) control points to bezier
// control points. Derived from FvD 11.2.8.
var d3_svg_lineBasisBezier1 = [0, 2/3, 1/3, 0],
    d3_svg_lineBasisBezier2 = [0, 1/3, 2/3, 0],
    d3_svg_lineBasisBezier3 = [0, 1/6, 2/3, 1/6];

// Pushes a "C" Bézier curve onto the specified path array, given the
// two specified four-element arrays which define the control points.
function d3_svg_lineBasisBezier(path, x, y) {
  path.push(
      "C", d3_svg_lineDot4(d3_svg_lineBasisBezier1, x),
      ",", d3_svg_lineDot4(d3_svg_lineBasisBezier1, y),
      ",", d3_svg_lineDot4(d3_svg_lineBasisBezier2, x),
      ",", d3_svg_lineDot4(d3_svg_lineBasisBezier2, y),
      ",", d3_svg_lineDot4(d3_svg_lineBasisBezier3, x),
      ",", d3_svg_lineDot4(d3_svg_lineBasisBezier3, y));
}

// Computes the slope from points p0 to p1.
function d3_svg_lineSlope(p0, p1) {
  return (p1[1] - p0[1]) / (p1[0] - p0[0]);
}

// Compute three-point differences for the given points.
// http://en.wikipedia.org/wiki/Cubic_Hermite_spline#Finite_difference
function d3_svg_lineFiniteDifferences(points) {
  var i = 0,
      j = points.length - 1,
      m = [],
      p0 = points[0],
      p1 = points[1],
      d = m[0] = d3_svg_lineSlope(p0, p1);
  while (++i < j) {
    m[i] = d + (d = d3_svg_lineSlope(p0 = p1, p1 = points[i + 1]));
  }
  m[i] = d;
  return m;
}

// Interpolates the given points using Fritsch-Carlson Monotone cubic Hermite
// interpolation. Returns an array of tangent vectors. For details, see
// http://en.wikipedia.org/wiki/Monotone_cubic_interpolation
function d3_svg_lineMonotoneTangents(points) {
  var tangents = [],
      d,
      a,
      b,
      s,
      m = d3_svg_lineFiniteDifferences(points),
      i = -1,
      j = points.length - 1;

  // The first two steps are done by computing finite-differences:
  // 1. Compute the slopes of the secant lines between successive points.
  // 2. Initialize the tangents at every point as the average of the secants.

  // Then, for each segment…
  while (++i < j) {
    d = d3_svg_lineSlope(points[i], points[i + 1]);

    // 3. If two successive yk = y{k + 1} are equal (i.e., d is zero), then set
    // mk = m{k + 1} = 0 as the spline connecting these points must be flat to
    // preserve monotonicity. Ignore step 4 and 5 for those k.

    if (Math.abs(d) < 1e-6) {
      m[i] = m[i + 1] = 0;
    } else {
      // 4. Let ak = mk / dk and bk = m{k + 1} / dk.
      a = m[i] / d;
      b = m[i + 1] / d;

      // 5. Prevent overshoot and ensure monotonicity by restricting the
      // magnitude of vector <ak, bk> to a circle of radius 3.
      s = a * a + b * b;
      if (s > 9) {
        s = d * 3 / Math.sqrt(s);
        m[i] = s * a;
        m[i + 1] = s * b;
      }
    }
  }

  // Compute the normalized tangent vector from the slopes. Note that if x is
  // not monotonic, it's possible that the slope will be infinite, so we protect
  // against NaN by setting the coordinate to zero.
  i = -1; while (++i <= j) {
    s = (points[Math.min(j, i + 1)][0] - points[Math.max(0, i - 1)][0])
      / (6 * (1 + m[i] * m[i]));
    tangents.push([s || 0, m[i] * s || 0]);
  }

  return tangents;
}

function d3_svg_lineMonotone(points) {
  return points.length < 3
      ? d3_svg_lineLinear(points)
      : points[0] +
        d3_svg_lineHermite(points, d3_svg_lineMonotoneTangents(points));
}
d3.svg.area = function() {
  var x = d3_svg_lineX,
      y0 = d3_svg_areaY0,
      y1 = d3_svg_lineY,
      interpolate = "linear",
      interpolator = d3_svg_lineInterpolators[interpolate],
      tension = .7;

  // TODO horizontal / vertical / radial orientation

  function area(d) {
    return d.length < 1 ? null
        : "M" + interpolator(d3_svg_linePoints(this, d, x, y1), tension)
        + "L" + interpolator(d3_svg_linePoints(this, d, x, y0).reverse(), tension)
        + "Z";
  }

  area.x = function(v) {
    if (!arguments.length) return x;
    x = v;
    return area;
  };

  area.y0 = function(v) {
    if (!arguments.length) return y0;
    y0 = v;
    return area;
  };

  area.y1 = function(v) {
    if (!arguments.length) return y1;
    y1 = v;
    return area;
  };

  area.interpolate = function(v) {
    if (!arguments.length) return interpolate;
    interpolator = d3_svg_lineInterpolators[interpolate = v];
    return area;
  };

  area.tension = function(v) {
    if (!arguments.length) return tension;
    tension = v;
    return area;
  };

  return area;
};

function d3_svg_areaY0() {
  return 0;
}
d3.svg.chord = function() {
  var source = d3_svg_chordSource,
      target = d3_svg_chordTarget,
      radius = d3_svg_chordRadius,
      startAngle = d3_svg_arcStartAngle,
      endAngle = d3_svg_arcEndAngle;

  // TODO Allow control point to be customized.

  function chord(d, i) {
    var s = subgroup(this, source, d, i),
        t = subgroup(this, target, d, i);
    return "M" + s.p0
      + arc(s.r, s.p1) + (equals(s, t)
      ? curve(s.r, s.p1, s.r, s.p0)
      : curve(s.r, s.p1, t.r, t.p0)
      + arc(t.r, t.p1)
      + curve(t.r, t.p1, s.r, s.p0))
      + "Z";
  }

  function subgroup(self, f, d, i) {
    var subgroup = f.call(self, d, i),
        r = radius.call(self, subgroup, i),
        a0 = startAngle.call(self, subgroup, i) + d3_svg_arcOffset,
        a1 = endAngle.call(self, subgroup, i) + d3_svg_arcOffset;
    return {
      r: r,
      a0: a0,
      a1: a1,
      p0: [r * Math.cos(a0), r * Math.sin(a0)],
      p1: [r * Math.cos(a1), r * Math.sin(a1)]
    };
  }

  function equals(a, b) {
    return a.a0 == b.a0 && a.a1 == b.a1;
  }

  function arc(r, p) {
    return "A" + r + "," + r + " 0 0,1 " + p;
  }

  function curve(r0, p0, r1, p1) {
    return "Q 0,0 " + p1;
  }

  chord.radius = function(v) {
    if (!arguments.length) return radius;
    radius = d3.functor(v);
    return chord;
  };

  chord.source = function(v) {
    if (!arguments.length) return source;
    source = d3.functor(v);
    return chord;
  };

  chord.target = function(v) {
    if (!arguments.length) return target;
    target = d3.functor(v);
    return chord;
  };

  chord.startAngle = function(v) {
    if (!arguments.length) return startAngle;
    startAngle = d3.functor(v);
    return chord;
  };

  chord.endAngle = function(v) {
    if (!arguments.length) return endAngle;
    endAngle = d3.functor(v);
    return chord;
  };

  return chord;
};

function d3_svg_chordSource(d) {
  return d.source;
}

function d3_svg_chordTarget(d) {
  return d.target;
}

function d3_svg_chordRadius(d) {
  return d.radius;
}

function d3_svg_chordStartAngle(d) {
  return d.startAngle;
}

function d3_svg_chordEndAngle(d) {
  return d.endAngle;
}
d3.svg.diagonal = function() {
  var source = d3_svg_chordSource,
      target = d3_svg_chordTarget,
      projection = d3_svg_diagonalProjection;

  function diagonal(d, i) {
    var p0 = source.call(this, d, i),
        p3 = target.call(this, d, i),
        m = (p0.y + p3.y) / 2,
        p = [p0, {x: p0.x, y: m}, {x: p3.x, y: m}, p3];
    p = p.map(projection);
    return "M" + p[0] + "C" + p[1] + " " + p[2] + " " + p[3];
  }

  diagonal.source = function(x) {
    if (!arguments.length) return source;
    source = d3.functor(x);
    return diagonal;
  };

  diagonal.target = function(x) {
    if (!arguments.length) return target;
    target = d3.functor(x);
    return diagonal;
  };

  diagonal.projection = function(x) {
    if (!arguments.length) return projection;
    projection = x;
    return diagonal;
  };

  return diagonal;
};

function d3_svg_diagonalProjection(d) {
  return [d.x, d.y];
}
d3.svg.mouse = function(container) {
  var point = (container.ownerSVGElement || container).createSVGPoint();
  if ((d3_mouse_bug44083 < 0) && (window.scrollX || window.scrollY)) {
    var svg = d3.select(document.body)
      .append("svg:svg")
        .style("position", "absolute")
        .style("top", 0)
        .style("left", 0);
    var ctm = svg[0][0].getScreenCTM();
    d3_mouse_bug44083 = !(ctm.f || ctm.e);
    svg.remove();
  }
  if (d3_mouse_bug44083) {
    point.x = d3.event.pageX;
    point.y = d3.event.pageY;
  } else {
    point.x = d3.event.clientX;
    point.y = d3.event.clientY;
  }
  point = point.matrixTransform(container.getScreenCTM().inverse());
  return [point.x, point.y];
};

// https://bugs.webkit.org/show_bug.cgi?id=44083
var d3_mouse_bug44083 = /WebKit/.test(navigator.userAgent) ? -1 : 0;
d3.svg.symbol = function() {
  var type = d3_svg_symbolType,
      size = d3_svg_symbolSize;

  function symbol(d, i) {
    return (d3_svg_symbols[type.call(this, d, i)]
        || d3_svg_symbols.circle)
        (size.call(this, d, i));
  }

  symbol.type = function(x) {
    if (!arguments.length) return type;
    type = d3.functor(x);
    return symbol;
  };

  // size of symbol in square pixels
  symbol.size = function(x) {
    if (!arguments.length) return size;
    size = d3.functor(x);
    return symbol;
  };

  return symbol;
};

// TODO cross-diagonal?
d3.svg.symbolTypes = [
  "circle",
  "cross",
  "diamond",
  "square",
  "triangle-down",
  "triangle-up"
];

function d3_svg_symbolSize() {
  return 64;
}

function d3_svg_symbolType() {
  return "circle";
}

var d3_svg_symbols = {
  "circle": function(size) {
    var r = Math.sqrt(size / Math.PI);
    return "M0," + r
        + "A" + r + "," + r + " 0 1,1 0," + (-r)
        + "A" + r + "," + r + " 0 1,1 0," + r
        + "Z";
  },
  "cross": function(size) {
    var r = Math.sqrt(size / 5) / 2;
    return "M" + -3 * r + "," + -r
        + "H" + -r
        + "V" + -3 * r
        + "H" + r
        + "V" + -r
        + "H" + 3 * r
        + "V" + r
        + "H" + r
        + "V" + 3 * r
        + "H" + -r
        + "V" + r
        + "H" + -3 * r
        + "Z";
  },
  "diamond": function(size) {
    var ry = Math.sqrt(size / (2 * d3_svg_symbolTan30)),
        rx = ry * d3_svg_symbolTan30;
    return "M0," + -ry
        + "L" + rx + ",0"
        + " 0," + ry
        + " " + -rx + ",0"
        + "Z";
  },
  "square": function(size) {
    var r = Math.sqrt(size) / 2;
    return "M" + -r + "," + -r
        + "L" + r + "," + -r
        + " " + r + "," + r
        + " " + -r + "," + r
        + "Z";
  },
  "triangle-down": function(size) {
    var rx = Math.sqrt(size / d3_svg_symbolSqrt3),
        ry = rx * d3_svg_symbolSqrt3 / 2;
    return "M0," + ry
        + "L" + rx +"," + -ry
        + " " + -rx + "," + -ry
        + "Z";
  },
  "triangle-up": function(size) {
    var rx = Math.sqrt(size / d3_svg_symbolSqrt3),
        ry = rx * d3_svg_symbolSqrt3 / 2;
    return "M0," + -ry
        + "L" + rx +"," + ry
        + " " + -rx + "," + ry
        + "Z";
  }
};

var d3_svg_symbolSqrt3 = Math.sqrt(3),
    d3_svg_symbolTan30 = Math.tan(30 * Math.PI / 180);
})()<|MERGE_RESOLUTION|>--- conflicted
+++ resolved
@@ -1,4 +1,4 @@
-(function(){d3 = {version: "1.15.0"}; // semver
+(function(){d3 = {version: "1.15.1"}; // semver
 if (!Date.now) Date.now = function() {
   return +new Date();
 };
@@ -696,8 +696,6 @@
       ? d3.interpolateRgb
       : d3.interpolate;
 }
-<<<<<<< HEAD
-=======
 function d3_uninterpolateNumber(a, b) {
   b = 1 / (b - (a = +a));
   return function(x) { return (x - a) * b; };
@@ -707,11 +705,6 @@
   b = 1 / (b - (a = +a));
   return function(x) { return Math.max(0, Math.min(1, (x - a) * b)); };
 }
-/**
- * @param {number=} g
- * @param {number=} b
- */
->>>>>>> 7ead6882
 d3.rgb = function(r, g, b) {
   return arguments.length === 1
       ? d3_rgb_parse("" + r, d3_rgb, d3_hsl_rgb)
