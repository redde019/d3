--- conflicted
+++ resolved
@@ -4318,14 +4318,13 @@
   }
 }
 // TODO unbind zoom behavior?
-// TODO unbind listener?
 d3.behavior.zoom = function() {
   var xyz = [0, 0, 0],
       event = d3.dispatch("zoom"),
       origin = d3_behavior_zoomOrigin([0, 0, 0]),
-      extents = [[Infinity, -Infinity],
-                 [Infinity, -Infinity],
-                 [-Infinity, Infinity]];
+      extent = [[Infinity, -Infinity],
+                [Infinity, -Infinity],
+                [-Infinity, Infinity]];
 
   function zoom() {
     this
@@ -4345,14 +4344,9 @@
 
   // snapshot the local context for subsequent dispatch
   function start() {
-<<<<<<< HEAD
-    d3_behavior_zoomXyz = xyz;
+    d3_behavior_zoomXyz = xyz = origin.apply(this, arguments);
+    d3_behavior_zoomExtent = extent;
     d3_behavior_zoomDispatch = event.zoom;
-=======
-    d3_behavior_zoomXyz = xyz = origin.apply(this, arguments);
-    d3_behavior_zoomExtents = extents;
-    d3_behavior_zoomDispatch = event.zoom.dispatch;
->>>>>>> 81db54c2
     d3_behavior_zoomEventTarget = d3.event.target;
     d3_behavior_zoomTarget = this;
     d3_behavior_zoomArguments = arguments;
@@ -4397,9 +4391,9 @@
     return zoom;
   };
 
-  zoom.extents = function(x) {
-    if (!arguments.length) return extents;
-    extents = x == null ? Object : x;
+  zoom.extent = function(x) {
+    if (!arguments.length) return extent;
+    extent = x == null ? Object : x;
     return zoom;
   };
 
@@ -4417,7 +4411,7 @@
     d3_behavior_zoomLocations = {}, // identifier -> location
     d3_behavior_zoomLast = 0,
     d3_behavior_zoomXyz,
-    d3_behavior_zoomExtents,
+    d3_behavior_zoomExtent,
     d3_behavior_zoomDispatch,
     d3_behavior_zoomEventTarget,
     d3_behavior_zoomTarget,
@@ -4551,8 +4545,7 @@
   };
 
   function transform(scale, a, b) {
-    var range = scale.range().map(function(v) { return ((v - b) * j) / k + a; });
-    scale.domain(range.map(scale.invert));
+    scale.domain(scale.range().map(function(v) { return scale.invert(((v - b) * j) / k + a); }));
   }
 
   try {
@@ -4565,13 +4558,11 @@
 }
 
 function d3_behavior_zoomExtentsRange(x, i, k) {
-  var range = d3_behavior_zoomExtents[i],
+  var range = d3_behavior_zoomExtent[i],
       r1 = range[1];
-  if (arguments.length === 3) {
-    return Math.max(r1 * (r1 === -Infinity ? 1 : 1 / k - 1),
-        Math.min(range[0], x / k)) * k;
-  }
-  return Math.max(range[0], Math.min(r1, x));
+  return arguments.length === 3
+      ? Math.max(r1 * (r1 === -Infinity ? 1 : 1 / k - 1), Math.min(range[0], x / k)) * k
+      : Math.max(range[0], Math.min(r1, x));
 }
 
 function d3_behavior_zoomOrigin(origin) {
