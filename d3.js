--- conflicted
+++ resolved
@@ -3505,324 +3505,6 @@
 
 var d3_svg_symbolSqrt3 = Math.sqrt(3),
     d3_svg_symbolTan30 = Math.tan(30 * Math.PI / 180);
-<<<<<<< HEAD
-d3.behavior = {};
-d3.behavior.drag = function() {
-  var event = d3.dispatch("drag", "dragstart", "dragend");
-
-  function drag() {
-    this
-        .on("mousedown.drag", mousedown)
-        .on("touchstart.drag", mousedown);
-
-    d3.select(window)
-        .on("mousemove.drag", d3_behavior_dragMove)
-        .on("touchmove.drag", d3_behavior_dragMove)
-        .on("mouseup.drag", d3_behavior_dragUp, true)
-        .on("touchend.drag", d3_behavior_dragUp, true)
-        .on("click.drag", d3_behavior_dragClick, true);
-  }
-
-  // snapshot the local context for subsequent dispatch
-  function start() {
-    d3_behavior_dragEvent = event;
-    d3_behavior_dragOffset = d3_behavior_dragPoint((d3_behavior_dragTarget = this).parentNode);
-    d3_behavior_dragMoved = 0;
-    d3_behavior_dragArguments = arguments;
-  }
-
-  function mousedown() {
-    start.apply(this, arguments);
-    d3_behavior_dragDispatch("dragstart");
-  }
-
-  drag.on = function(type, listener) {
-    event[type].add(listener);
-    return drag;
-  };
-
-  return drag;
-};
-
-var d3_behavior_dragEvent,
-    d3_behavior_dragTarget,
-    d3_behavior_dragOffset,
-    d3_behavior_dragMoved,
-    d3_behavior_dragStopClick;
-
-function d3_behavior_dragDispatch(type) {
-  var o = d3.event, p = d3_behavior_dragTarget.parentNode, dx = 0, dy = 0;
-
-  if (p) {
-    p = d3_behavior_dragPoint(p);
-    dx = p[0] - d3_behavior_dragOffset[0];
-    dy = p[1] - d3_behavior_dragOffset[1];
-    d3_behavior_dragOffset = p;
-    d3_behavior_dragMoved |= dx | dy;
-  }
-
-  try {
-    d3.event = {dx: dx, dy: dy};
-    d3_behavior_dragEvent[type].dispatch.apply(d3_behavior_dragTarget, d3_behavior_dragArguments);
-  } finally {
-    d3.event = o;
-  }
-
-  o.preventDefault();
-}
-
-function d3_behavior_dragPoint(container) {
-  return d3.event.touches
-      ? d3.svg.touches(container)[0]
-      : d3.svg.mouse(container);
-}
-
-function d3_behavior_dragMove() {
-  if (!d3_behavior_dragTarget) return;
-  var parent = d3_behavior_dragTarget.parentNode;
-
-  // O NOES! The drag element was removed from the DOM.
-  if (!parent) return d3_behavior_dragUp();
-
-  d3_behavior_dragDispatch("drag");
-  d3_behavior_dragCancel();
-}
-
-function d3_behavior_dragUp() {
-  if (!d3_behavior_dragTarget) return;
-  d3_behavior_dragDispatch("dragend");
-  d3_behavior_dragForce = d3_behavior_dragTarget = null;
-
-  // If the node was moved, prevent the mouseup from propagating.
-  // Also prevent the subsequent click from propagating (e.g., for anchors).
-  if (d3_behavior_dragMoved) {
-    d3_behavior_dragStopClick = true;
-    d3_behavior_dragCancel();
-  }
-}
-
-function d3_behavior_dragClick() {
-  if (d3_behavior_dragStopClick) {
-    d3_behavior_dragCancel();
-    d3_behavior_dragStopClick = false;
-  }
-}
-
-function d3_behavior_dragCancel() {
-  d3.event.stopPropagation();
-  d3.event.preventDefault();
-}
-// TODO unbind zoom behavior?
-// TODO unbind listener?
-d3.behavior.zoom = function() {
-  var xyz = [0, 0, 0],
-      event = d3.dispatch("zoom");
-
-  function zoom() {
-    this
-        .on("mousedown.zoom", mousedown)
-        .on("mousewheel.zoom", mousewheel)
-        .on("DOMMouseScroll.zoom", dblclick)
-        .on("dblclick.zoom", dblclick)
-        .on("touchstart.zoom", touchstart);
-
-    d3.select(window)
-        .on("mousemove.zoom", d3_behavior_zoomMousemove)
-        .on("mouseup.zoom", d3_behavior_zoomMouseup)
-        .on("touchmove.zoom", d3_behavior_zoomTouchmove)
-        .on("touchend.zoom", d3_behavior_zoomTouchup)
-        .on("click.zoom", d3_behavior_zoomClick, true);
-  }
-
-  // snapshot the local context for subsequent dispatch
-  function start() {
-    d3_behavior_zoomXyz = xyz;
-    d3_behavior_zoomDispatch = event.zoom.dispatch;
-    d3_behavior_zoomTarget = this;
-    d3_behavior_zoomArguments = arguments;
-  }
-
-  function mousedown() {
-    start.apply(this, arguments);
-    d3_behavior_zoomPanning = d3_behavior_zoomLocation(d3.svg.mouse(d3_behavior_zoomTarget));
-    d3_behavior_zoomMoved = false;
-    d3.event.preventDefault();
-    window.focus();
-  }
-
-  // store starting mouse location
-  function mousewheel() {
-    start.apply(this, arguments);
-    if (!d3_behavior_zoomZooming) d3_behavior_zoomZooming = d3_behavior_zoomLocation(d3.svg.mouse(d3_behavior_zoomTarget));
-    d3_behavior_zoomTo(d3_behavior_zoomDelta() + xyz[2], d3.svg.mouse(d3_behavior_zoomTarget), d3_behavior_zoomZooming);
-  }
-
-  function dblclick() {
-    start.apply(this, arguments);
-    var mouse = d3.svg.mouse(d3_behavior_zoomTarget);
-    d3_behavior_zoomTo(d3.event.shiftKey ? Math.ceil(xyz[2] - 1) : Math.floor(xyz[2] + 1), mouse, d3_behavior_zoomLocation(mouse));
-  }
-
-  // doubletap detection
-  function touchstart() {
-    start.apply(this, arguments);
-    var touches = d3_behavior_zoomTouchup(),
-        touch,
-        now = Date.now();
-    if ((touches.length === 1) && (now - d3_behavior_zoomLast < 300)) {
-      d3_behavior_zoomTo(1 + Math.floor(xyz[2]), touch = touches[0], d3_behavior_zoomLocations[touch.identifier]);
-    }
-    d3_behavior_zoomLast = now;
-  }
-
-  zoom.on = function(type, listener) {
-    event[type].add(listener);
-    return zoom;
-  };
-
-  return zoom;
-};
-
-var d3_behavior_zoomDiv,
-    d3_behavior_zoomPanning,
-    d3_behavior_zoomZooming,
-    d3_behavior_zoomLocations = {}, // identifier -> location
-    d3_behavior_zoomLast = 0,
-    d3_behavior_zoomXyz,
-    d3_behavior_zoomDispatch,
-    d3_behavior_zoomTarget,
-    d3_behavior_zoomArguments,
-    d3_behavior_zoomStopClick;
-
-function d3_behavior_zoomLocation(point) {
-  return [
-    point[0] - d3_behavior_zoomXyz[0],
-    point[1] - d3_behavior_zoomXyz[1],
-    d3_behavior_zoomXyz[2]
-  ];
-}
-
-// detect the pixels that would be scrolled by this wheel event
-function d3_behavior_zoomDelta() {
-
-  // mousewheel events are totally broken!
-  // https://bugs.webkit.org/show_bug.cgi?id=40441
-  // not only that, but Chrome and Safari differ in re. to acceleration!
-  if (!d3_behavior_zoomDiv) {
-    d3_behavior_zoomDiv = d3.select("body").append("div")
-        .style("visibility", "hidden")
-        .style("top", 0)
-        .style("height", 0)
-        .style("width", 0)
-        .style("overflow-y", "scroll")
-      .append("div")
-        .style("height", "2000px")
-      .node().parentNode;
-  }
-
-  var e = d3.event, delta;
-  try {
-    d3_behavior_zoomDiv.scrollTop = 1000;
-    d3_behavior_zoomDiv.dispatchEvent(e);
-    delta = 1000 - d3_behavior_zoomDiv.scrollTop;
-  } catch (error) {
-    delta = e.wheelDelta || -e.detail;
-  }
-
-  return delta * .005;
-}
-
-// Note: Since we don't rotate, it's possible for the touches to become
-// slightly detached from their original positions. Thus, we recompute the
-// touch points on touchend as well as touchstart!
-function d3_behavior_zoomTouchup() {
-  var touches = d3.svg.touches(d3_behavior_zoomTarget),
-      i = -1,
-      n = touches.length,
-      touch;
-  while (++i < n) d3_behavior_zoomLocations[(touch = touches[i]).identifier] = d3_behavior_zoomLocation(touch);
-  return touches;
-}
-
-function d3_behavior_zoomTouchmove() {
-  var touches = d3.svg.touches(d3_behavior_zoomTarget);
-  switch (touches.length) {
-
-    // single-touch pan
-    case 1: {
-      var touch = touches[0];
-      d3_behavior_zoomTo(d3_behavior_zoomXyz[2], touch, d3_behavior_zoomLocations[touch.identifier]);
-      break;
-    }
-
-    // double-touch pan + zoom
-    case 2: {
-      var p0 = touches[0],
-          p1 = touches[1],
-          p2 = [(p0[0] + p1[0]) / 2, (p0[1] + p1[1]) / 2],
-          l0 = d3_behavior_zoomLocations[p0.identifier],
-          l1 = d3_behavior_zoomLocations[p1.identifier],
-          l2 = [(l0[0] + l1[0]) / 2, (l0[1] + l1[1]) / 2, l0[2]];
-      d3_behavior_zoomTo(Math.log(d3.event.scale) / Math.LN2 + l0[2], p2, l2);
-      break;
-    }
-  }
-}
-
-function d3_behavior_zoomMousemove() {
-  d3_behavior_zoomZooming = null;
-  if (d3_behavior_zoomPanning) {
-    d3_behavior_zoomMoved = true;
-    d3_behavior_zoomTo(d3_behavior_zoomXyz[2], d3.svg.mouse(d3_behavior_zoomTarget), d3_behavior_zoomPanning);
-  }
-}
-
-function d3_behavior_zoomMouseup() {
-  if (d3_behavior_zoomPanning) {
-    if (d3_behavior_zoomMoved) d3_behavior_zoomStopClick = true;
-    d3_behavior_zoomMousemove();
-    d3_behavior_zoomPanning = null;
-  }
-}
-
-function d3_behavior_zoomClick() {
-  if (d3_behavior_zoomStopClick) {
-    d3.event.stopPropagation();
-    d3.event.preventDefault();
-    d3_behavior_zoomStopClick = false;
-  }
-}
-
-function d3_behavior_zoomTo(z, x0, x1) {
-  var K = Math.pow(2, (d3_behavior_zoomXyz[2] = z) - x1[2]),
-      x = d3_behavior_zoomXyz[0] = x0[0] - K * x1[0],
-      y = d3_behavior_zoomXyz[1] = x0[1] - K * x1[1],
-      o = d3.event, // Events can be reentrant (e.g., focus).
-      k = Math.pow(2, z);
-
-  d3.event = {
-    scale: k,
-    translate: [x, y],
-    transform: function(sx, sy) {
-      if (sx) transform(sx, x);
-      if (sy) transform(sy, y);
-    }
-  };
-
-  function transform(scale, o) {
-    var domain = scale.__domain || (scale.__domain = scale.domain()),
-        range = scale.range().map(function(v) { return (v - o) / k; });
-    scale.domain(domain).domain(range.map(scale.invert));
-  }
-
-  try {
-    d3_behavior_zoomDispatch.apply(d3_behavior_zoomTarget, d3_behavior_zoomArguments);
-  } finally {
-    d3.event = o;
-  }
-
-  o.preventDefault();
-=======
 d3.svg.axis = function() {
   var scale = d3.scale.linear(),
       orient = "bottom",
@@ -4004,6 +3686,322 @@
     }
   }
   return subticks;
->>>>>>> 95805adc
+}
+d3.behavior = {};
+d3.behavior.drag = function() {
+  var event = d3.dispatch("drag", "dragstart", "dragend");
+
+  function drag() {
+    this
+        .on("mousedown.drag", mousedown)
+        .on("touchstart.drag", mousedown);
+
+    d3.select(window)
+        .on("mousemove.drag", d3_behavior_dragMove)
+        .on("touchmove.drag", d3_behavior_dragMove)
+        .on("mouseup.drag", d3_behavior_dragUp, true)
+        .on("touchend.drag", d3_behavior_dragUp, true)
+        .on("click.drag", d3_behavior_dragClick, true);
+  }
+
+  // snapshot the local context for subsequent dispatch
+  function start() {
+    d3_behavior_dragEvent = event;
+    d3_behavior_dragOffset = d3_behavior_dragPoint((d3_behavior_dragTarget = this).parentNode);
+    d3_behavior_dragMoved = 0;
+    d3_behavior_dragArguments = arguments;
+  }
+
+  function mousedown() {
+    start.apply(this, arguments);
+    d3_behavior_dragDispatch("dragstart");
+  }
+
+  drag.on = function(type, listener) {
+    event[type].add(listener);
+    return drag;
+  };
+
+  return drag;
+};
+
+var d3_behavior_dragEvent,
+    d3_behavior_dragTarget,
+    d3_behavior_dragOffset,
+    d3_behavior_dragMoved,
+    d3_behavior_dragStopClick;
+
+function d3_behavior_dragDispatch(type) {
+  var o = d3.event, p = d3_behavior_dragTarget.parentNode, dx = 0, dy = 0;
+
+  if (p) {
+    p = d3_behavior_dragPoint(p);
+    dx = p[0] - d3_behavior_dragOffset[0];
+    dy = p[1] - d3_behavior_dragOffset[1];
+    d3_behavior_dragOffset = p;
+    d3_behavior_dragMoved |= dx | dy;
+  }
+
+  try {
+    d3.event = {dx: dx, dy: dy};
+    d3_behavior_dragEvent[type].dispatch.apply(d3_behavior_dragTarget, d3_behavior_dragArguments);
+  } finally {
+    d3.event = o;
+  }
+
+  o.preventDefault();
+}
+
+function d3_behavior_dragPoint(container) {
+  return d3.event.touches
+      ? d3.svg.touches(container)[0]
+      : d3.svg.mouse(container);
+}
+
+function d3_behavior_dragMove() {
+  if (!d3_behavior_dragTarget) return;
+  var parent = d3_behavior_dragTarget.parentNode;
+
+  // O NOES! The drag element was removed from the DOM.
+  if (!parent) return d3_behavior_dragUp();
+
+  d3_behavior_dragDispatch("drag");
+  d3_behavior_dragCancel();
+}
+
+function d3_behavior_dragUp() {
+  if (!d3_behavior_dragTarget) return;
+  d3_behavior_dragDispatch("dragend");
+  d3_behavior_dragForce = d3_behavior_dragTarget = null;
+
+  // If the node was moved, prevent the mouseup from propagating.
+  // Also prevent the subsequent click from propagating (e.g., for anchors).
+  if (d3_behavior_dragMoved) {
+    d3_behavior_dragStopClick = true;
+    d3_behavior_dragCancel();
+  }
+}
+
+function d3_behavior_dragClick() {
+  if (d3_behavior_dragStopClick) {
+    d3_behavior_dragCancel();
+    d3_behavior_dragStopClick = false;
+  }
+}
+
+function d3_behavior_dragCancel() {
+  d3.event.stopPropagation();
+  d3.event.preventDefault();
+}
+// TODO unbind zoom behavior?
+// TODO unbind listener?
+d3.behavior.zoom = function() {
+  var xyz = [0, 0, 0],
+      event = d3.dispatch("zoom");
+
+  function zoom() {
+    this
+        .on("mousedown.zoom", mousedown)
+        .on("mousewheel.zoom", mousewheel)
+        .on("DOMMouseScroll.zoom", dblclick)
+        .on("dblclick.zoom", dblclick)
+        .on("touchstart.zoom", touchstart);
+
+    d3.select(window)
+        .on("mousemove.zoom", d3_behavior_zoomMousemove)
+        .on("mouseup.zoom", d3_behavior_zoomMouseup)
+        .on("touchmove.zoom", d3_behavior_zoomTouchmove)
+        .on("touchend.zoom", d3_behavior_zoomTouchup)
+        .on("click.zoom", d3_behavior_zoomClick, true);
+  }
+
+  // snapshot the local context for subsequent dispatch
+  function start() {
+    d3_behavior_zoomXyz = xyz;
+    d3_behavior_zoomDispatch = event.zoom.dispatch;
+    d3_behavior_zoomTarget = this;
+    d3_behavior_zoomArguments = arguments;
+  }
+
+  function mousedown() {
+    start.apply(this, arguments);
+    d3_behavior_zoomPanning = d3_behavior_zoomLocation(d3.svg.mouse(d3_behavior_zoomTarget));
+    d3_behavior_zoomMoved = false;
+    d3.event.preventDefault();
+    window.focus();
+  }
+
+  // store starting mouse location
+  function mousewheel() {
+    start.apply(this, arguments);
+    if (!d3_behavior_zoomZooming) d3_behavior_zoomZooming = d3_behavior_zoomLocation(d3.svg.mouse(d3_behavior_zoomTarget));
+    d3_behavior_zoomTo(d3_behavior_zoomDelta() + xyz[2], d3.svg.mouse(d3_behavior_zoomTarget), d3_behavior_zoomZooming);
+  }
+
+  function dblclick() {
+    start.apply(this, arguments);
+    var mouse = d3.svg.mouse(d3_behavior_zoomTarget);
+    d3_behavior_zoomTo(d3.event.shiftKey ? Math.ceil(xyz[2] - 1) : Math.floor(xyz[2] + 1), mouse, d3_behavior_zoomLocation(mouse));
+  }
+
+  // doubletap detection
+  function touchstart() {
+    start.apply(this, arguments);
+    var touches = d3_behavior_zoomTouchup(),
+        touch,
+        now = Date.now();
+    if ((touches.length === 1) && (now - d3_behavior_zoomLast < 300)) {
+      d3_behavior_zoomTo(1 + Math.floor(xyz[2]), touch = touches[0], d3_behavior_zoomLocations[touch.identifier]);
+    }
+    d3_behavior_zoomLast = now;
+  }
+
+  zoom.on = function(type, listener) {
+    event[type].add(listener);
+    return zoom;
+  };
+
+  return zoom;
+};
+
+var d3_behavior_zoomDiv,
+    d3_behavior_zoomPanning,
+    d3_behavior_zoomZooming,
+    d3_behavior_zoomLocations = {}, // identifier -> location
+    d3_behavior_zoomLast = 0,
+    d3_behavior_zoomXyz,
+    d3_behavior_zoomDispatch,
+    d3_behavior_zoomTarget,
+    d3_behavior_zoomArguments,
+    d3_behavior_zoomStopClick;
+
+function d3_behavior_zoomLocation(point) {
+  return [
+    point[0] - d3_behavior_zoomXyz[0],
+    point[1] - d3_behavior_zoomXyz[1],
+    d3_behavior_zoomXyz[2]
+  ];
+}
+
+// detect the pixels that would be scrolled by this wheel event
+function d3_behavior_zoomDelta() {
+
+  // mousewheel events are totally broken!
+  // https://bugs.webkit.org/show_bug.cgi?id=40441
+  // not only that, but Chrome and Safari differ in re. to acceleration!
+  if (!d3_behavior_zoomDiv) {
+    d3_behavior_zoomDiv = d3.select("body").append("div")
+        .style("visibility", "hidden")
+        .style("top", 0)
+        .style("height", 0)
+        .style("width", 0)
+        .style("overflow-y", "scroll")
+      .append("div")
+        .style("height", "2000px")
+      .node().parentNode;
+  }
+
+  var e = d3.event, delta;
+  try {
+    d3_behavior_zoomDiv.scrollTop = 1000;
+    d3_behavior_zoomDiv.dispatchEvent(e);
+    delta = 1000 - d3_behavior_zoomDiv.scrollTop;
+  } catch (error) {
+    delta = e.wheelDelta || -e.detail;
+  }
+
+  return delta * .005;
+}
+
+// Note: Since we don't rotate, it's possible for the touches to become
+// slightly detached from their original positions. Thus, we recompute the
+// touch points on touchend as well as touchstart!
+function d3_behavior_zoomTouchup() {
+  var touches = d3.svg.touches(d3_behavior_zoomTarget),
+      i = -1,
+      n = touches.length,
+      touch;
+  while (++i < n) d3_behavior_zoomLocations[(touch = touches[i]).identifier] = d3_behavior_zoomLocation(touch);
+  return touches;
+}
+
+function d3_behavior_zoomTouchmove() {
+  var touches = d3.svg.touches(d3_behavior_zoomTarget);
+  switch (touches.length) {
+
+    // single-touch pan
+    case 1: {
+      var touch = touches[0];
+      d3_behavior_zoomTo(d3_behavior_zoomXyz[2], touch, d3_behavior_zoomLocations[touch.identifier]);
+      break;
+    }
+
+    // double-touch pan + zoom
+    case 2: {
+      var p0 = touches[0],
+          p1 = touches[1],
+          p2 = [(p0[0] + p1[0]) / 2, (p0[1] + p1[1]) / 2],
+          l0 = d3_behavior_zoomLocations[p0.identifier],
+          l1 = d3_behavior_zoomLocations[p1.identifier],
+          l2 = [(l0[0] + l1[0]) / 2, (l0[1] + l1[1]) / 2, l0[2]];
+      d3_behavior_zoomTo(Math.log(d3.event.scale) / Math.LN2 + l0[2], p2, l2);
+      break;
+    }
+  }
+}
+
+function d3_behavior_zoomMousemove() {
+  d3_behavior_zoomZooming = null;
+  if (d3_behavior_zoomPanning) {
+    d3_behavior_zoomMoved = true;
+    d3_behavior_zoomTo(d3_behavior_zoomXyz[2], d3.svg.mouse(d3_behavior_zoomTarget), d3_behavior_zoomPanning);
+  }
+}
+
+function d3_behavior_zoomMouseup() {
+  if (d3_behavior_zoomPanning) {
+    if (d3_behavior_zoomMoved) d3_behavior_zoomStopClick = true;
+    d3_behavior_zoomMousemove();
+    d3_behavior_zoomPanning = null;
+  }
+}
+
+function d3_behavior_zoomClick() {
+  if (d3_behavior_zoomStopClick) {
+    d3.event.stopPropagation();
+    d3.event.preventDefault();
+    d3_behavior_zoomStopClick = false;
+  }
+}
+
+function d3_behavior_zoomTo(z, x0, x1) {
+  var K = Math.pow(2, (d3_behavior_zoomXyz[2] = z) - x1[2]),
+      x = d3_behavior_zoomXyz[0] = x0[0] - K * x1[0],
+      y = d3_behavior_zoomXyz[1] = x0[1] - K * x1[1],
+      o = d3.event, // Events can be reentrant (e.g., focus).
+      k = Math.pow(2, z);
+
+  d3.event = {
+    scale: k,
+    translate: [x, y],
+    transform: function(sx, sy) {
+      if (sx) transform(sx, x);
+      if (sy) transform(sy, y);
+    }
+  };
+
+  function transform(scale, o) {
+    var domain = scale.__domain || (scale.__domain = scale.domain()),
+        range = scale.range().map(function(v) { return (v - o) / k; });
+    scale.domain(domain).domain(range.map(scale.invert));
+  }
+
+  try {
+    d3_behavior_zoomDispatch.apply(d3_behavior_zoomTarget, d3_behavior_zoomArguments);
+  } finally {
+    d3.event = o;
+  }
+
+  o.preventDefault();
 }
 })();