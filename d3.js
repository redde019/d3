d3 = function() {
  var d3 = {
    version: "3.1.0pre"
  };
  if (!Date.now) Date.now = function() {
    return +new Date();
  };
  var d3_document = document, d3_window = window;
  try {
    d3_document.createElement("div").style.setProperty("opacity", 0, "");
  } catch (error) {
    var d3_style_prototype = d3_window.CSSStyleDeclaration.prototype, d3_style_setProperty = d3_style_prototype.setProperty;
    d3_style_prototype.setProperty = function(name, value, priority) {
      d3_style_setProperty.call(this, name, value + "", priority);
    };
  }
  d3.ascending = function(a, b) {
    return a < b ? -1 : a > b ? 1 : a >= b ? 0 : NaN;
  };
  d3.descending = function(a, b) {
    return b < a ? -1 : b > a ? 1 : b >= a ? 0 : NaN;
  };
  d3.min = function(array, f) {
    var i = -1, n = array.length, a, b;
    if (arguments.length === 1) {
      while (++i < n && ((a = array[i]) == null || a != a)) a = undefined;
      while (++i < n) if ((b = array[i]) != null && a > b) a = b;
    } else {
      while (++i < n && ((a = f.call(array, array[i], i)) == null || a != a)) a = undefined;
      while (++i < n) if ((b = f.call(array, array[i], i)) != null && a > b) a = b;
    }
    return a;
  };
  d3.max = function(array, f) {
    var i = -1, n = array.length, a, b;
    if (arguments.length === 1) {
      while (++i < n && ((a = array[i]) == null || a != a)) a = undefined;
      while (++i < n) if ((b = array[i]) != null && b > a) a = b;
    } else {
      while (++i < n && ((a = f.call(array, array[i], i)) == null || a != a)) a = undefined;
      while (++i < n) if ((b = f.call(array, array[i], i)) != null && b > a) a = b;
    }
    return a;
  };
  d3.extent = function(array, f) {
    var i = -1, n = array.length, a, b, c;
    if (arguments.length === 1) {
      while (++i < n && ((a = c = array[i]) == null || a != a)) a = c = undefined;
      while (++i < n) if ((b = array[i]) != null) {
        if (a > b) a = b;
        if (c < b) c = b;
      }
    } else {
      while (++i < n && ((a = c = f.call(array, array[i], i)) == null || a != a)) a = undefined;
      while (++i < n) if ((b = f.call(array, array[i], i)) != null) {
        if (a > b) a = b;
        if (c < b) c = b;
      }
    }
    return [ a, c ];
  };
  d3.sum = function(array, f) {
    var s = 0, n = array.length, a, i = -1;
    if (arguments.length === 1) {
      while (++i < n) if (!isNaN(a = +array[i])) s += a;
    } else {
      while (++i < n) if (!isNaN(a = +f.call(array, array[i], i))) s += a;
    }
    return s;
  };
  function d3_number(x) {
    return x != null && !isNaN(x);
  }
  d3.mean = function(array, f) {
    var n = array.length, a, m = 0, i = -1, j = 0;
    if (arguments.length === 1) {
      while (++i < n) if (d3_number(a = array[i])) m += (a - m) / ++j;
    } else {
      while (++i < n) if (d3_number(a = f.call(array, array[i], i))) m += (a - m) / ++j;
    }
    return j ? m : undefined;
  };
  d3.quantile = function(values, p) {
    var H = (values.length - 1) * p + 1, h = Math.floor(H), v = +values[h - 1], e = H - h;
    return e ? v + e * (values[h] - v) : v;
  };
  d3.median = function(array, f) {
    if (arguments.length > 1) array = array.map(f);
    array = array.filter(d3_number);
    return array.length ? d3.quantile(array.sort(d3.ascending), .5) : undefined;
  };
  d3.bisector = function(f) {
    return {
      left: function(a, x, lo, hi) {
        if (arguments.length < 3) lo = 0;
        if (arguments.length < 4) hi = a.length;
        while (lo < hi) {
          var mid = lo + hi >>> 1;
          if (f.call(a, a[mid], mid) < x) lo = mid + 1; else hi = mid;
        }
        return lo;
      },
      right: function(a, x, lo, hi) {
        if (arguments.length < 3) lo = 0;
        if (arguments.length < 4) hi = a.length;
        while (lo < hi) {
          var mid = lo + hi >>> 1;
          if (x < f.call(a, a[mid], mid)) hi = mid; else lo = mid + 1;
        }
        return lo;
      }
    };
  };
  var d3_bisector = d3.bisector(function(d) {
    return d;
  });
  d3.bisectLeft = d3_bisector.left;
  d3.bisect = d3.bisectRight = d3_bisector.right;
  d3.shuffle = function(array) {
    var m = array.length, t, i;
    while (m) {
      i = Math.random() * m-- | 0;
      t = array[m], array[m] = array[i], array[i] = t;
    }
    return array;
  };
  d3.permute = function(array, indexes) {
    var permutes = [], i = -1, n = indexes.length;
    while (++i < n) permutes[i] = array[indexes[i]];
    return permutes;
  };
  d3.zip = function() {
    if (!(n = arguments.length)) return [];
    for (var i = -1, m = d3.min(arguments, d3_zipLength), zips = new Array(m); ++i < m; ) {
      for (var j = -1, n, zip = zips[i] = new Array(n); ++j < n; ) {
        zip[j] = arguments[j][i];
      }
    }
    return zips;
  };
  function d3_zipLength(d) {
    return d.length;
  }
  d3.transpose = function(matrix) {
    return d3.zip.apply(d3, matrix);
  };
  d3.keys = function(map) {
    var keys = [];
    for (var key in map) keys.push(key);
    return keys;
  };
  d3.values = function(map) {
    var values = [];
    for (var key in map) values.push(map[key]);
    return values;
  };
  d3.entries = function(map) {
    var entries = [];
    for (var key in map) entries.push({
      key: key,
      value: map[key]
    });
    return entries;
  };
  d3.merge = function(arrays) {
    return Array.prototype.concat.apply([], arrays);
  };
  d3.range = function(start, stop, step) {
    if (arguments.length < 3) {
      step = 1;
      if (arguments.length < 2) {
        stop = start;
        start = 0;
      }
    }
    if ((stop - start) / step === Infinity) throw new Error("infinite range");
    var range = [], k = d3_range_integerScale(Math.abs(step)), i = -1, j;
    start *= k, stop *= k, step *= k;
    if (step < 0) while ((j = start + step * ++i) > stop) range.push(j / k); else while ((j = start + step * ++i) < stop) range.push(j / k);
    return range;
  };
  function d3_range_integerScale(x) {
    var k = 1;
    while (x * k % 1) k *= 10;
    return k;
  }
  function d3_class(ctor, properties) {
    try {
      for (var key in properties) {
        Object.defineProperty(ctor.prototype, key, {
          value: properties[key],
          enumerable: false
        });
      }
    } catch (e) {
      ctor.prototype = properties;
    }
  }
  d3.map = function(object) {
    var map = new d3_Map();
    for (var key in object) map.set(key, object[key]);
    return map;
  };
  function d3_Map() {}
  d3_class(d3_Map, {
    has: function(key) {
      return d3_map_prefix + key in this;
    },
    get: function(key) {
      return this[d3_map_prefix + key];
    },
    set: function(key, value) {
      return this[d3_map_prefix + key] = value;
    },
    remove: function(key) {
      key = d3_map_prefix + key;
      return key in this && delete this[key];
    },
    keys: function() {
      var keys = [];
      this.forEach(function(key) {
        keys.push(key);
      });
      return keys;
    },
    values: function() {
      var values = [];
      this.forEach(function(key, value) {
        values.push(value);
      });
      return values;
    },
    entries: function() {
      var entries = [];
      this.forEach(function(key, value) {
        entries.push({
          key: key,
          value: value
        });
      });
      return entries;
    },
    forEach: function(f) {
      for (var key in this) {
        if (key.charCodeAt(0) === d3_map_prefixCode) {
          f.call(this, key.substring(1), this[key]);
        }
      }
    }
  });
  var d3_map_prefix = "\0", d3_map_prefixCode = d3_map_prefix.charCodeAt(0);
  d3.nest = function() {
    var nest = {}, keys = [], sortKeys = [], sortValues, rollup;
    function map(mapType, array, depth) {
      if (depth >= keys.length) return rollup ? rollup.call(nest, array) : sortValues ? array.sort(sortValues) : array;
      var i = -1, n = array.length, key = keys[depth++], keyValue, object, setter, valuesByKey = new d3_Map(), values;
      while (++i < n) {
        if (values = valuesByKey.get(keyValue = key(object = array[i]))) {
          values.push(object);
        } else {
          valuesByKey.set(keyValue, [ object ]);
        }
      }
      if (mapType) {
        object = mapType();
        setter = function(keyValue, values) {
          object.set(keyValue, map(mapType, values, depth));
        };
      } else {
        object = {};
        setter = function(keyValue, values) {
          object[keyValue] = map(mapType, values, depth);
        };
      }
      valuesByKey.forEach(setter);
      return object;
    }
    function entries(map, depth) {
      if (depth >= keys.length) return map;
      var array = [], sortKey = sortKeys[depth++];
      map.forEach(function(key, keyMap) {
        array.push({
          key: key,
          values: entries(keyMap, depth)
        });
      });
      return sortKey ? array.sort(function(a, b) {
        return sortKey(a.key, b.key);
      }) : array;
    }
    nest.map = function(array, mapType) {
      return map(mapType, array, 0);
    };
    nest.entries = function(array) {
      return entries(map(d3.map, array, 0), 0);
    };
    nest.key = function(d) {
      keys.push(d);
      return nest;
    };
    nest.sortKeys = function(order) {
      sortKeys[keys.length - 1] = order;
      return nest;
    };
    nest.sortValues = function(order) {
      sortValues = order;
      return nest;
    };
    nest.rollup = function(f) {
      rollup = f;
      return nest;
    };
    return nest;
  };
  d3.set = function(array) {
    var set = new d3_Set();
    if (array) for (var i = 0; i < array.length; i++) set.add(array[i]);
    return set;
  };
  function d3_Set() {}
  d3_class(d3_Set, {
    has: function(value) {
      return d3_map_prefix + value in this;
    },
    add: function(value) {
      this[d3_map_prefix + value] = true;
      return value;
    },
    remove: function(value) {
      value = d3_map_prefix + value;
      return value in this && delete this[value];
    },
    values: function() {
      var values = [];
      this.forEach(function(value) {
        values.push(value);
      });
      return values;
    },
    forEach: function(f) {
      for (var value in this) {
        if (value.charCodeAt(0) === d3_map_prefixCode) {
          f.call(this, value.substring(1));
        }
      }
    }
  });
  d3.behavior = {};
  d3.rebind = function(target, source) {
    var i = 1, n = arguments.length, method;
    while (++i < n) target[method = arguments[i]] = d3_rebind(target, source, source[method]);
    return target;
  };
  function d3_rebind(target, source, method) {
    return function() {
      var value = method.apply(source, arguments);
      return value === source ? target : value;
    };
  }
  d3.dispatch = function() {
    var dispatch = new d3_dispatch(), i = -1, n = arguments.length;
    while (++i < n) dispatch[arguments[i]] = d3_dispatch_event(dispatch);
    return dispatch;
  };
  function d3_dispatch() {}
  d3_dispatch.prototype.on = function(type, listener) {
    var i = type.indexOf("."), name = "";
    if (i >= 0) {
      name = type.substring(i + 1);
      type = type.substring(0, i);
    }
    if (type) return arguments.length < 2 ? this[type].on(name) : this[type].on(name, listener);
    if (arguments.length === 2) {
      if (listener == null) for (type in this) {
        if (this.hasOwnProperty(type)) this[type].on(name, null);
      }
      return this;
    }
  };
  function d3_dispatch_event(dispatch) {
    var listeners = [], listenerByName = new d3_Map();
    function event() {
      var z = listeners, i = -1, n = z.length, l;
      while (++i < n) if (l = z[i].on) l.apply(this, arguments);
      return dispatch;
    }
    event.on = function(name, listener) {
      var l = listenerByName.get(name), i;
      if (arguments.length < 2) return l && l.on;
      if (l) {
        l.on = null;
        listeners = listeners.slice(0, i = listeners.indexOf(l)).concat(listeners.slice(i + 1));
        listenerByName.remove(name);
      }
      if (listener) listeners.push(listenerByName.set(name, {
        on: listener
      }));
      return dispatch;
    };
    return event;
  }
  d3.event = null;
  function d3_eventCancel() {
    d3.event.stopPropagation();
    d3.event.preventDefault();
  }
  function d3_eventSource() {
    var e = d3.event, s;
    while (s = e.sourceEvent) e = s;
    return e;
  }
  function d3_eventDispatch(target) {
    var dispatch = new d3_dispatch(), i = 0, n = arguments.length;
    while (++i < n) dispatch[arguments[i]] = d3_dispatch_event(dispatch);
    dispatch.of = function(thiz, argumentz) {
      return function(e1) {
        try {
          var e0 = e1.sourceEvent = d3.event;
          e1.target = target;
          d3.event = e1;
          dispatch[e1.type].apply(thiz, argumentz);
        } finally {
          d3.event = e0;
        }
      };
    };
    return dispatch;
  }
  d3.mouse = function(container) {
    return d3_mousePoint(container, d3_eventSource());
  };
  var d3_mouse_bug44083 = /WebKit/.test(d3_window.navigator.userAgent) ? -1 : 0;
  function d3_mousePoint(container, e) {
    var svg = container.ownerSVGElement || container;
    if (svg.createSVGPoint) {
      var point = svg.createSVGPoint();
      if (d3_mouse_bug44083 < 0 && (d3_window.scrollX || d3_window.scrollY)) {
        svg = d3.select(d3_document.body).append("svg").style("position", "absolute").style("top", 0).style("left", 0);
        var ctm = svg[0][0].getScreenCTM();
        d3_mouse_bug44083 = !(ctm.f || ctm.e);
        svg.remove();
      }
      if (d3_mouse_bug44083) {
        point.x = e.pageX;
        point.y = e.pageY;
      } else {
        point.x = e.clientX;
        point.y = e.clientY;
      }
      point = point.matrixTransform(container.getScreenCTM().inverse());
      return [ point.x, point.y ];
    }
    var rect = container.getBoundingClientRect();
    return [ e.clientX - rect.left - container.clientLeft, e.clientY - rect.top - container.clientTop ];
  }
  var d3_array = d3_arraySlice;
  function d3_arrayCopy(pseudoarray) {
    var i = -1, n = pseudoarray.length, array = [];
    while (++i < n) array.push(pseudoarray[i]);
    return array;
  }
  function d3_arraySlice(pseudoarray) {
    return Array.prototype.slice.call(pseudoarray);
  }
  try {
    d3_array(d3_document.documentElement.childNodes)[0].nodeType;
  } catch (e) {
    d3_array = d3_arrayCopy;
  }
  var d3_arraySubclass = [].__proto__ ? function(array, prototype) {
    array.__proto__ = prototype;
  } : function(array, prototype) {
    for (var property in prototype) array[property] = prototype[property];
  };
  d3.touches = function(container, touches) {
    if (arguments.length < 2) touches = d3_eventSource().touches;
    return touches ? d3_array(touches).map(function(touch) {
      var point = d3_mousePoint(container, touch);
      point.identifier = touch.identifier;
      return point;
    }) : [];
  };
  d3.behavior.drag = function() {
    var event = d3_eventDispatch(drag, "drag", "dragstart", "dragend"), origin = null;
    function drag() {
      this.on("mousedown.drag", mousedown).on("touchstart.drag", mousedown);
    }
    function mousedown() {
      var target = this, event_ = event.of(target, arguments), eventTarget = d3.event.target, touchId = d3.event.touches ? d3.event.changedTouches[0].identifier : null, offset, origin_ = point(), moved = 0;
      var w = d3.select(d3_window).on(touchId != null ? "touchmove.drag-" + touchId : "mousemove.drag", dragmove).on(touchId != null ? "touchend.drag-" + touchId : "mouseup.drag", dragend, true);
      if (origin) {
        offset = origin.apply(target, arguments);
        offset = [ offset.x - origin_[0], offset.y - origin_[1] ];
      } else {
        offset = [ 0, 0 ];
      }
      if (touchId == null) d3_eventCancel();
      event_({
        type: "dragstart"
      });
      function point() {
        var p = target.parentNode;
        return touchId != null ? d3.touches(p).filter(function(p) {
          return p.identifier === touchId;
        })[0] : d3.mouse(p);
      }
      function dragmove() {
        if (!target.parentNode) return dragend();
        var p = point(), dx = p[0] - origin_[0], dy = p[1] - origin_[1];
        moved |= dx | dy;
        origin_ = p;
        d3_eventCancel();
        event_({
          type: "drag",
          x: p[0] + offset[0],
          y: p[1] + offset[1],
          dx: dx,
          dy: dy
        });
      }
      function dragend() {
        event_({
          type: "dragend"
        });
        if (moved) {
          d3_eventCancel();
          if (d3.event.target === eventTarget) w.on("click.drag", click, true);
        }
        w.on(touchId != null ? "touchmove.drag-" + touchId : "mousemove.drag", null).on(touchId != null ? "touchend.drag-" + touchId : "mouseup.drag", null);
      }
      function click() {
        d3_eventCancel();
        w.on("click.drag", null);
      }
    }
    drag.origin = function(x) {
      if (!arguments.length) return origin;
      origin = x;
      return drag;
    };
    return d3.rebind(drag, event, "on");
  };
  function d3_selection(groups) {
    d3_arraySubclass(groups, d3_selectionPrototype);
    return groups;
  }
  var d3_select = function(s, n) {
    return n.querySelector(s);
  }, d3_selectAll = function(s, n) {
    return n.querySelectorAll(s);
  }, d3_selectRoot = d3_document.documentElement, d3_selectMatcher = d3_selectRoot.matchesSelector || d3_selectRoot.webkitMatchesSelector || d3_selectRoot.mozMatchesSelector || d3_selectRoot.msMatchesSelector || d3_selectRoot.oMatchesSelector, d3_selectMatches = function(n, s) {
    return d3_selectMatcher.call(n, s);
  };
  if (typeof Sizzle === "function") {
    d3_select = function(s, n) {
      return Sizzle(s, n)[0] || null;
    };
    d3_selectAll = function(s, n) {
      return Sizzle.uniqueSort(Sizzle(s, n));
    };
    d3_selectMatches = Sizzle.matchesSelector;
  }
  var d3_selectionPrototype = [];
  d3.selection = function() {
    return d3_selectionRoot;
  };
  d3.selection.prototype = d3_selectionPrototype;
  d3_selectionPrototype.select = function(selector) {
    var subgroups = [], subgroup, subnode, group, node;
    if (typeof selector !== "function") selector = d3_selection_selector(selector);
    for (var j = -1, m = this.length; ++j < m; ) {
      subgroups.push(subgroup = []);
      subgroup.parentNode = (group = this[j]).parentNode;
      for (var i = -1, n = group.length; ++i < n; ) {
        if (node = group[i]) {
          subgroup.push(subnode = selector.call(node, node.__data__, i));
          if (subnode && "__data__" in node) subnode.__data__ = node.__data__;
        } else {
          subgroup.push(null);
        }
      }
    }
    return d3_selection(subgroups);
  };
  function d3_selection_selector(selector) {
    return function() {
      return d3_select(selector, this);
    };
  }
  d3_selectionPrototype.selectAll = function(selector) {
    var subgroups = [], subgroup, node;
    if (typeof selector !== "function") selector = d3_selection_selectorAll(selector);
    for (var j = -1, m = this.length; ++j < m; ) {
      for (var group = this[j], i = -1, n = group.length; ++i < n; ) {
        if (node = group[i]) {
          subgroups.push(subgroup = d3_array(selector.call(node, node.__data__, i)));
          subgroup.parentNode = node;
        }
      }
    }
    return d3_selection(subgroups);
  };
  function d3_selection_selectorAll(selector) {
    return function() {
      return d3_selectAll(selector, this);
    };
  }
  var d3_nsPrefix = {
    svg: "http://www.w3.org/2000/svg",
    xhtml: "http://www.w3.org/1999/xhtml",
    xlink: "http://www.w3.org/1999/xlink",
    xml: "http://www.w3.org/XML/1998/namespace",
    xmlns: "http://www.w3.org/2000/xmlns/"
  };
  d3.ns = {
    prefix: d3_nsPrefix,
    qualify: function(name) {
      var i = name.indexOf(":"), prefix = name;
      if (i >= 0) {
        prefix = name.substring(0, i);
        name = name.substring(i + 1);
      }
      return d3_nsPrefix.hasOwnProperty(prefix) ? {
        space: d3_nsPrefix[prefix],
        local: name
      } : name;
    }
  };
  d3_selectionPrototype.attr = function(name, value) {
    if (arguments.length < 2) {
      if (typeof name === "string") {
        var node = this.node();
        name = d3.ns.qualify(name);
        return name.local ? node.getAttributeNS(name.space, name.local) : node.getAttribute(name);
      }
      for (value in name) this.each(d3_selection_attr(value, name[value]));
      return this;
    }
    return this.each(d3_selection_attr(name, value));
  };
  function d3_selection_attr(name, value) {
    name = d3.ns.qualify(name);
    function attrNull() {
      this.removeAttribute(name);
    }
    function attrNullNS() {
      this.removeAttributeNS(name.space, name.local);
    }
    function attrConstant() {
      this.setAttribute(name, value);
    }
    function attrConstantNS() {
      this.setAttributeNS(name.space, name.local, value);
    }
    function attrFunction() {
      var x = value.apply(this, arguments);
      if (x == null) this.removeAttribute(name); else this.setAttribute(name, x);
    }
    function attrFunctionNS() {
      var x = value.apply(this, arguments);
      if (x == null) this.removeAttributeNS(name.space, name.local); else this.setAttributeNS(name.space, name.local, x);
    }
    return value == null ? name.local ? attrNullNS : attrNull : typeof value === "function" ? name.local ? attrFunctionNS : attrFunction : name.local ? attrConstantNS : attrConstant;
  }
  function d3_collapse(s) {
    return s.trim().replace(/\s+/g, " ");
  }
  d3.requote = function(s) {
    return s.replace(d3_requote_re, "\\$&");
  };
  var d3_requote_re = /[\\\^\$\*\+\?\|\[\]\(\)\.\{\}]/g;
  d3_selectionPrototype.classed = function(name, value) {
    if (arguments.length < 2) {
      if (typeof name === "string") {
        var node = this.node(), n = (name = name.trim().split(/^|\s+/g)).length, i = -1;
        if (value = node.classList) {
          while (++i < n) if (!value.contains(name[i])) return false;
        } else {
          value = node.className;
          if (value.baseVal != null) value = value.baseVal;
          while (++i < n) if (!d3_selection_classedRe(name[i]).test(value)) return false;
        }
        return true;
      }
      for (value in name) this.each(d3_selection_classed(value, name[value]));
      return this;
    }
    return this.each(d3_selection_classed(name, value));
  };
  function d3_selection_classedRe(name) {
    return new RegExp("(?:^|\\s+)" + d3.requote(name) + "(?:\\s+|$)", "g");
  }
  function d3_selection_classed(name, value) {
    name = name.trim().split(/\s+/).map(d3_selection_classedName);
    var n = name.length;
    function classedConstant() {
      var i = -1;
      while (++i < n) name[i](this, value);
    }
<<<<<<< HEAD
=======
    return d3_hsl(h, s, l);
  }
  function d3_rgb_lab(r, g, b) {
    r = d3_rgb_xyz(r);
    g = d3_rgb_xyz(g);
    b = d3_rgb_xyz(b);
    var x = d3_xyz_lab((.4124564 * r + .3575761 * g + .1804375 * b) / d3_lab_X), y = d3_xyz_lab((.2126729 * r + .7151522 * g + .072175 * b) / d3_lab_Y), z = d3_xyz_lab((.0193339 * r + .119192 * g + .9503041 * b) / d3_lab_Z);
    return d3_lab(116 * y - 16, 500 * (x - y), 200 * (y - z));
  }
  function d3_rgb_xyz(r) {
    return (r /= 255) <= .04045 ? r / 12.92 : Math.pow((r + .055) / 1.055, 2.4);
  }
  function d3_rgb_parseNumber(c) {
    var f = parseFloat(c);
    return c.charAt(c.length - 1) === "%" ? Math.round(f * 2.55) : f;
  }
  var d3_rgb_names = d3.map({
    aliceblue: "#f0f8ff",
    antiquewhite: "#faebd7",
    aqua: "#00ffff",
    aquamarine: "#7fffd4",
    azure: "#f0ffff",
    beige: "#f5f5dc",
    bisque: "#ffe4c4",
    black: "#000000",
    blanchedalmond: "#ffebcd",
    blue: "#0000ff",
    blueviolet: "#8a2be2",
    brown: "#a52a2a",
    burlywood: "#deb887",
    cadetblue: "#5f9ea0",
    chartreuse: "#7fff00",
    chocolate: "#d2691e",
    coral: "#ff7f50",
    cornflowerblue: "#6495ed",
    cornsilk: "#fff8dc",
    crimson: "#dc143c",
    cyan: "#00ffff",
    darkblue: "#00008b",
    darkcyan: "#008b8b",
    darkgoldenrod: "#b8860b",
    darkgray: "#a9a9a9",
    darkgreen: "#006400",
    darkgrey: "#a9a9a9",
    darkkhaki: "#bdb76b",
    darkmagenta: "#8b008b",
    darkolivegreen: "#556b2f",
    darkorange: "#ff8c00",
    darkorchid: "#9932cc",
    darkred: "#8b0000",
    darksalmon: "#e9967a",
    darkseagreen: "#8fbc8f",
    darkslateblue: "#483d8b",
    darkslategray: "#2f4f4f",
    darkslategrey: "#2f4f4f",
    darkturquoise: "#00ced1",
    darkviolet: "#9400d3",
    deeppink: "#ff1493",
    deepskyblue: "#00bfff",
    dimgray: "#696969",
    dimgrey: "#696969",
    dodgerblue: "#1e90ff",
    firebrick: "#b22222",
    floralwhite: "#fffaf0",
    forestgreen: "#228b22",
    fuchsia: "#ff00ff",
    gainsboro: "#dcdcdc",
    ghostwhite: "#f8f8ff",
    gold: "#ffd700",
    goldenrod: "#daa520",
    gray: "#808080",
    green: "#008000",
    greenyellow: "#adff2f",
    grey: "#808080",
    honeydew: "#f0fff0",
    hotpink: "#ff69b4",
    indianred: "#cd5c5c",
    indigo: "#4b0082",
    ivory: "#fffff0",
    khaki: "#f0e68c",
    lavender: "#e6e6fa",
    lavenderblush: "#fff0f5",
    lawngreen: "#7cfc00",
    lemonchiffon: "#fffacd",
    lightblue: "#add8e6",
    lightcoral: "#f08080",
    lightcyan: "#e0ffff",
    lightgoldenrodyellow: "#fafad2",
    lightgray: "#d3d3d3",
    lightgreen: "#90ee90",
    lightgrey: "#d3d3d3",
    lightpink: "#ffb6c1",
    lightsalmon: "#ffa07a",
    lightseagreen: "#20b2aa",
    lightskyblue: "#87cefa",
    lightslategray: "#778899",
    lightslategrey: "#778899",
    lightsteelblue: "#b0c4de",
    lightyellow: "#ffffe0",
    lime: "#00ff00",
    limegreen: "#32cd32",
    linen: "#faf0e6",
    magenta: "#ff00ff",
    maroon: "#800000",
    mediumaquamarine: "#66cdaa",
    mediumblue: "#0000cd",
    mediumorchid: "#ba55d3",
    mediumpurple: "#9370db",
    mediumseagreen: "#3cb371",
    mediumslateblue: "#7b68ee",
    mediumspringgreen: "#00fa9a",
    mediumturquoise: "#48d1cc",
    mediumvioletred: "#c71585",
    midnightblue: "#191970",
    mintcream: "#f5fffa",
    mistyrose: "#ffe4e1",
    moccasin: "#ffe4b5",
    navajowhite: "#ffdead",
    navy: "#000080",
    oldlace: "#fdf5e6",
    olive: "#808000",
    olivedrab: "#6b8e23",
    orange: "#ffa500",
    orangered: "#ff4500",
    orchid: "#da70d6",
    palegoldenrod: "#eee8aa",
    palegreen: "#98fb98",
    paleturquoise: "#afeeee",
    palevioletred: "#db7093",
    papayawhip: "#ffefd5",
    peachpuff: "#ffdab9",
    peru: "#cd853f",
    pink: "#ffc0cb",
    plum: "#dda0dd",
    powderblue: "#b0e0e6",
    purple: "#800080",
    red: "#ff0000",
    rosybrown: "#bc8f8f",
    royalblue: "#4169e1",
    saddlebrown: "#8b4513",
    salmon: "#fa8072",
    sandybrown: "#f4a460",
    seagreen: "#2e8b57",
    seashell: "#fff5ee",
    sienna: "#a0522d",
    silver: "#c0c0c0",
    skyblue: "#87ceeb",
    slateblue: "#6a5acd",
    slategray: "#708090",
    slategrey: "#708090",
    snow: "#fffafa",
    springgreen: "#00ff7f",
    steelblue: "#4682b4",
    tan: "#d2b48c",
    teal: "#008080",
    thistle: "#d8bfd8",
    tomato: "#ff6347",
    turquoise: "#40e0d0",
    violet: "#ee82ee",
    wheat: "#f5deb3",
    white: "#ffffff",
    whitesmoke: "#f5f5f5",
    yellow: "#ffff00",
    yellowgreen: "#9acd32"
  });
  d3_rgb_names.forEach(function(key, value) {
    d3_rgb_names.set(key, d3_rgb_parse(value, d3_rgb, d3_hsl_rgb));
  });
  d3.hsl = function(h, s, l) {
    return arguments.length === 1 ? h instanceof d3_Hsl ? d3_hsl(h.h, h.s, h.l) : d3_rgb_parse("" + h, d3_rgb_hsl, d3_hsl) : d3_hsl(+h, +s, +l);
  };
  function d3_hsl(h, s, l) {
    return new d3_Hsl(h, s, l);
  }
  function d3_Hsl(h, s, l) {
    this.h = h;
    this.s = s;
    this.l = l;
  }
  var d3_hslPrototype = d3_Hsl.prototype = new d3_Color();
  d3_hslPrototype.brighter = function(k) {
    k = Math.pow(.7, arguments.length ? k : 1);
    return d3_hsl(this.h, this.s, this.l / k);
  };
  d3_hslPrototype.darker = function(k) {
    k = Math.pow(.7, arguments.length ? k : 1);
    return d3_hsl(this.h, this.s, k * this.l);
  };
  d3_hslPrototype.rgb = function() {
    return d3_hsl_rgb(this.h, this.s, this.l);
  };
  function d3_hsl_rgb(h, s, l) {
    var m1, m2;
    h = h % 360;
    if (h < 0) h += 360;
    s = s < 0 ? 0 : s > 1 ? 1 : s;
    l = l < 0 ? 0 : l > 1 ? 1 : l;
    m2 = l <= .5 ? l * (1 + s) : l + s - l * s;
    m1 = 2 * l - m2;
    function v(h) {
      if (h > 360) h -= 360; else if (h < 0) h += 360;
      if (h < 60) return m1 + (m2 - m1) * h / 60;
      if (h < 180) return m2;
      if (h < 240) return m1 + (m2 - m1) * (240 - h) / 60;
      return m1;
    }
    function vv(h) {
      return Math.round(v(h) * 255);
    }
    return d3_rgb(vv(h + 120), vv(h), vv(h - 120));
  }
  d3.hcl = function(h, c, l) {
    return arguments.length === 1 ? h instanceof d3_Hcl ? d3_hcl(h.h, h.c, h.l) : h instanceof d3_Lab ? d3_lab_hcl(h.l, h.a, h.b) : d3_lab_hcl((h = d3_rgb_lab((h = d3.rgb(h)).r, h.g, h.b)).l, h.a, h.b) : d3_hcl(+h, +c, +l);
  };
  function d3_hcl(h, c, l) {
    return new d3_Hcl(h, c, l);
  }
  function d3_Hcl(h, c, l) {
    this.h = h;
    this.c = c;
    this.l = l;
  }
  var d3_hclPrototype = d3_Hcl.prototype = new d3_Color();
  d3_hclPrototype.brighter = function(k) {
    return d3_hcl(this.h, this.c, Math.min(100, this.l + d3_lab_K * (arguments.length ? k : 1)));
  };
  d3_hclPrototype.darker = function(k) {
    return d3_hcl(this.h, this.c, Math.max(0, this.l - d3_lab_K * (arguments.length ? k : 1)));
  };
  d3_hclPrototype.rgb = function() {
    return d3_hcl_lab(this.h, this.c, this.l).rgb();
  };
  function d3_hcl_lab(h, c, l) {
    return d3_lab(l, Math.cos(h *= d3_radians) * c, Math.sin(h) * c);
  }
  d3.lab = function(l, a, b) {
    return arguments.length === 1 ? l instanceof d3_Lab ? d3_lab(l.l, l.a, l.b) : l instanceof d3_Hcl ? d3_hcl_lab(l.l, l.c, l.h) : d3_rgb_lab((l = d3.rgb(l)).r, l.g, l.b) : d3_lab(+l, +a, +b);
  };
  function d3_lab(l, a, b) {
    return new d3_Lab(l, a, b);
  }
  function d3_Lab(l, a, b) {
    this.l = l;
    this.a = a;
    this.b = b;
  }
  var d3_lab_K = 18;
  var d3_lab_X = .95047, d3_lab_Y = 1, d3_lab_Z = 1.08883;
  var d3_labPrototype = d3_Lab.prototype = new d3_Color();
  d3_labPrototype.brighter = function(k) {
    return d3_lab(Math.min(100, this.l + d3_lab_K * (arguments.length ? k : 1)), this.a, this.b);
  };
  d3_labPrototype.darker = function(k) {
    return d3_lab(Math.max(0, this.l - d3_lab_K * (arguments.length ? k : 1)), this.a, this.b);
  };
  d3_labPrototype.rgb = function() {
    return d3_lab_rgb(this.l, this.a, this.b);
  };
  function d3_lab_rgb(l, a, b) {
    var y = (l + 16) / 116, x = y + a / 500, z = y - b / 200;
    x = d3_lab_xyz(x) * d3_lab_X;
    y = d3_lab_xyz(y) * d3_lab_Y;
    z = d3_lab_xyz(z) * d3_lab_Z;
    return d3_rgb(d3_xyz_rgb(3.2404542 * x - 1.5371385 * y - .4985314 * z), d3_xyz_rgb(-.969266 * x + 1.8760108 * y + .041556 * z), d3_xyz_rgb(.0556434 * x - .2040259 * y + 1.0572252 * z));
  }
  function d3_lab_hcl(l, a, b) {
    return d3_hcl(Math.atan2(b, a) / π * 180, Math.sqrt(a * a + b * b), l);
  }
  function d3_lab_xyz(x) {
    return x > .206893034 ? x * x * x : (x - 4 / 29) / 7.787037;
  }
  function d3_xyz_lab(x) {
    return x > .008856 ? Math.pow(x, 1 / 3) : 7.787037 * x + 4 / 29;
  }
  function d3_xyz_rgb(r) {
    return Math.round(255 * (r <= .00304 ? 12.92 * r : 1.055 * Math.pow(r, 1 / 2.4) - .055));
  }
  function d3_selection(groups) {
    d3_arraySubclass(groups, d3_selectionPrototype);
    return groups;
  }
  var d3_select = function(s, n) {
    return n.querySelector(s);
  }, d3_selectAll = function(s, n) {
    return n.querySelectorAll(s);
  }, d3_selectRoot = d3_document.documentElement, d3_selectMatcher = d3_selectRoot.matchesSelector || d3_selectRoot.webkitMatchesSelector || d3_selectRoot.mozMatchesSelector || d3_selectRoot.msMatchesSelector || d3_selectRoot.oMatchesSelector, d3_selectMatches = function(n, s) {
    return d3_selectMatcher.call(n, s);
  };
  if (typeof Sizzle === "function") {
    d3_select = function(s, n) {
      return Sizzle(s, n)[0] || null;
    };
    d3_selectAll = function(s, n) {
      return Sizzle.uniqueSort(Sizzle(s, n));
    };
    d3_selectMatches = Sizzle.matchesSelector;
  }
  var d3_selectionPrototype = [];
  d3.selection = function() {
    return d3_selectionRoot;
  };
  d3.selection.prototype = d3_selectionPrototype;
  d3_selectionPrototype.select = function(selector) {
    var subgroups = [], subgroup, subnode, group, node;
    if (typeof selector !== "function") selector = d3_selection_selector(selector);
    for (var j = -1, m = this.length; ++j < m; ) {
      subgroups.push(subgroup = []);
      subgroup.parentNode = (group = this[j]).parentNode;
      for (var i = -1, n = group.length; ++i < n; ) {
        if (node = group[i]) {
          subgroup.push(subnode = selector.call(node, node.__data__, i));
          if (subnode && "__data__" in node) subnode.__data__ = node.__data__;
        } else {
          subgroup.push(null);
        }
      }
    }
    return d3_selection(subgroups);
  };
  function d3_selection_selector(selector) {
    return function() {
      return d3_select(selector, this);
    };
  }
  d3_selectionPrototype.selectAll = function(selector) {
    var subgroups = [], subgroup, node;
    if (typeof selector !== "function") selector = d3_selection_selectorAll(selector);
    for (var j = -1, m = this.length; ++j < m; ) {
      for (var group = this[j], i = -1, n = group.length; ++i < n; ) {
        if (node = group[i]) {
          subgroups.push(subgroup = d3_array(selector.call(node, node.__data__, i)));
          subgroup.parentNode = node;
        }
      }
    }
    return d3_selection(subgroups);
  };
  function d3_selection_selectorAll(selector) {
    return function() {
      return d3_selectAll(selector, this);
    };
  }
  d3_selectionPrototype.attr = function(name, value) {
    if (arguments.length < 2) {
      if (typeof name === "string") {
        var node = this.node();
        name = d3.ns.qualify(name);
        return name.local ? node.getAttributeNS(name.space, name.local) : node.getAttribute(name);
      }
      for (value in name) this.each(d3_selection_attr(value, name[value]));
      return this;
    }
    return this.each(d3_selection_attr(name, value));
  };
  function d3_selection_attr(name, value) {
    name = d3.ns.qualify(name);
    function attrNull() {
      this.removeAttribute(name);
    }
    function attrNullNS() {
      this.removeAttributeNS(name.space, name.local);
    }
    function attrConstant() {
      this.setAttribute(name, value);
    }
    function attrConstantNS() {
      this.setAttributeNS(name.space, name.local, value);
    }
    function attrFunction() {
      var x = value.apply(this, arguments);
      if (x == null) this.removeAttribute(name); else this.setAttribute(name, x);
    }
    function attrFunctionNS() {
      var x = value.apply(this, arguments);
      if (x == null) this.removeAttributeNS(name.space, name.local); else this.setAttributeNS(name.space, name.local, x);
    }
    return value == null ? name.local ? attrNullNS : attrNull : typeof value === "function" ? name.local ? attrFunctionNS : attrFunction : name.local ? attrConstantNS : attrConstant;
  }
  d3_selectionPrototype.classed = function(name, value) {
    if (arguments.length < 2) {
      if (typeof name === "string") {
        var node = this.node(), n = (name = name.trim().split(/^|\s+/g)).length, i = -1;
        if (value = node.classList) {
          while (++i < n) if (!value.contains(name[i])) return false;
        } else {
          value = node.getAttribute("class");
          while (++i < n) if (!d3_selection_classedRe(name[i]).test(value)) return false;
        }
        return true;
      }
      for (value in name) this.each(d3_selection_classed(value, name[value]));
      return this;
    }
    return this.each(d3_selection_classed(name, value));
  };
  function d3_selection_classedRe(name) {
    return new RegExp("(?:^|\\s+)" + d3.requote(name) + "(?:\\s+|$)", "g");
  }
  function d3_selection_classed(name, value) {
    name = name.trim().split(/\s+/).map(d3_selection_classedName);
    var n = name.length;
    function classedConstant() {
      var i = -1;
      while (++i < n) name[i](this, value);
    }
>>>>>>> 2cbeb758
    function classedFunction() {
      var i = -1, x = value.apply(this, arguments);
      while (++i < n) name[i](this, x);
    }
    return typeof value === "function" ? classedFunction : classedConstant;
  }
  function d3_selection_classedName(name) {
    var re = d3_selection_classedRe(name);
    return function(node, value) {
      if (c = node.classList) return value ? c.add(name) : c.remove(name);
      var c = node.getAttribute("class") || "";
      if (value) {
        re.lastIndex = 0;
        if (!re.test(c)) node.setAttribute("class", d3_collapse(c + " " + name));
      } else {
        node.setAttribute("class", d3_collapse(c.replace(re, " ")));
      }
    };
  }
  d3_selectionPrototype.style = function(name, value, priority) {
    var n = arguments.length;
    if (n < 3) {
      if (typeof name !== "string") {
        if (n < 2) value = "";
        for (priority in name) this.each(d3_selection_style(priority, name[priority], value));
        return this;
      }
      if (n < 2) return d3_window.getComputedStyle(this.node(), null).getPropertyValue(name);
      priority = "";
    }
    return this.each(d3_selection_style(name, value, priority));
  };
  function d3_selection_style(name, value, priority) {
    function styleNull() {
      this.style.removeProperty(name);
    }
    function styleConstant() {
      this.style.setProperty(name, value, priority);
    }
    function styleFunction() {
      var x = value.apply(this, arguments);
      if (x == null) this.style.removeProperty(name); else this.style.setProperty(name, x, priority);
    }
    return value == null ? styleNull : typeof value === "function" ? styleFunction : styleConstant;
  }
  d3_selectionPrototype.property = function(name, value) {
    if (arguments.length < 2) {
      if (typeof name === "string") return this.node()[name];
      for (value in name) this.each(d3_selection_property(value, name[value]));
      return this;
    }
    return this.each(d3_selection_property(name, value));
  };
  function d3_selection_property(name, value) {
    function propertyNull() {
      delete this[name];
    }
    function propertyConstant() {
      this[name] = value;
    }
    function propertyFunction() {
      var x = value.apply(this, arguments);
      if (x == null) delete this[name]; else this[name] = x;
    }
    return value == null ? propertyNull : typeof value === "function" ? propertyFunction : propertyConstant;
  }
  d3_selectionPrototype.text = function(value) {
    return arguments.length ? this.each(typeof value === "function" ? function() {
      var v = value.apply(this, arguments);
      this.textContent = v == null ? "" : v;
    } : value == null ? function() {
      this.textContent = "";
    } : function() {
      this.textContent = value;
    }) : this.node().textContent;
  };
  d3_selectionPrototype.html = function(value) {
    return arguments.length ? this.each(typeof value === "function" ? function() {
      var v = value.apply(this, arguments);
      this.innerHTML = v == null ? "" : v;
    } : value == null ? function() {
      this.innerHTML = "";
    } : function() {
      this.innerHTML = value;
    }) : this.node().innerHTML;
  };
  d3_selectionPrototype.append = function(name) {
    name = d3.ns.qualify(name);
    function append() {
      return this.appendChild(d3_document.createElementNS(this.namespaceURI, name));
    }
    function appendNS() {
      return this.appendChild(d3_document.createElementNS(name.space, name.local));
    }
    return this.select(name.local ? appendNS : append);
  };
  d3_selectionPrototype.insert = function(name, before) {
    name = d3.ns.qualify(name);
    if (typeof before !== "function") before = d3_selection_selector(before);
    function insert(d, i) {
      return this.insertBefore(d3_document.createElementNS(this.namespaceURI, name), before.call(this, d, i));
    }
    function insertNS(d, i) {
      return this.insertBefore(d3_document.createElementNS(name.space, name.local), before.call(this, d, i));
    }
    return this.select(name.local ? insertNS : insert);
  };
  d3_selectionPrototype.remove = function() {
    return this.each(function() {
      var parent = this.parentNode;
      if (parent) parent.removeChild(this);
    });
  };
  d3_selectionPrototype.data = function(value, key) {
    var i = -1, n = this.length, group, node;
    if (!arguments.length) {
      value = new Array(n = (group = this[0]).length);
      while (++i < n) {
        if (node = group[i]) {
          value[i] = node.__data__;
        }
      }
      return value;
    }
    function bind(group, groupData) {
      var i, n = group.length, m = groupData.length, n0 = Math.min(n, m), updateNodes = new Array(m), enterNodes = new Array(m), exitNodes = new Array(n), node, nodeData;
      if (key) {
        var nodeByKeyValue = new d3_Map(), dataByKeyValue = new d3_Map(), keyValues = [], keyValue;
        for (i = -1; ++i < n; ) {
          keyValue = key.call(node = group[i], node.__data__, i);
          if (nodeByKeyValue.has(keyValue)) {
            exitNodes[i] = node;
          } else {
            nodeByKeyValue.set(keyValue, node);
          }
          keyValues.push(keyValue);
        }
        for (i = -1; ++i < m; ) {
          keyValue = key.call(groupData, nodeData = groupData[i], i);
          if (node = nodeByKeyValue.get(keyValue)) {
            updateNodes[i] = node;
            node.__data__ = nodeData;
          } else if (!dataByKeyValue.has(keyValue)) {
            enterNodes[i] = d3_selection_dataNode(nodeData);
          }
          dataByKeyValue.set(keyValue, nodeData);
          nodeByKeyValue.remove(keyValue);
        }
        for (i = -1; ++i < n; ) {
          if (nodeByKeyValue.has(keyValues[i])) {
            exitNodes[i] = group[i];
          }
        }
      } else {
        for (i = -1; ++i < n0; ) {
          node = group[i];
          nodeData = groupData[i];
          if (node) {
            node.__data__ = nodeData;
            updateNodes[i] = node;
          } else {
            enterNodes[i] = d3_selection_dataNode(nodeData);
          }
        }
        for (;i < m; ++i) {
          enterNodes[i] = d3_selection_dataNode(groupData[i]);
        }
        for (;i < n; ++i) {
          exitNodes[i] = group[i];
        }
      }
      enterNodes.update = updateNodes;
      enterNodes.parentNode = updateNodes.parentNode = exitNodes.parentNode = group.parentNode;
      enter.push(enterNodes);
      update.push(updateNodes);
      exit.push(exitNodes);
    }
    var enter = d3_selection_enter([]), update = d3_selection([]), exit = d3_selection([]);
    if (typeof value === "function") {
      while (++i < n) {
        bind(group = this[i], value.call(group, group.parentNode.__data__, i));
      }
    } else {
      while (++i < n) {
        bind(group = this[i], value);
      }
    }
    update.enter = function() {
      return enter;
    };
    update.exit = function() {
      return exit;
    };
    return update;
  };
  function d3_selection_dataNode(data) {
    return {
      __data__: data
    };
  }
  d3_selectionPrototype.datum = function(value) {
    return arguments.length ? this.property("__data__", value) : this.property("__data__");
  };
  d3_selectionPrototype.filter = function(filter) {
    var subgroups = [], subgroup, group, node;
    if (typeof filter !== "function") filter = d3_selection_filter(filter);
    for (var j = 0, m = this.length; j < m; j++) {
      subgroups.push(subgroup = []);
      subgroup.parentNode = (group = this[j]).parentNode;
      for (var i = 0, n = group.length; i < n; i++) {
        if ((node = group[i]) && filter.call(node, node.__data__, i)) {
          subgroup.push(node);
        }
      }
    }
    return d3_selection(subgroups);
  };
  function d3_selection_filter(selector) {
    return function() {
      return d3_selectMatches(this, selector);
    };
  }
  d3_selectionPrototype.order = function() {
    for (var j = -1, m = this.length; ++j < m; ) {
      for (var group = this[j], i = group.length - 1, next = group[i], node; --i >= 0; ) {
        if (node = group[i]) {
          if (next && next !== node.nextSibling) next.parentNode.insertBefore(node, next);
          next = node;
        }
      }
    }
    return this;
  };
  d3_selectionPrototype.sort = function(comparator) {
    comparator = d3_selection_sortComparator.apply(this, arguments);
    for (var j = -1, m = this.length; ++j < m; ) this[j].sort(comparator);
    return this.order();
  };
  function d3_selection_sortComparator(comparator) {
    if (!arguments.length) comparator = d3.ascending;
    return function(a, b) {
      return !a - !b || comparator(a.__data__, b.__data__);
    };
  }
  function d3_noop() {}
  d3_selectionPrototype.on = function(type, listener, capture) {
    var n = arguments.length;
    if (n < 3) {
      if (typeof type !== "string") {
        if (n < 2) listener = false;
        for (capture in type) this.each(d3_selection_on(capture, type[capture], listener));
        return this;
      }
      if (n < 2) return (n = this.node()["__on" + type]) && n._;
      capture = false;
    }
    return this.each(d3_selection_on(type, listener, capture));
  };
  function d3_selection_on(type, listener, capture) {
    var name = "__on" + type, i = type.indexOf("."), wrap = d3_selection_onListener;
    if (i > 0) type = type.substring(0, i);
    var filter = d3_selection_onFilters.get(type);
    if (filter) type = filter, wrap = d3_selection_onFilter;
    function onRemove() {
      var l = this[name];
      if (l) {
        this.removeEventListener(type, l, l.$);
        delete this[name];
      }
    }
    function onAdd() {
      var l = wrap(listener, d3_array(arguments));
      onRemove.call(this);
      this.addEventListener(type, this[name] = l, l.$ = capture);
      l._ = listener;
    }
    function removeAll() {
      var re = new RegExp("^__on([^.]+)" + d3.requote(type) + "$"), match;
      for (var name in this) {
        if (match = name.match(re)) {
          var l = this[name];
          this.removeEventListener(match[1], l, l.$);
          delete this[name];
        }
      }
    }
    return i ? listener ? onAdd : onRemove : listener ? d3_noop : removeAll;
  }
  var d3_selection_onFilters = d3.map({
    mouseenter: "mouseover",
    mouseleave: "mouseout"
  });
  d3_selection_onFilters.forEach(function(k) {
    if ("on" + k in d3_document) d3_selection_onFilters.remove(k);
  });
  function d3_selection_onListener(listener, argumentz) {
    return function(e) {
      var o = d3.event;
      d3.event = e;
      argumentz[0] = this.__data__;
      try {
        listener.apply(this, argumentz);
      } finally {
        d3.event = o;
      }
    };
  }
  function d3_selection_onFilter(listener, argumentz) {
    var l = d3_selection_onListener(listener, argumentz);
    return function(e) {
      var target = this, related = e.relatedTarget;
      if (!related || related !== target && !(related.compareDocumentPosition(target) & 8)) {
        l.call(target, e);
      }
    };
  }
  d3_selectionPrototype.each = function(callback) {
    return d3_selection_each(this, function(node, i, j) {
      callback.call(node, node.__data__, i, j);
    });
  };
  function d3_selection_each(groups, callback) {
    for (var j = 0, m = groups.length; j < m; j++) {
      for (var group = groups[j], i = 0, n = group.length, node; i < n; i++) {
        if (node = group[i]) callback(node, i, j);
      }
    }
    return groups;
  }
  d3_selectionPrototype.call = function(callback) {
    var args = d3_array(arguments);
    callback.apply(args[0] = this, args);
    return this;
  };
  d3_selectionPrototype.empty = function() {
    return !this.node();
  };
  d3_selectionPrototype.node = function() {
    for (var j = 0, m = this.length; j < m; j++) {
      for (var group = this[j], i = 0, n = group.length; i < n; i++) {
        var node = group[i];
        if (node) return node;
      }
    }
    return null;
  };
  function d3_selection_enter(selection) {
    d3_arraySubclass(selection, d3_selection_enterPrototype);
    return selection;
  }
  var d3_selection_enterPrototype = [];
  d3.selection.enter = d3_selection_enter;
  d3.selection.enter.prototype = d3_selection_enterPrototype;
  d3_selection_enterPrototype.append = d3_selectionPrototype.append;
  d3_selection_enterPrototype.insert = d3_selectionPrototype.insert;
  d3_selection_enterPrototype.empty = d3_selectionPrototype.empty;
  d3_selection_enterPrototype.node = d3_selectionPrototype.node;
  d3_selection_enterPrototype.select = function(selector) {
    var subgroups = [], subgroup, subnode, upgroup, group, node;
    for (var j = -1, m = this.length; ++j < m; ) {
      upgroup = (group = this[j]).update;
      subgroups.push(subgroup = []);
      subgroup.parentNode = group.parentNode;
      for (var i = -1, n = group.length; ++i < n; ) {
        if (node = group[i]) {
          subgroup.push(upgroup[i] = subnode = selector.call(group.parentNode, node.__data__, i));
          subnode.__data__ = node.__data__;
        } else {
          subgroup.push(null);
        }
      }
    }
    return d3_selection(subgroups);
  };
  d3_selectionPrototype.transition = function() {
    var id = d3_transitionInheritId || ++d3_transitionId, subgroups = [], subgroup, node, transition = Object.create(d3_transitionInherit);
    transition.time = Date.now();
    for (var j = -1, m = this.length; ++j < m; ) {
      subgroups.push(subgroup = []);
      for (var group = this[j], i = -1, n = group.length; ++i < n; ) {
        if (node = group[i]) d3_transitionNode(node, i, id, transition);
        subgroup.push(node);
      }
    }
    return d3_transition(subgroups, id);
  };
  var d3_selectionRoot = d3_selection([ [ d3_document ] ]);
  d3_selectionRoot[0].parentNode = d3_selectRoot;
  d3.select = function(selector) {
    return typeof selector === "string" ? d3_selectionRoot.select(selector) : d3_selection([ [ selector ] ]);
  };
  d3.selectAll = function(selector) {
    return typeof selector === "string" ? d3_selectionRoot.selectAll(selector) : d3_selection([ d3_array(selector) ]);
  };
  d3.behavior.zoom = function() {
    var translate = [ 0, 0 ], translate0, scale = 1, scale0, scaleExtent = d3_behavior_zoomInfinity, event = d3_eventDispatch(zoom, "zoom"), x0, x1, y0, y1, touchtime;
    function zoom() {
      this.on("mousedown.zoom", mousedown).on("mousemove.zoom", mousemove).on(d3_behavior_zoomWheel + ".zoom", mousewheel).on("dblclick.zoom", dblclick).on("touchstart.zoom", touchstart).on("touchmove.zoom", touchmove).on("touchend.zoom", touchstart);
    }
    zoom.translate = function(x) {
      if (!arguments.length) return translate;
      translate = x.map(Number);
      rescale();
      return zoom;
    };
    zoom.scale = function(x) {
      if (!arguments.length) return scale;
      scale = +x;
      rescale();
      return zoom;
    };
    zoom.scaleExtent = function(x) {
      if (!arguments.length) return scaleExtent;
      scaleExtent = x == null ? d3_behavior_zoomInfinity : x.map(Number);
      return zoom;
    };
    zoom.x = function(z) {
      if (!arguments.length) return x1;
      x1 = z;
      x0 = z.copy();
      translate = [ 0, 0 ];
      scale = 1;
      return zoom;
    };
    zoom.y = function(z) {
      if (!arguments.length) return y1;
      y1 = z;
      y0 = z.copy();
      translate = [ 0, 0 ];
      scale = 1;
      return zoom;
    };
    function location(p) {
      return [ (p[0] - translate[0]) / scale, (p[1] - translate[1]) / scale ];
    }
    function point(l) {
      return [ l[0] * scale + translate[0], l[1] * scale + translate[1] ];
    }
    function scaleTo(s) {
      scale = Math.max(scaleExtent[0], Math.min(scaleExtent[1], s));
    }
    function translateTo(p, l) {
      l = point(l);
      translate[0] += p[0] - l[0];
      translate[1] += p[1] - l[1];
    }
    function rescale() {
      if (x1) x1.domain(x0.range().map(function(x) {
        return (x - translate[0]) / scale;
      }).map(x0.invert));
      if (y1) y1.domain(y0.range().map(function(y) {
        return (y - translate[1]) / scale;
      }).map(y0.invert));
    }
    function dispatch(event) {
      rescale();
      d3.event.preventDefault();
      event({
        type: "zoom",
        scale: scale,
        translate: translate
      });
    }
    function mousedown() {
      var target = this, event_ = event.of(target, arguments), eventTarget = d3.event.target, moved = 0, w = d3.select(d3_window).on("mousemove.zoom", mousemove).on("mouseup.zoom", mouseup), l = location(d3.mouse(target));
      d3_window.focus();
      d3_eventCancel();
      function mousemove() {
        moved = 1;
        translateTo(d3.mouse(target), l);
        dispatch(event_);
      }
      function mouseup() {
        if (moved) d3_eventCancel();
        w.on("mousemove.zoom", null).on("mouseup.zoom", null);
        if (moved && d3.event.target === eventTarget) w.on("click.zoom", click, true);
      }
      function click() {
        d3_eventCancel();
        w.on("click.zoom", null);
      }
    }
    function mousewheel() {
      if (!translate0) translate0 = location(d3.mouse(this));
      scaleTo(Math.pow(2, d3_behavior_zoomDelta() * .002) * scale);
      translateTo(d3.mouse(this), translate0);
      dispatch(event.of(this, arguments));
    }
    function mousemove() {
      translate0 = null;
    }
    function dblclick() {
      var p = d3.mouse(this), l = location(p), k = Math.log(scale) / Math.LN2;
      scaleTo(Math.pow(2, d3.event.shiftKey ? Math.ceil(k) - 1 : Math.floor(k) + 1));
      translateTo(p, l);
      dispatch(event.of(this, arguments));
    }
    function touchstart() {
      var touches = d3.touches(this), now = Date.now();
      scale0 = scale;
      translate0 = {};
      touches.forEach(function(t) {
        translate0[t.identifier] = location(t);
      });
      d3_eventCancel();
      if (touches.length === 1) {
        if (now - touchtime < 500) {
          var p = touches[0], l = location(touches[0]);
          scaleTo(scale * 2);
          translateTo(p, l);
          dispatch(event.of(this, arguments));
        }
        touchtime = now;
      }
    }
    function touchmove() {
      var touches = d3.touches(this), p0 = touches[0], l0 = translate0[p0.identifier];
      if (p1 = touches[1]) {
        var p1, l1 = translate0[p1.identifier];
        p0 = [ (p0[0] + p1[0]) / 2, (p0[1] + p1[1]) / 2 ];
        l0 = [ (l0[0] + l1[0]) / 2, (l0[1] + l1[1]) / 2 ];
        scaleTo(d3.event.scale * scale0);
      }
      translateTo(p0, l0);
      touchtime = null;
      dispatch(event.of(this, arguments));
    }
    return d3.rebind(zoom, event, "on");
  };
  var d3_behavior_zoomInfinity = [ 0, Infinity ];
  var d3_behavior_zoomDelta, d3_behavior_zoomWheel = "onwheel" in d3_document ? (d3_behavior_zoomDelta = function() {
    return -d3.event.deltaY * (d3.event.deltaMode ? 120 : 1);
  }, "wheel") : "onmousewheel" in d3_document ? (d3_behavior_zoomDelta = function() {
    return d3.event.wheelDelta;
  }, "mousewheel") : (d3_behavior_zoomDelta = function() {
    return -d3.event.detail;
  }, "MozMousePixelScroll");
  function d3_Color() {}
  d3_Color.prototype.toString = function() {
    return this.rgb() + "";
  };
  d3.hsl = function(h, s, l) {
    return arguments.length === 1 ? h instanceof d3_Hsl ? d3_hsl(h.h, h.s, h.l) : d3_rgb_parse("" + h, d3_rgb_hsl, d3_hsl) : d3_hsl(+h, +s, +l);
  };
  function d3_hsl(h, s, l) {
    return new d3_Hsl(h, s, l);
  }
  function d3_Hsl(h, s, l) {
    this.h = h;
    this.s = s;
    this.l = l;
  }
  var d3_hslPrototype = d3_Hsl.prototype = new d3_Color();
  d3_hslPrototype.brighter = function(k) {
    k = Math.pow(.7, arguments.length ? k : 1);
    return d3_hsl(this.h, this.s, this.l / k);
  };
  d3_hslPrototype.darker = function(k) {
    k = Math.pow(.7, arguments.length ? k : 1);
    return d3_hsl(this.h, this.s, k * this.l);
  };
  d3_hslPrototype.rgb = function() {
    return d3_hsl_rgb(this.h, this.s, this.l);
  };
  function d3_hsl_rgb(h, s, l) {
    var m1, m2;
    h = h % 360;
    if (h < 0) h += 360;
    s = s < 0 ? 0 : s > 1 ? 1 : s;
    l = l < 0 ? 0 : l > 1 ? 1 : l;
    m2 = l <= .5 ? l * (1 + s) : l + s - l * s;
    m1 = 2 * l - m2;
    function v(h) {
      if (h > 360) h -= 360; else if (h < 0) h += 360;
      if (h < 60) return m1 + (m2 - m1) * h / 60;
      if (h < 180) return m2;
      if (h < 240) return m1 + (m2 - m1) * (240 - h) / 60;
      return m1;
    }
    function vv(h) {
      return Math.round(v(h) * 255);
    }
    return d3_rgb(vv(h + 120), vv(h), vv(h - 120));
  }
  var π = Math.PI, ε = 1e-6, d3_radians = π / 180, d3_degrees = 180 / π;
  function d3_sgn(x) {
    return x > 0 ? 1 : x < 0 ? -1 : 0;
  }
  function d3_acos(x) {
    return Math.acos(Math.max(-1, Math.min(1, x)));
  }
  function d3_asin(x) {
    return x > 1 ? π / 2 : x < -1 ? -π / 2 : Math.asin(x);
  }
  function d3_sinh(x) {
    return (Math.exp(x) - Math.exp(-x)) / 2;
  }
  function d3_cosh(x) {
    return (Math.exp(x) + Math.exp(-x)) / 2;
  }
  function d3_haversin(x) {
    return (x = Math.sin(x / 2)) * x;
  }
  d3.hcl = function(h, c, l) {
    return arguments.length === 1 ? h instanceof d3_Hcl ? d3_hcl(h.h, h.c, h.l) : h instanceof d3_Lab ? d3_lab_hcl(h.l, h.a, h.b) : d3_lab_hcl((h = d3_rgb_lab((h = d3.rgb(h)).r, h.g, h.b)).l, h.a, h.b) : d3_hcl(+h, +c, +l);
  };
  function d3_hcl(h, c, l) {
    return new d3_Hcl(h, c, l);
  }
  function d3_Hcl(h, c, l) {
    this.h = h;
    this.c = c;
    this.l = l;
  }
  var d3_hclPrototype = d3_Hcl.prototype = new d3_Color();
  d3_hclPrototype.brighter = function(k) {
    return d3_hcl(this.h, this.c, Math.min(100, this.l + d3_lab_K * (arguments.length ? k : 1)));
  };
  d3_hclPrototype.darker = function(k) {
    return d3_hcl(this.h, this.c, Math.max(0, this.l - d3_lab_K * (arguments.length ? k : 1)));
  };
  d3_hclPrototype.rgb = function() {
    return d3_hcl_lab(this.h, this.c, this.l).rgb();
  };
  function d3_hcl_lab(h, c, l) {
    return d3_lab(l, Math.cos(h *= d3_radians) * c, Math.sin(h) * c);
  }
  d3.lab = function(l, a, b) {
    return arguments.length === 1 ? l instanceof d3_Lab ? d3_lab(l.l, l.a, l.b) : l instanceof d3_Hcl ? d3_hcl_lab(l.l, l.c, l.h) : d3_rgb_lab((l = d3.rgb(l)).r, l.g, l.b) : d3_lab(+l, +a, +b);
  };
  function d3_lab(l, a, b) {
    return new d3_Lab(l, a, b);
  }
  function d3_Lab(l, a, b) {
    this.l = l;
    this.a = a;
    this.b = b;
  }
  var d3_lab_K = 18;
  var d3_lab_X = .95047, d3_lab_Y = 1, d3_lab_Z = 1.08883;
  var d3_labPrototype = d3_Lab.prototype = new d3_Color();
  d3_labPrototype.brighter = function(k) {
    return d3_lab(Math.min(100, this.l + d3_lab_K * (arguments.length ? k : 1)), this.a, this.b);
  };
  d3_labPrototype.darker = function(k) {
    return d3_lab(Math.max(0, this.l - d3_lab_K * (arguments.length ? k : 1)), this.a, this.b);
  };
  d3_labPrototype.rgb = function() {
    return d3_lab_rgb(this.l, this.a, this.b);
  };
  function d3_lab_rgb(l, a, b) {
    var y = (l + 16) / 116, x = y + a / 500, z = y - b / 200;
    x = d3_lab_xyz(x) * d3_lab_X;
    y = d3_lab_xyz(y) * d3_lab_Y;
    z = d3_lab_xyz(z) * d3_lab_Z;
    return d3_rgb(d3_xyz_rgb(3.2404542 * x - 1.5371385 * y - .4985314 * z), d3_xyz_rgb(-.969266 * x + 1.8760108 * y + .041556 * z), d3_xyz_rgb(.0556434 * x - .2040259 * y + 1.0572252 * z));
  }
  function d3_lab_hcl(l, a, b) {
    return d3_hcl(Math.atan2(b, a) * d3_degrees, Math.sqrt(a * a + b * b), l);
  }
  function d3_lab_xyz(x) {
    return x > .206893034 ? x * x * x : (x - 4 / 29) / 7.787037;
  }
  function d3_xyz_lab(x) {
    return x > .008856 ? Math.pow(x, 1 / 3) : 7.787037 * x + 4 / 29;
  }
  function d3_xyz_rgb(r) {
    return Math.round(255 * (r <= .00304 ? 12.92 * r : 1.055 * Math.pow(r, 1 / 2.4) - .055));
  }
  d3.rgb = function(r, g, b) {
    return arguments.length === 1 ? r instanceof d3_Rgb ? d3_rgb(r.r, r.g, r.b) : d3_rgb_parse("" + r, d3_rgb, d3_hsl_rgb) : d3_rgb(~~r, ~~g, ~~b);
  };
  function d3_rgb(r, g, b) {
    return new d3_Rgb(r, g, b);
  }
  function d3_Rgb(r, g, b) {
    this.r = r;
    this.g = g;
    this.b = b;
  }
  var d3_rgbPrototype = d3_Rgb.prototype = new d3_Color();
  d3_rgbPrototype.brighter = function(k) {
    k = Math.pow(.7, arguments.length ? k : 1);
    var r = this.r, g = this.g, b = this.b, i = 30;
    if (!r && !g && !b) return d3_rgb(i, i, i);
    if (r && r < i) r = i;
    if (g && g < i) g = i;
    if (b && b < i) b = i;
    return d3_rgb(Math.min(255, Math.floor(r / k)), Math.min(255, Math.floor(g / k)), Math.min(255, Math.floor(b / k)));
  };
  d3_rgbPrototype.darker = function(k) {
    k = Math.pow(.7, arguments.length ? k : 1);
    return d3_rgb(Math.floor(k * this.r), Math.floor(k * this.g), Math.floor(k * this.b));
  };
  d3_rgbPrototype.hsl = function() {
    return d3_rgb_hsl(this.r, this.g, this.b);
  };
  d3_rgbPrototype.toString = function() {
    return "#" + d3_rgb_hex(this.r) + d3_rgb_hex(this.g) + d3_rgb_hex(this.b);
  };
  function d3_rgb_hex(v) {
    return v < 16 ? "0" + Math.max(0, v).toString(16) : Math.min(255, v).toString(16);
  }
  function d3_rgb_parse(format, rgb, hsl) {
    var r = 0, g = 0, b = 0, m1, m2, name;
    m1 = /([a-z]+)\((.*)\)/i.exec(format);
    if (m1) {
      m2 = m1[2].split(",");
      switch (m1[1]) {
       case "hsl":
        {
          return hsl(parseFloat(m2[0]), parseFloat(m2[1]) / 100, parseFloat(m2[2]) / 100);
        }

       case "rgb":
        {
          return rgb(d3_rgb_parseNumber(m2[0]), d3_rgb_parseNumber(m2[1]), d3_rgb_parseNumber(m2[2]));
        }
      }
    }
    if (name = d3_rgb_names.get(format)) return rgb(name.r, name.g, name.b);
    if (format != null && format.charAt(0) === "#") {
      if (format.length === 4) {
        r = format.charAt(1);
        r += r;
        g = format.charAt(2);
        g += g;
        b = format.charAt(3);
        b += b;
      } else if (format.length === 7) {
        r = format.substring(1, 3);
        g = format.substring(3, 5);
        b = format.substring(5, 7);
      }
      r = parseInt(r, 16);
      g = parseInt(g, 16);
      b = parseInt(b, 16);
    }
    return rgb(r, g, b);
  }
  function d3_rgb_hsl(r, g, b) {
    var min = Math.min(r /= 255, g /= 255, b /= 255), max = Math.max(r, g, b), d = max - min, h, s, l = (max + min) / 2;
    if (d) {
      s = l < .5 ? d / (max + min) : d / (2 - max - min);
      if (r == max) h = (g - b) / d + (g < b ? 6 : 0); else if (g == max) h = (b - r) / d + 2; else h = (r - g) / d + 4;
      h *= 60;
    } else {
      s = h = 0;
    }
    return d3_hsl(h, s, l);
  }
  function d3_rgb_lab(r, g, b) {
    r = d3_rgb_xyz(r);
    g = d3_rgb_xyz(g);
    b = d3_rgb_xyz(b);
    var x = d3_xyz_lab((.4124564 * r + .3575761 * g + .1804375 * b) / d3_lab_X), y = d3_xyz_lab((.2126729 * r + .7151522 * g + .072175 * b) / d3_lab_Y), z = d3_xyz_lab((.0193339 * r + .119192 * g + .9503041 * b) / d3_lab_Z);
    return d3_lab(116 * y - 16, 500 * (x - y), 200 * (y - z));
  }
  function d3_rgb_xyz(r) {
    return (r /= 255) <= .04045 ? r / 12.92 : Math.pow((r + .055) / 1.055, 2.4);
  }
  function d3_rgb_parseNumber(c) {
    var f = parseFloat(c);
    return c.charAt(c.length - 1) === "%" ? Math.round(f * 2.55) : f;
  }
  var d3_rgb_names = d3.map({
    aliceblue: "#f0f8ff",
    antiquewhite: "#faebd7",
    aqua: "#00ffff",
    aquamarine: "#7fffd4",
    azure: "#f0ffff",
    beige: "#f5f5dc",
    bisque: "#ffe4c4",
    black: "#000000",
    blanchedalmond: "#ffebcd",
    blue: "#0000ff",
    blueviolet: "#8a2be2",
    brown: "#a52a2a",
    burlywood: "#deb887",
    cadetblue: "#5f9ea0",
    chartreuse: "#7fff00",
    chocolate: "#d2691e",
    coral: "#ff7f50",
    cornflowerblue: "#6495ed",
    cornsilk: "#fff8dc",
    crimson: "#dc143c",
    cyan: "#00ffff",
    darkblue: "#00008b",
    darkcyan: "#008b8b",
    darkgoldenrod: "#b8860b",
    darkgray: "#a9a9a9",
    darkgreen: "#006400",
    darkgrey: "#a9a9a9",
    darkkhaki: "#bdb76b",
    darkmagenta: "#8b008b",
    darkolivegreen: "#556b2f",
    darkorange: "#ff8c00",
    darkorchid: "#9932cc",
    darkred: "#8b0000",
    darksalmon: "#e9967a",
    darkseagreen: "#8fbc8f",
    darkslateblue: "#483d8b",
    darkslategray: "#2f4f4f",
    darkslategrey: "#2f4f4f",
    darkturquoise: "#00ced1",
    darkviolet: "#9400d3",
    deeppink: "#ff1493",
    deepskyblue: "#00bfff",
    dimgray: "#696969",
    dimgrey: "#696969",
    dodgerblue: "#1e90ff",
    firebrick: "#b22222",
    floralwhite: "#fffaf0",
    forestgreen: "#228b22",
    fuchsia: "#ff00ff",
    gainsboro: "#dcdcdc",
    ghostwhite: "#f8f8ff",
    gold: "#ffd700",
    goldenrod: "#daa520",
    gray: "#808080",
    green: "#008000",
    greenyellow: "#adff2f",
    grey: "#808080",
    honeydew: "#f0fff0",
    hotpink: "#ff69b4",
    indianred: "#cd5c5c",
    indigo: "#4b0082",
    ivory: "#fffff0",
    khaki: "#f0e68c",
    lavender: "#e6e6fa",
    lavenderblush: "#fff0f5",
    lawngreen: "#7cfc00",
    lemonchiffon: "#fffacd",
    lightblue: "#add8e6",
    lightcoral: "#f08080",
    lightcyan: "#e0ffff",
    lightgoldenrodyellow: "#fafad2",
    lightgray: "#d3d3d3",
    lightgreen: "#90ee90",
    lightgrey: "#d3d3d3",
    lightpink: "#ffb6c1",
    lightsalmon: "#ffa07a",
    lightseagreen: "#20b2aa",
    lightskyblue: "#87cefa",
    lightslategray: "#778899",
    lightslategrey: "#778899",
    lightsteelblue: "#b0c4de",
    lightyellow: "#ffffe0",
    lime: "#00ff00",
    limegreen: "#32cd32",
    linen: "#faf0e6",
    magenta: "#ff00ff",
    maroon: "#800000",
    mediumaquamarine: "#66cdaa",
    mediumblue: "#0000cd",
    mediumorchid: "#ba55d3",
    mediumpurple: "#9370db",
    mediumseagreen: "#3cb371",
    mediumslateblue: "#7b68ee",
    mediumspringgreen: "#00fa9a",
    mediumturquoise: "#48d1cc",
    mediumvioletred: "#c71585",
    midnightblue: "#191970",
    mintcream: "#f5fffa",
    mistyrose: "#ffe4e1",
    moccasin: "#ffe4b5",
    navajowhite: "#ffdead",
    navy: "#000080",
    oldlace: "#fdf5e6",
    olive: "#808000",
    olivedrab: "#6b8e23",
    orange: "#ffa500",
    orangered: "#ff4500",
    orchid: "#da70d6",
    palegoldenrod: "#eee8aa",
    palegreen: "#98fb98",
    paleturquoise: "#afeeee",
    palevioletred: "#db7093",
    papayawhip: "#ffefd5",
    peachpuff: "#ffdab9",
    peru: "#cd853f",
    pink: "#ffc0cb",
    plum: "#dda0dd",
    powderblue: "#b0e0e6",
    purple: "#800080",
    red: "#ff0000",
    rosybrown: "#bc8f8f",
    royalblue: "#4169e1",
    saddlebrown: "#8b4513",
    salmon: "#fa8072",
    sandybrown: "#f4a460",
    seagreen: "#2e8b57",
    seashell: "#fff5ee",
    sienna: "#a0522d",
    silver: "#c0c0c0",
    skyblue: "#87ceeb",
    slateblue: "#6a5acd",
    slategray: "#708090",
    slategrey: "#708090",
    snow: "#fffafa",
    springgreen: "#00ff7f",
    steelblue: "#4682b4",
    tan: "#d2b48c",
    teal: "#008080",
    thistle: "#d8bfd8",
    tomato: "#ff6347",
    turquoise: "#40e0d0",
    violet: "#ee82ee",
    wheat: "#f5deb3",
    white: "#ffffff",
    whitesmoke: "#f5f5f5",
    yellow: "#ffff00",
    yellowgreen: "#9acd32"
  });
  d3_rgb_names.forEach(function(key, value) {
    d3_rgb_names.set(key, d3_rgb_parse(value, d3_rgb, d3_hsl_rgb));
  });
  function d3_functor(v) {
    return typeof v === "function" ? v : function() {
      return v;
    };
  }
  d3.functor = d3_functor;
  function d3_identity(d) {
    return d;
  }
  d3.xhr = function(url, mimeType, callback) {
    var xhr = {}, dispatch = d3.dispatch("progress", "load", "error"), headers = {}, response = d3_identity, request = new (d3_window.XDomainRequest && /^(http(s)?:)?\/\//.test(url) ? XDomainRequest : XMLHttpRequest)();
    "onload" in request ? request.onload = request.onerror = respond : request.onreadystatechange = function() {
      request.readyState > 3 && respond();
    };
    function respond() {
      var s = request.status;
      !s && request.responseText || s >= 200 && s < 300 || s === 304 ? dispatch.load.call(xhr, response.call(xhr, request)) : dispatch.error.call(xhr, request);
    }
    request.onprogress = function(event) {
      var o = d3.event;
      d3.event = event;
      try {
        dispatch.progress.call(xhr, request);
      } finally {
        d3.event = o;
      }
    };
    xhr.header = function(name, value) {
      name = (name + "").toLowerCase();
      if (arguments.length < 2) return headers[name];
      if (value == null) delete headers[name]; else headers[name] = value + "";
      return xhr;
    };
    xhr.mimeType = function(value) {
      if (!arguments.length) return mimeType;
      mimeType = value == null ? null : value + "";
      return xhr;
    };
    xhr.response = function(value) {
      response = value;
      return xhr;
    };
    [ "get", "post" ].forEach(function(method) {
      xhr[method] = function() {
        return xhr.send.apply(xhr, [ method ].concat(d3_array(arguments)));
      };
    });
    xhr.send = function(method, data, callback) {
      if (arguments.length === 2 && typeof data === "function") callback = data, data = null;
      request.open(method, url, true);
      if (mimeType != null && !("accept" in headers)) headers["accept"] = mimeType + ",*/*";
      if (request.setRequestHeader) for (var name in headers) request.setRequestHeader(name, headers[name]);
      if (mimeType != null && request.overrideMimeType) request.overrideMimeType(mimeType);
      if (callback != null) xhr.on("error", callback).on("load", function(request) {
        callback(null, request);
      });
      request.send(data == null ? null : data);
      return xhr;
    };
    xhr.abort = function() {
      request.abort();
      return xhr;
    };
    d3.rebind(xhr, dispatch, "on");
    if (arguments.length === 2 && typeof mimeType === "function") callback = mimeType, 
    mimeType = null;
    return callback == null ? xhr : xhr.get(d3_xhr_fixCallback(callback));
  };
  function d3_xhr_fixCallback(callback) {
    return callback.length === 1 ? function(error, request) {
      callback(error == null ? request : null);
    } : callback;
  }
  function d3_dsv(delimiter, mimeType) {
    var reFormat = new RegExp('["' + delimiter + "\n]"), delimiterCode = delimiter.charCodeAt(0);
    function dsv(url, row, callback) {
      if (arguments.length < 3) callback = row, row = null;
      var xhr = d3.xhr(url, mimeType, callback);
      xhr.row = function(_) {
        return arguments.length ? xhr.response((row = _) == null ? response : typedResponse(_)) : row;
      };
      return xhr.row(row);
    }
    function response(request) {
      return dsv.parse(request.responseText);
    }
    function typedResponse(f) {
      return function(request) {
        return dsv.parse(request.responseText, f);
      };
    }
    dsv.parse = function(text, f) {
      var o;
      return dsv.parseRows(text, function(row, i) {
        if (o) return o(row, i - 1);
        var a = new Function("d", "return {" + row.map(function(name, i) {
          return JSON.stringify(name) + ": d[" + i + "]";
        }).join(",") + "}");
        o = f ? function(row, i) {
          return f(a(row), i);
        } : a;
      });
    };
    dsv.parseRows = function(text, f) {
      var EOL = {}, EOF = {}, rows = [], N = text.length, I = 0, n = 0, t, eol;
      function token() {
        if (I >= N) return EOF;
        if (eol) return eol = false, EOL;
        var j = I;
        if (text.charCodeAt(j) === 34) {
          var i = j;
          while (i++ < N) {
            if (text.charCodeAt(i) === 34) {
              if (text.charCodeAt(i + 1) !== 34) break;
              ++i;
            }
          }
          I = i + 2;
          var c = text.charCodeAt(i + 1);
          if (c === 13) {
            eol = true;
            if (text.charCodeAt(i + 2) === 10) ++I;
          } else if (c === 10) {
            eol = true;
          }
          return text.substring(j + 1, i).replace(/""/g, '"');
        }
        while (I < N) {
          var c = text.charCodeAt(I++), k = 1;
          if (c === 10) eol = true; else if (c === 13) {
            eol = true;
            if (text.charCodeAt(I) === 10) ++I, ++k;
          } else if (c !== delimiterCode) continue;
          return text.substring(j, I - k);
        }
        return text.substring(j);
      }
      while ((t = token()) !== EOF) {
        var a = [];
        while (t !== EOL && t !== EOF) {
          a.push(t);
          t = token();
        }
        if (f && !(a = f(a, n++))) continue;
        rows.push(a);
      }
      return rows;
    };
    dsv.format = function(rows) {
      if (Array.isArray(rows[0])) return dsv.formatRows(rows);
      var fieldSet = new d3_Set(), fields = [];
      rows.forEach(function(row) {
        for (var field in row) {
          if (!fieldSet.has(field)) {
            fields.push(fieldSet.add(field));
          }
        }
      });
      return [ fields.map(formatValue).join(delimiter) ].concat(rows.map(function(row) {
        return fields.map(function(field) {
          return formatValue(row[field]);
        }).join(delimiter);
      })).join("\n");
    };
    dsv.formatRows = function(rows) {
      return rows.map(formatRow).join("\n");
    };
    function formatRow(row) {
      return row.map(formatValue).join(delimiter);
    }
    function formatValue(text) {
      return reFormat.test(text) ? '"' + text.replace(/\"/g, '""') + '"' : text;
    }
    return dsv;
  }
  d3.csv = d3_dsv(",", "text/csv");
  d3.tsv = d3_dsv("	", "text/tab-separated-values");
  var d3_timer_id = 0, d3_timer_byId = {}, d3_timer_queue = null, d3_timer_interval, d3_timer_timeout;
  d3.timer = function(callback, delay, then) {
    if (arguments.length < 3) {
      if (arguments.length < 2) delay = 0; else if (!isFinite(delay)) return;
      then = Date.now();
    }
    var timer = d3_timer_byId[callback.id];
    if (timer && timer.callback === callback) {
      timer.then = then;
      timer.delay = delay;
    } else d3_timer_byId[callback.id = ++d3_timer_id] = d3_timer_queue = {
      callback: callback,
      then: then,
      delay: delay,
      next: d3_timer_queue
    };
    if (!d3_timer_interval) {
      d3_timer_timeout = clearTimeout(d3_timer_timeout);
      d3_timer_interval = 1;
      d3_timer_frame(d3_timer_step);
    }
  };
  function d3_timer_step() {
    var elapsed, now = Date.now(), t1 = d3_timer_queue;
    while (t1) {
      elapsed = now - t1.then;
      if (elapsed >= t1.delay) t1.flush = t1.callback(elapsed);
      t1 = t1.next;
    }
    var delay = d3_timer_flush() - now;
    if (delay > 24) {
      if (isFinite(delay)) {
        clearTimeout(d3_timer_timeout);
        d3_timer_timeout = setTimeout(d3_timer_step, delay);
      }
      d3_timer_interval = 0;
    } else {
      d3_timer_interval = 1;
      d3_timer_frame(d3_timer_step);
    }
  }
  d3.timer.flush = function() {
    var elapsed, now = Date.now(), t1 = d3_timer_queue;
    while (t1) {
      elapsed = now - t1.then;
      if (!t1.delay) t1.flush = t1.callback(elapsed);
      t1 = t1.next;
    }
    d3_timer_flush();
  };
  function d3_timer_flush() {
    var t0 = null, t1 = d3_timer_queue, then = Infinity;
    while (t1) {
      if (t1.flush) {
        delete d3_timer_byId[t1.callback.id];
        t1 = t0 ? t0.next = t1.next : d3_timer_queue = t1.next;
      } else {
        then = Math.min(then, t1.then + t1.delay);
        t1 = (t0 = t1).next;
      }
    }
    return then;
  }
  var d3_timer_frame = d3_window.requestAnimationFrame || d3_window.webkitRequestAnimationFrame || d3_window.mozRequestAnimationFrame || d3_window.oRequestAnimationFrame || d3_window.msRequestAnimationFrame || function(callback) {
    setTimeout(callback, 17);
  };
  var d3_format_decimalPoint = ".", d3_format_thousandsSeparator = ",", d3_format_grouping = [ 3, 3 ];
  var d3_formatPrefixes = [ "y", "z", "a", "f", "p", "n", "µ", "m", "", "k", "M", "G", "T", "P", "E", "Z", "Y" ].map(d3_formatPrefix);
  d3.formatPrefix = function(value, precision) {
    var i = 0;
    if (value) {
      if (value < 0) value *= -1;
      if (precision) value = d3.round(value, d3_format_precision(value, precision));
      i = 1 + Math.floor(1e-12 + Math.log(value) / Math.LN10);
      i = Math.max(-24, Math.min(24, Math.floor((i <= 0 ? i + 1 : i - 1) / 3) * 3));
    }
    return d3_formatPrefixes[8 + i / 3];
  };
  function d3_formatPrefix(d, i) {
    var k = Math.pow(10, Math.abs(8 - i) * 3);
    return {
      scale: i > 8 ? function(d) {
        return d / k;
      } : function(d) {
        return d * k;
      },
      symbol: d
    };
  }
  d3.round = function(x, n) {
    return n ? Math.round(x * (n = Math.pow(10, n))) / n : Math.round(x);
  };
  d3.format = function(specifier) {
    var match = d3_format_re.exec(specifier), fill = match[1] || " ", align = match[2] || ">", sign = match[3] || "", basePrefix = match[4] || "", zfill = match[5], width = +match[6], comma = match[7], precision = match[8], type = match[9], scale = 1, suffix = "", integer = false;
    if (precision) precision = +precision.substring(1);
    if (zfill || fill === "0" && align === "=") {
      zfill = fill = "0";
      align = "=";
      if (comma) width -= Math.floor((width - 1) / 4);
    }
    switch (type) {
     case "n":
      comma = true;
      type = "g";
      break;

     case "%":
      scale = 100;
      suffix = "%";
      type = "f";
      break;

     case "p":
      scale = 100;
      suffix = "%";
      type = "r";
      break;

     case "b":
     case "o":
     case "x":
     case "X":
      if (basePrefix) basePrefix = "0" + type.toLowerCase();

     case "c":
     case "d":
      integer = true;
      precision = 0;
      break;

     case "s":
      scale = -1;
      type = "r";
      break;
    }
    if (basePrefix === "#") basePrefix = "";
    if (type == "r" && !precision) type = "g";
    if (precision != null) {
      if (type == "g") precision = Math.max(1, Math.min(21, precision)); else if (type == "e" || type == "f") precision = Math.max(0, Math.min(20, precision));
    }
    type = d3_format_types.get(type) || d3_format_typeDefault;
    var zcomma = zfill && comma;
    return function(value) {
      if (integer && value % 1) return "";
      var negative = value < 0 || value === 0 && 1 / value < 0 ? (value = -value, "-") : sign;
      if (scale < 0) {
        var prefix = d3.formatPrefix(value, precision);
        value = prefix.scale(value);
        suffix = prefix.symbol;
      } else {
        value *= scale;
      }
      value = type(value, precision);
      if (!zfill && comma) value = d3_format_group(value);
      var length = basePrefix.length + value.length + (zcomma ? 0 : negative.length), padding = length < width ? new Array(length = width - length + 1).join(fill) : "";
      if (zcomma) value = d3_format_group(padding + value);
      if (d3_format_decimalPoint) value.replace(".", d3_format_decimalPoint);
      negative += basePrefix;
      return (align === "<" ? negative + value + padding : align === ">" ? padding + negative + value : align === "^" ? padding.substring(0, length >>= 1) + negative + value + padding.substring(length) : negative + (zcomma ? value : padding + value)) + suffix;
    };
  };
  var d3_format_re = /(?:([^{])?([<>=^]))?([+\- ])?(#)?(0)?(\d+)?(,)?(\.-?\d+)?([a-z%])?/i;
  var d3_format_types = d3.map({
    b: function(x) {
      return x.toString(2);
    },
    c: function(x) {
      return String.fromCharCode(x);
    },
    o: function(x) {
      return x.toString(8);
    },
    x: function(x) {
      return x.toString(16);
    },
    X: function(x) {
      return x.toString(16).toUpperCase();
    },
    g: function(x, p) {
      return x.toPrecision(p);
    },
    e: function(x, p) {
      return x.toExponential(p);
    },
    f: function(x, p) {
      return x.toFixed(p);
    },
    r: function(x, p) {
      return (x = d3.round(x, d3_format_precision(x, p))).toFixed(Math.max(0, Math.min(20, d3_format_precision(x * (1 + 1e-15), p))));
    }
  });
  function d3_format_precision(x, p) {
    return p - (x ? Math.ceil(Math.log(x) / Math.LN10) : 1);
  }
  function d3_format_typeDefault(x) {
    return x + "";
  }
  var d3_format_group = d3_identity;
  if (d3_format_grouping) {
    var d3_format_groupingLength = d3_format_grouping.length;
    d3_format_group = function(value) {
      var i = value.lastIndexOf("."), f = i >= 0 ? "." + value.substring(i + 1) : (i = value.length, 
      ""), t = [], j = 0, g = d3_format_grouping[0];
      while (i > 0 && g > 0) {
        t.push(value.substring(i -= g, i + g));
        g = d3_format_grouping[j = (j + 1) % d3_format_groupingLength];
      }
      return t.reverse().join(d3_format_thousandsSeparator || "") + f;
    };
  }
  d3.geo = {};
  d3.geo.stream = function(object, listener) {
    if (d3_geo_streamObjectType.hasOwnProperty(object.type)) {
      d3_geo_streamObjectType[object.type](object, listener);
    } else {
      d3_geo_streamGeometry(object, listener);
    }
  };
  function d3_geo_streamGeometry(geometry, listener) {
    if (d3_geo_streamGeometryType.hasOwnProperty(geometry.type)) {
      d3_geo_streamGeometryType[geometry.type](geometry, listener);
    }
  }
  var d3_geo_streamObjectType = {
    Feature: function(feature, listener) {
      d3_geo_streamGeometry(feature.geometry, listener);
    },
    FeatureCollection: function(object, listener) {
      var features = object.features, i = -1, n = features.length;
      while (++i < n) d3_geo_streamGeometry(features[i].geometry, listener);
    }
  };
  var d3_geo_streamGeometryType = {
    Sphere: function(object, listener) {
      listener.sphere();
    },
    Point: function(object, listener) {
      var coordinate = object.coordinates;
      listener.point(coordinate[0], coordinate[1]);
    },
    MultiPoint: function(object, listener) {
      var coordinates = object.coordinates, i = -1, n = coordinates.length, coordinate;
      while (++i < n) coordinate = coordinates[i], listener.point(coordinate[0], coordinate[1]);
    },
    LineString: function(object, listener) {
      d3_geo_streamLine(object.coordinates, listener, 0);
    },
    MultiLineString: function(object, listener) {
      var coordinates = object.coordinates, i = -1, n = coordinates.length;
      while (++i < n) d3_geo_streamLine(coordinates[i], listener, 0);
    },
    Polygon: function(object, listener) {
      d3_geo_streamPolygon(object.coordinates, listener);
    },
    MultiPolygon: function(object, listener) {
      var coordinates = object.coordinates, i = -1, n = coordinates.length;
      while (++i < n) d3_geo_streamPolygon(coordinates[i], listener);
    },
    GeometryCollection: function(object, listener) {
      var geometries = object.geometries, i = -1, n = geometries.length;
      while (++i < n) d3_geo_streamGeometry(geometries[i], listener);
    }
  };
  function d3_geo_streamLine(coordinates, listener, closed) {
    var i = -1, n = coordinates.length - closed, coordinate;
    listener.lineStart();
    while (++i < n) coordinate = coordinates[i], listener.point(coordinate[0], coordinate[1]);
    listener.lineEnd();
  }
  function d3_geo_streamPolygon(coordinates, listener) {
    var i = -1, n = coordinates.length;
    listener.polygonStart();
    while (++i < n) d3_geo_streamLine(coordinates[i], listener, 1);
    listener.polygonEnd();
  }
  d3.geo.area = function(object) {
    d3_geo_areaSum = 0;
    d3.geo.stream(object, d3_geo_area);
    return d3_geo_areaSum;
  };
  var d3_geo_areaSum, d3_geo_areaRingU, d3_geo_areaRingV;
  var d3_geo_area = {
    sphere: function() {
      d3_geo_areaSum += 4 * π;
    },
    point: d3_noop,
    lineStart: d3_noop,
    lineEnd: d3_noop,
    polygonStart: function() {
      d3_geo_areaRingU = 1, d3_geo_areaRingV = 0;
      d3_geo_area.lineStart = d3_geo_areaRingStart;
    },
    polygonEnd: function() {
      var area = 2 * Math.atan2(d3_geo_areaRingV, d3_geo_areaRingU);
      d3_geo_areaSum += area < 0 ? 4 * π + area : area;
      d3_geo_area.lineStart = d3_geo_area.lineEnd = d3_geo_area.point = d3_noop;
    }
  };
  function d3_geo_areaRingStart() {
    var λ00, φ00, λ0, cosφ0, sinφ0;
    d3_geo_area.point = function(λ, φ) {
      d3_geo_area.point = nextPoint;
      λ0 = (λ00 = λ) * d3_radians, cosφ0 = Math.cos(φ = (φ00 = φ) * d3_radians / 2 + π / 4), 
      sinφ0 = Math.sin(φ);
    };
    function nextPoint(λ, φ) {
      λ *= d3_radians;
      φ = φ * d3_radians / 2 + π / 4;
      var dλ = λ - λ0, cosφ = Math.cos(φ), sinφ = Math.sin(φ), k = sinφ0 * sinφ, u0 = d3_geo_areaRingU, v0 = d3_geo_areaRingV, u = cosφ0 * cosφ + k * Math.cos(dλ), v = k * Math.sin(dλ);
      d3_geo_areaRingU = u0 * u - v0 * v;
      d3_geo_areaRingV = v0 * u + u0 * v;
      λ0 = λ, cosφ0 = cosφ, sinφ0 = sinφ;
    }
    d3_geo_area.lineEnd = function() {
      nextPoint(λ00, φ00);
    };
  }
  d3.geo.bounds = d3_geo_bounds(d3_identity);
  function d3_geo_bounds(projectStream) {
    var x0, y0, x1, y1;
    var bound = {
      point: boundPoint,
      lineStart: d3_noop,
      lineEnd: d3_noop,
      polygonStart: function() {
        bound.lineEnd = boundPolygonLineEnd;
      },
      polygonEnd: function() {
        bound.point = boundPoint;
      }
    };
    function boundPoint(x, y) {
      if (x < x0) x0 = x;
      if (x > x1) x1 = x;
      if (y < y0) y0 = y;
      if (y > y1) y1 = y;
    }
    function boundPolygonLineEnd() {
      bound.point = bound.lineEnd = d3_noop;
    }
    return function(feature) {
      y1 = x1 = -(x0 = y0 = Infinity);
      d3.geo.stream(feature, projectStream(bound));
      return [ [ x0, y0 ], [ x1, y1 ] ];
    };
  }
  d3.geo.centroid = function(object) {
    d3_geo_centroidDimension = d3_geo_centroidW = d3_geo_centroidX = d3_geo_centroidY = d3_geo_centroidZ = 0;
    d3.geo.stream(object, d3_geo_centroid);
    var m;
    if (d3_geo_centroidW && Math.abs(m = Math.sqrt(d3_geo_centroidX * d3_geo_centroidX + d3_geo_centroidY * d3_geo_centroidY + d3_geo_centroidZ * d3_geo_centroidZ)) > ε) {
      return [ Math.atan2(d3_geo_centroidY, d3_geo_centroidX) * d3_degrees, Math.asin(Math.max(-1, Math.min(1, d3_geo_centroidZ / m))) * d3_degrees ];
    }
  };
  var d3_geo_centroidDimension, d3_geo_centroidW, d3_geo_centroidX, d3_geo_centroidY, d3_geo_centroidZ;
  var d3_geo_centroid = {
    sphere: function() {
      if (d3_geo_centroidDimension < 2) {
        d3_geo_centroidDimension = 2;
        d3_geo_centroidW = d3_geo_centroidX = d3_geo_centroidY = d3_geo_centroidZ = 0;
      }
    },
    point: d3_geo_centroidPoint,
    lineStart: d3_geo_centroidLineStart,
    lineEnd: d3_geo_centroidLineEnd,
    polygonStart: function() {
      if (d3_geo_centroidDimension < 2) {
        d3_geo_centroidDimension = 2;
        d3_geo_centroidW = d3_geo_centroidX = d3_geo_centroidY = d3_geo_centroidZ = 0;
      }
      d3_geo_centroid.lineStart = d3_geo_centroidRingStart;
    },
    polygonEnd: function() {
      d3_geo_centroid.lineStart = d3_geo_centroidLineStart;
    }
  };
  function d3_geo_centroidPoint(λ, φ) {
    if (d3_geo_centroidDimension) return;
    ++d3_geo_centroidW;
    λ *= d3_radians;
    var cosφ = Math.cos(φ *= d3_radians);
    d3_geo_centroidX += (cosφ * Math.cos(λ) - d3_geo_centroidX) / d3_geo_centroidW;
    d3_geo_centroidY += (cosφ * Math.sin(λ) - d3_geo_centroidY) / d3_geo_centroidW;
    d3_geo_centroidZ += (Math.sin(φ) - d3_geo_centroidZ) / d3_geo_centroidW;
  }
  function d3_geo_centroidRingStart() {
    var λ00, φ00;
    d3_geo_centroidDimension = 1;
    d3_geo_centroidLineStart();
    d3_geo_centroidDimension = 2;
    var linePoint = d3_geo_centroid.point;
    d3_geo_centroid.point = function(λ, φ) {
      linePoint(λ00 = λ, φ00 = φ);
    };
    d3_geo_centroid.lineEnd = function() {
      d3_geo_centroid.point(λ00, φ00);
      d3_geo_centroidLineEnd();
      d3_geo_centroid.lineEnd = d3_geo_centroidLineEnd;
    };
  }
  function d3_geo_centroidLineStart() {
    var x0, y0, z0;
    if (d3_geo_centroidDimension > 1) return;
    if (d3_geo_centroidDimension < 1) {
      d3_geo_centroidDimension = 1;
      d3_geo_centroidW = d3_geo_centroidX = d3_geo_centroidY = d3_geo_centroidZ = 0;
    }
    d3_geo_centroid.point = function(λ, φ) {
      λ *= d3_radians;
      var cosφ = Math.cos(φ *= d3_radians);
      x0 = cosφ * Math.cos(λ);
      y0 = cosφ * Math.sin(λ);
      z0 = Math.sin(φ);
      d3_geo_centroid.point = nextPoint;
    };
    function nextPoint(λ, φ) {
      λ *= d3_radians;
      var cosφ = Math.cos(φ *= d3_radians), x = cosφ * Math.cos(λ), y = cosφ * Math.sin(λ), z = Math.sin(φ), w = Math.atan2(Math.sqrt((w = y0 * z - z0 * y) * w + (w = z0 * x - x0 * z) * w + (w = x0 * y - y0 * x) * w), x0 * x + y0 * y + z0 * z);
      d3_geo_centroidW += w;
      d3_geo_centroidX += w * (x0 + (x0 = x));
      d3_geo_centroidY += w * (y0 + (y0 = y));
      d3_geo_centroidZ += w * (z0 + (z0 = z));
    }
  }
  function d3_geo_centroidLineEnd() {
    d3_geo_centroid.point = d3_geo_centroidPoint;
  }
  function d3_geo_cartesian(spherical) {
    var λ = spherical[0], φ = spherical[1], cosφ = Math.cos(φ);
    return [ cosφ * Math.cos(λ), cosφ * Math.sin(λ), Math.sin(φ) ];
  }
  function d3_geo_cartesianDot(a, b) {
    return a[0] * b[0] + a[1] * b[1] + a[2] * b[2];
  }
  function d3_geo_cartesianCross(a, b) {
    return [ a[1] * b[2] - a[2] * b[1], a[2] * b[0] - a[0] * b[2], a[0] * b[1] - a[1] * b[0] ];
  }
  function d3_geo_cartesianAdd(a, b) {
    a[0] += b[0];
    a[1] += b[1];
    a[2] += b[2];
  }
  function d3_geo_cartesianScale(vector, k) {
    return [ vector[0] * k, vector[1] * k, vector[2] * k ];
  }
  function d3_geo_cartesianNormalize(d) {
    var l = Math.sqrt(d[0] * d[0] + d[1] * d[1] + d[2] * d[2]);
    d[0] /= l;
    d[1] /= l;
    d[2] /= l;
  }
  function d3_true() {
    return true;
  }
  function d3_geo_spherical(cartesian) {
    return [ Math.atan2(cartesian[1], cartesian[0]), Math.asin(Math.max(-1, Math.min(1, cartesian[2]))) ];
  }
  function d3_geo_sphericalEqual(a, b) {
    return Math.abs(a[0] - b[0]) < ε && Math.abs(a[1] - b[1]) < ε;
  }
  function d3_geo_clipPolygon(segments, compare, inside, interpolate, listener) {
    var subject = [], clip = [];
    segments.forEach(function(segment) {
      if ((n = segment.length) <= 1) return;
      var n, p0 = segment[0], p1 = segment[n - 1];
      if (d3_geo_sphericalEqual(p0, p1)) {
        listener.lineStart();
        for (var i = 0; i < n; ++i) listener.point((p0 = segment[i])[0], p0[1]);
        listener.lineEnd();
        return;
      }
      var a = {
        point: p0,
        points: segment,
        other: null,
        visited: false,
        entry: true,
        subject: true
      }, b = {
        point: p0,
        points: [ p0 ],
        other: a,
        visited: false,
        entry: false,
        subject: false
      };
      a.other = b;
      subject.push(a);
      clip.push(b);
      a = {
        point: p1,
        points: [ p1 ],
        other: null,
        visited: false,
        entry: false,
        subject: true
      };
      b = {
        point: p1,
        points: [ p1 ],
        other: a,
        visited: false,
        entry: true,
        subject: false
      };
      a.other = b;
      subject.push(a);
      clip.push(b);
    });
    clip.sort(compare);
    d3_geo_clipPolygonLinkCircular(subject);
    d3_geo_clipPolygonLinkCircular(clip);
    if (!subject.length) return;
    if (inside) for (var i = 1, e = !inside(clip[0].point), n = clip.length; i < n; ++i) {
      clip[i].entry = e = !e;
    }
    var start = subject[0], current, points, point;
    while (1) {
      current = start;
      while (current.visited) if ((current = current.next) === start) return;
      points = current.points;
      listener.lineStart();
      do {
        current.visited = current.other.visited = true;
        if (current.entry) {
          if (current.subject) {
            for (var i = 0; i < points.length; i++) listener.point((point = points[i])[0], point[1]);
          } else {
            interpolate(current.point, current.next.point, 1, listener);
          }
          current = current.next;
        } else {
          if (current.subject) {
            points = current.prev.points;
            for (var i = points.length; --i >= 0; ) listener.point((point = points[i])[0], point[1]);
          } else {
            interpolate(current.point, current.prev.point, -1, listener);
          }
          current = current.prev;
        }
        current = current.other;
        points = current.points;
      } while (!current.visited);
      listener.lineEnd();
    }
  }
  function d3_geo_clipPolygonLinkCircular(array) {
    if (!(n = array.length)) return;
    var n, i = 0, a = array[0], b;
    while (++i < n) {
      a.next = b = array[i];
      b.prev = a;
      a = b;
    }
    a.next = b = array[0];
    b.prev = a;
  }
  function d3_geo_clip(pointVisible, clipLine, interpolate) {
    return function(listener) {
      var line = clipLine(listener);
      var clip = {
        point: point,
        lineStart: lineStart,
        lineEnd: lineEnd,
        polygonStart: function() {
          clip.point = pointRing;
          clip.lineStart = ringStart;
          clip.lineEnd = ringEnd;
          invisible = false;
          invisibleArea = visibleArea = 0;
          segments = [];
          listener.polygonStart();
        },
        polygonEnd: function() {
          clip.point = point;
          clip.lineStart = lineStart;
          clip.lineEnd = lineEnd;
          segments = d3.merge(segments);
          if (segments.length) {
            d3_geo_clipPolygon(segments, d3_geo_clipSort, null, interpolate, listener);
          } else if (visibleArea < -ε || invisible && invisibleArea < -ε) {
            listener.lineStart();
            interpolate(null, null, 1, listener);
            listener.lineEnd();
          }
          listener.polygonEnd();
          segments = null;
        },
        sphere: function() {
          listener.polygonStart();
          listener.lineStart();
          interpolate(null, null, 1, listener);
          listener.lineEnd();
          listener.polygonEnd();
        }
      };
      function point(λ, φ) {
        if (pointVisible(λ, φ)) listener.point(λ, φ);
      }
      function pointLine(λ, φ) {
        line.point(λ, φ);
      }
      function lineStart() {
        clip.point = pointLine;
        line.lineStart();
      }
      function lineEnd() {
        clip.point = point;
        line.lineEnd();
      }
      var segments, visibleArea, invisibleArea, invisible;
      var buffer = d3_geo_clipBufferListener(), ringListener = clipLine(buffer), ring;
      function pointRing(λ, φ) {
        ringListener.point(λ, φ);
        ring.push([ λ, φ ]);
      }
      function ringStart() {
        ringListener.lineStart();
        ring = [];
      }
      function ringEnd() {
        pointRing(ring[0][0], ring[0][1]);
        ringListener.lineEnd();
        var clean = ringListener.clean(), ringSegments = buffer.buffer(), segment, n = ringSegments.length;
        if (!n) {
          invisible = true;
          invisibleArea += d3_geo_clipAreaRing(ring, -1);
          ring = null;
          return;
        }
        ring = null;
        if (clean & 1) {
          segment = ringSegments[0];
          visibleArea += d3_geo_clipAreaRing(segment, 1);
          var n = segment.length - 1, i = -1, point;
          listener.lineStart();
          while (++i < n) listener.point((point = segment[i])[0], point[1]);
          listener.lineEnd();
          return;
        }
        if (n > 1 && clean & 2) ringSegments.push(ringSegments.pop().concat(ringSegments.shift()));
        segments.push(ringSegments.filter(d3_geo_clipSegmentLength1));
      }
      return clip;
    };
  }
  function d3_geo_clipSegmentLength1(segment) {
    return segment.length > 1;
  }
  function d3_geo_clipBufferListener() {
    var lines = [], line;
    return {
      lineStart: function() {
        lines.push(line = []);
      },
      point: function(λ, φ) {
        line.push([ λ, φ ]);
      },
      lineEnd: d3_noop,
      buffer: function() {
        var buffer = lines;
        lines = [];
        line = null;
        return buffer;
      },
      rejoin: function() {
        if (lines.length > 1) lines.push(lines.pop().concat(lines.shift()));
      }
    };
  }
  function d3_geo_clipAreaRing(ring, invisible) {
    if (!(n = ring.length)) return 0;
    var n, i = 0, area = 0, p = ring[0], λ = p[0], φ = p[1], cosφ = Math.cos(φ), x0 = Math.atan2(invisible * Math.sin(λ) * cosφ, Math.sin(φ)), y0 = 1 - invisible * Math.cos(λ) * cosφ, x1 = x0, x, y;
    while (++i < n) {
      p = ring[i];
      cosφ = Math.cos(φ = p[1]);
      x = Math.atan2(invisible * Math.sin(λ = p[0]) * cosφ, Math.sin(φ));
      y = 1 - invisible * Math.cos(λ) * cosφ;
      if (Math.abs(y0 - 2) < ε && Math.abs(y - 2) < ε) continue;
      if (Math.abs(y) < ε || Math.abs(y0) < ε) {} else if (Math.abs(Math.abs(x - x0) - π) < ε) {
        if (y + y0 > 2) area += 4 * (x - x0);
      } else if (Math.abs(y0 - 2) < ε) area += 4 * (x - x1); else area += ((3 * π + x - x0) % (2 * π) - π) * (y0 + y);
      x1 = x0, x0 = x, y0 = y;
    }
    return area;
  }
  function d3_geo_clipSort(a, b) {
    return ((a = a.point)[0] < 0 ? a[1] - π / 2 - ε : π / 2 - a[1]) - ((b = b.point)[0] < 0 ? b[1] - π / 2 - ε : π / 2 - b[1]);
  }
  var d3_geo_clipAntimeridian = d3_geo_clip(d3_true, d3_geo_clipAntimeridianLine, d3_geo_clipAntimeridianInterpolate);
  function d3_geo_clipAntimeridianLine(listener) {
    var λ0 = NaN, φ0 = NaN, sλ0 = NaN, clean;
    return {
      lineStart: function() {
        listener.lineStart();
        clean = 1;
      },
      point: function(λ1, φ1) {
        var sλ1 = λ1 > 0 ? π : -π, dλ = Math.abs(λ1 - λ0);
        if (Math.abs(dλ - π) < ε) {
          listener.point(λ0, φ0 = (φ0 + φ1) / 2 > 0 ? π / 2 : -π / 2);
          listener.point(sλ0, φ0);
          listener.lineEnd();
          listener.lineStart();
          listener.point(sλ1, φ0);
          listener.point(λ1, φ0);
          clean = 0;
        } else if (sλ0 !== sλ1 && dλ >= π) {
          if (Math.abs(λ0 - sλ0) < ε) λ0 -= sλ0 * ε;
          if (Math.abs(λ1 - sλ1) < ε) λ1 -= sλ1 * ε;
          φ0 = d3_geo_clipAntimeridianIntersect(λ0, φ0, λ1, φ1);
          listener.point(sλ0, φ0);
          listener.lineEnd();
          listener.lineStart();
          listener.point(sλ1, φ0);
          clean = 0;
        }
        listener.point(λ0 = λ1, φ0 = φ1);
        sλ0 = sλ1;
      },
      lineEnd: function() {
        listener.lineEnd();
        λ0 = φ0 = NaN;
      },
      clean: function() {
        return 2 - clean;
      }
    };
  }
  function d3_geo_clipAntimeridianIntersect(λ0, φ0, λ1, φ1) {
    var cosφ0, cosφ1, sinλ0_λ1 = Math.sin(λ0 - λ1);
    return Math.abs(sinλ0_λ1) > ε ? Math.atan((Math.sin(φ0) * (cosφ1 = Math.cos(φ1)) * Math.sin(λ1) - Math.sin(φ1) * (cosφ0 = Math.cos(φ0)) * Math.sin(λ0)) / (cosφ0 * cosφ1 * sinλ0_λ1)) : (φ0 + φ1) / 2;
  }
  function d3_geo_clipAntimeridianInterpolate(from, to, direction, listener) {
    var φ;
    if (from == null) {
      φ = direction * π / 2;
      listener.point(-π, φ);
      listener.point(0, φ);
      listener.point(π, φ);
      listener.point(π, 0);
      listener.point(π, -φ);
      listener.point(0, -φ);
      listener.point(-π, -φ);
      listener.point(-π, 0);
      listener.point(-π, φ);
    } else if (Math.abs(from[0] - to[0]) > ε) {
      var s = (from[0] < to[0] ? 1 : -1) * π;
      φ = direction * s / 2;
      listener.point(-s, φ);
      listener.point(0, φ);
      listener.point(s, φ);
    } else {
      listener.point(to[0], to[1]);
    }
  }
  function d3_geo_clipCircle(radius) {
    var cr = Math.cos(radius), smallRadius = cr > 0, notHemisphere = Math.abs(cr) > ε, interpolate = d3_geo_circleInterpolate(radius, 6 * d3_radians);
    return d3_geo_clip(visible, clipLine, interpolate);
    function visible(λ, φ) {
      return Math.cos(λ) * Math.cos(φ) > cr;
    }
    function clipLine(listener) {
      var point0, c0, v0, v00, clean;
      return {
        lineStart: function() {
          v00 = v0 = false;
          clean = 1;
        },
        point: function(λ, φ) {
          var point1 = [ λ, φ ], point2, v = visible(λ, φ), c = smallRadius ? v ? 0 : code(λ, φ) : v ? code(λ + (λ < 0 ? π : -π), φ) : 0;
          if (!point0 && (v00 = v0 = v)) listener.lineStart();
          if (v !== v0) {
            point2 = intersect(point0, point1);
            if (d3_geo_sphericalEqual(point0, point2) || d3_geo_sphericalEqual(point1, point2)) {
              point1[0] += ε;
              point1[1] += ε;
              v = visible(point1[0], point1[1]);
            }
          }
          if (v !== v0) {
            clean = 0;
            if (v) {
              listener.lineStart();
              point2 = intersect(point1, point0);
              listener.point(point2[0], point2[1]);
            } else {
              point2 = intersect(point0, point1);
              listener.point(point2[0], point2[1]);
              listener.lineEnd();
            }
            point0 = point2;
          } else if (notHemisphere && point0 && smallRadius ^ v) {
            var t;
            if (!(c & c0) && (t = intersect(point1, point0, true))) {
              clean = 0;
              if (smallRadius) {
                listener.lineStart();
                listener.point(t[0][0], t[0][1]);
                listener.point(t[1][0], t[1][1]);
                listener.lineEnd();
              } else {
                listener.point(t[1][0], t[1][1]);
                listener.lineEnd();
                listener.lineStart();
                listener.point(t[0][0], t[0][1]);
              }
            }
          }
          if (v && (!point0 || !d3_geo_sphericalEqual(point0, point1))) {
            listener.point(point1[0], point1[1]);
          }
          point0 = point1, v0 = v, c0 = c;
        },
        lineEnd: function() {
          if (v0) listener.lineEnd();
          point0 = null;
        },
        clean: function() {
          return clean | (v00 && v0) << 1;
        }
      };
    }
    function intersect(a, b, two) {
      var pa = d3_geo_cartesian(a), pb = d3_geo_cartesian(b);
      var n1 = [ 1, 0, 0 ], n2 = d3_geo_cartesianCross(pa, pb), n2n2 = d3_geo_cartesianDot(n2, n2), n1n2 = n2[0], determinant = n2n2 - n1n2 * n1n2;
      if (!determinant) return !two && a;
      var c1 = cr * n2n2 / determinant, c2 = -cr * n1n2 / determinant, n1xn2 = d3_geo_cartesianCross(n1, n2), A = d3_geo_cartesianScale(n1, c1), B = d3_geo_cartesianScale(n2, c2);
      d3_geo_cartesianAdd(A, B);
      var u = n1xn2, w = d3_geo_cartesianDot(A, u), uu = d3_geo_cartesianDot(u, u), t2 = w * w - uu * (d3_geo_cartesianDot(A, A) - 1);
      if (t2 < 0) return;
      var t = Math.sqrt(t2), q = d3_geo_cartesianScale(u, (-w - t) / uu);
      d3_geo_cartesianAdd(q, A);
      q = d3_geo_spherical(q);
      if (!two) return q;
      var λ0 = a[0], λ1 = b[0], φ0 = a[1], φ1 = b[1], z;
      if (λ1 < λ0) z = λ0, λ0 = λ1, λ1 = z;
      var δλ = λ1 - λ0, polar = Math.abs(δλ - π) < ε, meridian = polar || δλ < ε;
      if (!polar && φ1 < φ0) z = φ0, φ0 = φ1, φ1 = z;
      if (meridian ? polar ? φ0 + φ1 > 0 ^ q[1] < (Math.abs(q[0] - λ0) < ε ? φ0 : φ1) : φ0 <= q[1] && q[1] <= φ1 : δλ > π ^ (λ0 <= q[0] && q[0] <= λ1)) {
        var q1 = d3_geo_cartesianScale(u, (-w + t) / uu);
        d3_geo_cartesianAdd(q1, A);
        return [ q, d3_geo_spherical(q1) ];
      }
    }
    function code(λ, φ) {
      var r = smallRadius ? radius : π - radius, code = 0;
      if (λ < -r) code |= 1; else if (λ > r) code |= 2;
      if (φ < -r) code |= 4; else if (φ > r) code |= 8;
      return code;
    }
  }
  var d3_geo_clipViewMAX = 1e15;
  function d3_geo_clipView(x0, y0, x1, y1) {
    return function(listener) {
      var listener_ = listener, bufferListener = d3_geo_clipBufferListener(), segments, polygon, ring;
      var clip = {
        point: point,
        lineStart: lineStart,
        lineEnd: lineEnd,
        polygonStart: function() {
          listener = bufferListener;
          segments = [];
          polygon = [];
        },
        polygonEnd: function() {
          listener = listener_;
          if ((segments = d3.merge(segments)).length) {
            listener.polygonStart();
            d3_geo_clipPolygon(segments, compare, inside, interpolate, listener);
            listener.polygonEnd();
          } else if (insidePolygon([ x0, y0 ])) {
            listener.polygonStart(), listener.lineStart();
            interpolate(null, null, 1, listener);
            listener.lineEnd(), listener.polygonEnd();
          }
          segments = polygon = ring = null;
        }
      };
      function inside(point) {
        var a = corner(point, -1), i = insidePolygon([ a === 0 || a === 3 ? x0 : x1, a > 1 ? y1 : y0 ]);
        return i;
      }
      function insidePolygon(p) {
        var wn = 0, n = polygon.length, y = p[1];
        for (var i = 0; i < n; ++i) {
          for (var j = 1, v = polygon[i], m = v.length, a = v[0]; j < m; ++j) {
            b = v[j];
            if (a[1] <= y) {
              if (b[1] > y && isLeft(a, b, p) > 0) ++wn;
            } else {
              if (b[1] <= y && isLeft(a, b, p) < 0) --wn;
            }
            a = b;
          }
        }
        return wn !== 0;
      }
      function isLeft(a, b, c) {
        return (b[0] - a[0]) * (c[1] - a[1]) - (c[0] - a[0]) * (b[1] - a[1]);
      }
      function interpolate(from, to, direction, listener) {
        var a = 0, a1 = 0;
        if (from == null || (a = corner(from, direction)) !== (a1 = corner(to, direction)) || comparePoints(from, to) < 0 ^ direction > 0) {
          do {
            listener.point(a === 0 || a === 3 ? x0 : x1, a > 1 ? y1 : y0);
          } while ((a = (a + direction + 4) % 4) !== a1);
        } else {
          listener.point(to[0], to[1]);
        }
      }
      function visible(x, y) {
        return x0 <= x && x <= x1 && y0 <= y && y <= y1;
      }
      function point(x, y) {
        if (visible(x, y)) listener.point(x, y);
      }
      var x__, y__, v__, x_, y_, v_, first;
      function lineStart() {
        clip.point = linePoint;
        if (polygon) polygon.push(ring = []);
        first = true;
        v_ = false;
        x_ = y_ = NaN;
      }
      function lineEnd() {
        if (segments) {
          linePoint(x__, y__);
          if (v__ && v_) bufferListener.rejoin();
          segments.push(bufferListener.buffer());
        }
        clip.point = point;
        if (v_) listener.lineEnd();
      }
      function linePoint(x, y) {
        var v = visible(x, y);
        if (polygon) ring.push([ x, y ]);
        if (first) {
          x__ = x, y__ = y, v__ = v;
          first = false;
          if (v) {
            listener.lineStart();
            listener.point(x, y);
          }
        } else {
          if (v && v_) listener.point(x, y); else {
            var a = [ x_, y_ ], b = [ x, y ];
            if (clipLine(a, b)) {
              if (!v_) {
                listener.lineStart();
                listener.point(a[0], a[1]);
              }
              listener.point(b[0], b[1]);
              if (!v) listener.lineEnd();
            } else {
              listener.lineStart();
              listener.point(x, y);
            }
          }
        }
        x_ = x, y_ = y, v_ = v;
      }
      return clip;
    };
    function corner(p, direction) {
      return Math.abs(p[0] - x0) < ε ? direction > 0 ? 0 : 3 : Math.abs(p[0] - x1) < ε ? direction > 0 ? 2 : 1 : Math.abs(p[1] - y0) < ε ? direction > 0 ? 1 : 0 : direction > 0 ? 3 : 2;
    }
    function compare(a, b) {
      return comparePoints(a.point, b.point);
    }
    function comparePoints(a, b) {
      var ca = corner(a, 1), cb = corner(b, 1);
      return ca !== cb ? ca - cb : ca === 0 ? b[1] - a[1] : ca === 1 ? a[0] - b[0] : ca === 2 ? a[1] - b[1] : b[0] - a[0];
    }
    function clipLine(a, b) {
      a[0] = Math.max(-d3_geo_clipViewMAX, Math.min(d3_geo_clipViewMAX, a[0]));
      a[1] = Math.max(-d3_geo_clipViewMAX, Math.min(d3_geo_clipViewMAX, a[1]));
      b[0] = Math.max(-d3_geo_clipViewMAX, Math.min(d3_geo_clipViewMAX, b[0]));
      b[1] = Math.max(-d3_geo_clipViewMAX, Math.min(d3_geo_clipViewMAX, b[1]));
      var dx = b[0] - a[0], dy = b[1] - a[1], t = [ 0, 1 ];
      if (Math.abs(dx) < ε && Math.abs(dy) < ε) return x0 <= a[0] && a[0] <= x1 && y0 <= a[1] && a[1] <= y1;
      if (d3_geo_clipViewT(x0 - a[0], dx, t) && d3_geo_clipViewT(a[0] - x1, -dx, t) && d3_geo_clipViewT(y0 - a[1], dy, t) && d3_geo_clipViewT(a[1] - y1, -dy, t)) {
        if (t[1] < 1) {
          b[0] = a[0] + t[1] * dx;
          b[1] = a[1] + t[1] * dy;
        }
        if (t[0] > 0) {
          a[0] += t[0] * dx;
          a[1] += t[0] * dy;
        }
        return true;
      }
      return false;
    }
  }
  function d3_geo_clipViewT(num, denominator, t) {
    if (Math.abs(denominator) < ε) return num <= 0;
    var u = num / denominator;
    if (denominator > 0) {
      if (u > t[1]) return false;
      if (u > t[0]) t[0] = u;
    } else {
      if (u < t[0]) return false;
      if (u < t[1]) t[1] = u;
    }
    return true;
  }
  function d3_geo_compose(a, b) {
    function compose(x, y) {
      return x = a(x, y), b(x[0], x[1]);
    }
    if (a.invert && b.invert) compose.invert = function(x, y) {
      return x = b.invert(x, y), x && a.invert(x[0], x[1]);
    };
    return compose;
  }
  function d3_geo_resample(project) {
    var δ2 = .5, maxDepth = 16;
    function resample(stream) {
      var λ0, x0, y0, a0, b0, c0;
      var resample = {
        point: point,
        lineStart: lineStart,
        lineEnd: lineEnd,
        polygonStart: function() {
          stream.polygonStart();
          resample.lineStart = polygonLineStart;
        },
        polygonEnd: function() {
          stream.polygonEnd();
          resample.lineStart = lineStart;
        }
      };
      function point(x, y) {
        x = project(x, y);
        stream.point(x[0], x[1]);
      }
      function lineStart() {
        x0 = NaN;
        resample.point = linePoint;
        stream.lineStart();
      }
      function linePoint(λ, φ) {
        var c = d3_geo_cartesian([ λ, φ ]), p = project(λ, φ);
        resampleLineTo(x0, y0, λ0, a0, b0, c0, x0 = p[0], y0 = p[1], λ0 = λ, a0 = c[0], b0 = c[1], c0 = c[2], maxDepth, stream);
        stream.point(x0, y0);
      }
      function lineEnd() {
        resample.point = point;
        stream.lineEnd();
      }
      function polygonLineStart() {
        var λ00, φ00, x00, y00, a00, b00, c00;
        lineStart();
        resample.point = function(λ, φ) {
          linePoint(λ00 = λ, φ00 = φ), x00 = x0, y00 = y0, a00 = a0, b00 = b0, c00 = c0;
          resample.point = linePoint;
        };
        resample.lineEnd = function() {
          resampleLineTo(x0, y0, λ0, a0, b0, c0, x00, y00, λ00, a00, b00, c00, maxDepth, stream);
          resample.lineEnd = lineEnd;
          lineEnd();
        };
      }
      return resample;
    }
    function resampleLineTo(x0, y0, λ0, a0, b0, c0, x1, y1, λ1, a1, b1, c1, depth, stream) {
      var dx = x1 - x0, dy = y1 - y0, d2 = dx * dx + dy * dy;
      if (d2 > 4 * δ2 && depth--) {
        var a = a0 + a1, b = b0 + b1, c = c0 + c1, m = Math.sqrt(a * a + b * b + c * c), φ2 = Math.asin(c /= m), λ2 = Math.abs(Math.abs(c) - 1) < ε ? (λ0 + λ1) / 2 : Math.atan2(b, a), p = project(λ2, φ2), x2 = p[0], y2 = p[1], dx2 = x2 - x0, dy2 = y2 - y0, dz = dy * dx2 - dx * dy2;
        if (dz * dz / d2 > δ2 || Math.abs((dx * dx2 + dy * dy2) / d2 - .5) > .3) {
          resampleLineTo(x0, y0, λ0, a0, b0, c0, x2, y2, λ2, a /= m, b /= m, c, depth, stream);
          stream.point(x2, y2);
          resampleLineTo(x2, y2, λ2, a, b, c, x1, y1, λ1, a1, b1, c1, depth, stream);
        }
      }
    }
    resample.precision = function(_) {
      if (!arguments.length) return Math.sqrt(δ2);
      maxDepth = (δ2 = _ * _) > 0 && 16;
      return resample;
    };
    return resample;
  }
  d3.geo.projection = d3_geo_projection;
  d3.geo.projectionMutator = d3_geo_projectionMutator;
  function d3_geo_projection(project) {
    return d3_geo_projectionMutator(function() {
      return project;
    })();
  }
  function d3_geo_projectionMutator(projectAt) {
    var project, rotate, projectRotate, projectResample = d3_geo_resample(function(x, y) {
      x = project(x, y);
      return [ x[0] * k + δx, δy - x[1] * k ];
    }), k = 150, x = 480, y = 250, λ = 0, φ = 0, δλ = 0, δφ = 0, δγ = 0, δx, δy, preclip = d3_geo_clipAntimeridian, postclip = d3_identity, clipAngle = null, clipExtent = null;
    function projection(point) {
      point = projectRotate(point[0] * d3_radians, point[1] * d3_radians);
      return [ point[0] * k + δx, δy - point[1] * k ];
    }
    function invert(point) {
      point = projectRotate.invert((point[0] - δx) / k, (δy - point[1]) / k);
      return point && [ point[0] * d3_degrees, point[1] * d3_degrees ];
    }
    projection.stream = function(stream) {
      return d3_geo_projectionRadiansRotate(rotate, preclip(projectResample(postclip(stream))));
    };
    projection.clipAngle = function(_) {
      if (!arguments.length) return clipAngle;
      preclip = _ == null ? (clipAngle = _, d3_geo_clipAntimeridian) : d3_geo_clipCircle((clipAngle = +_) * d3_radians);
      return projection;
    };
    projection.clipExtent = function(_) {
      if (!arguments.length) return clipExtent;
      clipExtent = _;
      postclip = _ == null ? d3_identity : d3_geo_clipView(_[0][0], _[0][1], _[1][0], _[1][1]);
      return projection;
    };
    projection.scale = function(_) {
      if (!arguments.length) return k;
      k = +_;
      return reset();
    };
    projection.translate = function(_) {
      if (!arguments.length) return [ x, y ];
      x = +_[0];
      y = +_[1];
      return reset();
    };
    projection.center = function(_) {
      if (!arguments.length) return [ λ * d3_degrees, φ * d3_degrees ];
      λ = _[0] % 360 * d3_radians;
      φ = _[1] % 360 * d3_radians;
      return reset();
    };
    projection.rotate = function(_) {
      if (!arguments.length) return [ δλ * d3_degrees, δφ * d3_degrees, δγ * d3_degrees ];
      δλ = _[0] % 360 * d3_radians;
      δφ = _[1] % 360 * d3_radians;
      δγ = _.length > 2 ? _[2] % 360 * d3_radians : 0;
      return reset();
    };
    d3.rebind(projection, projectResample, "precision");
    function reset() {
      projectRotate = d3_geo_compose(rotate = d3_geo_rotation(δλ, δφ, δγ), project);
      var center = project(λ, φ);
      δx = x - center[0] * k;
      δy = y + center[1] * k;
      return projection;
    }
    return function() {
      project = projectAt.apply(this, arguments);
      projection.invert = project.invert && invert;
      return reset();
    };
  }
  function d3_geo_projectionRadiansRotate(rotate, stream) {
    return {
      point: function(x, y) {
        y = rotate(x * d3_radians, y * d3_radians), x = y[0];
        stream.point(x > π ? x - 2 * π : x < -π ? x + 2 * π : x, y[1]);
      },
      sphere: function() {
        stream.sphere();
      },
      lineStart: function() {
        stream.lineStart();
      },
      lineEnd: function() {
        stream.lineEnd();
      },
      polygonStart: function() {
        stream.polygonStart();
      },
      polygonEnd: function() {
        stream.polygonEnd();
      }
    };
  }
  function d3_geo_equirectangular(λ, φ) {
    return [ λ, φ ];
  }
  (d3.geo.equirectangular = function() {
    return d3_geo_projection(d3_geo_equirectangular);
  }).raw = d3_geo_equirectangular.invert = d3_geo_equirectangular;
  d3.geo.rotation = function(rotate) {
    rotate = d3_geo_rotation(rotate[0] % 360 * d3_radians, rotate[1] * d3_radians, rotate.length > 2 ? rotate[2] * d3_radians : 0);
    function forward(coordinates) {
      coordinates = rotate(coordinates[0] * d3_radians, coordinates[1] * d3_radians);
      return coordinates[0] *= d3_degrees, coordinates[1] *= d3_degrees, coordinates;
    }
    forward.invert = function(coordinates) {
      coordinates = rotate.invert(coordinates[0] * d3_radians, coordinates[1] * d3_radians);
      return coordinates[0] *= d3_degrees, coordinates[1] *= d3_degrees, coordinates;
    };
    return forward;
  };
  function d3_geo_rotation(δλ, δφ, δγ) {
    return δλ ? δφ || δγ ? d3_geo_compose(d3_geo_rotationλ(δλ), d3_geo_rotationφγ(δφ, δγ)) : d3_geo_rotationλ(δλ) : δφ || δγ ? d3_geo_rotationφγ(δφ, δγ) : d3_geo_equirectangular;
  }
  function d3_geo_forwardRotationλ(δλ) {
    return function(λ, φ) {
      return λ += δλ, [ λ > π ? λ - 2 * π : λ < -π ? λ + 2 * π : λ, φ ];
    };
  }
  function d3_geo_rotationλ(δλ) {
    var rotation = d3_geo_forwardRotationλ(δλ);
    rotation.invert = d3_geo_forwardRotationλ(-δλ);
    return rotation;
  }
  function d3_geo_rotationφγ(δφ, δγ) {
    var cosδφ = Math.cos(δφ), sinδφ = Math.sin(δφ), cosδγ = Math.cos(δγ), sinδγ = Math.sin(δγ);
    function rotation(λ, φ) {
      var cosφ = Math.cos(φ), x = Math.cos(λ) * cosφ, y = Math.sin(λ) * cosφ, z = Math.sin(φ), k = z * cosδφ + x * sinδφ;
      return [ Math.atan2(y * cosδγ - k * sinδγ, x * cosδφ - z * sinδφ), Math.asin(Math.max(-1, Math.min(1, k * cosδγ + y * sinδγ))) ];
    }
    rotation.invert = function(λ, φ) {
      var cosφ = Math.cos(φ), x = Math.cos(λ) * cosφ, y = Math.sin(λ) * cosφ, z = Math.sin(φ), k = z * cosδγ - y * sinδγ;
      return [ Math.atan2(y * cosδγ + z * sinδγ, x * cosδφ + k * sinδφ), Math.asin(Math.max(-1, Math.min(1, k * cosδφ - x * sinδφ))) ];
    };
    return rotation;
  }
  d3.geo.circle = function() {
    var origin = [ 0, 0 ], angle, precision = 6, interpolate;
    function circle() {
      var center = typeof origin === "function" ? origin.apply(this, arguments) : origin, rotate = d3_geo_rotation(-center[0] * d3_radians, -center[1] * d3_radians, 0).invert, ring = [];
      interpolate(null, null, 1, {
        point: function(x, y) {
          ring.push(x = rotate(x, y));
          x[0] *= d3_degrees, x[1] *= d3_degrees;
        }
      });
      return {
        type: "Polygon",
        coordinates: [ ring ]
      };
    }
    circle.origin = function(x) {
      if (!arguments.length) return origin;
      origin = x;
      return circle;
    };
    circle.angle = function(x) {
      if (!arguments.length) return angle;
      interpolate = d3_geo_circleInterpolate((angle = +x) * d3_radians, precision * d3_radians);
      return circle;
    };
    circle.precision = function(_) {
      if (!arguments.length) return precision;
      interpolate = d3_geo_circleInterpolate(angle * d3_radians, (precision = +_) * d3_radians);
      return circle;
    };
    return circle.angle(90);
  };
  function d3_geo_circleInterpolate(radius, precision) {
    var cr = Math.cos(radius), sr = Math.sin(radius);
    return function(from, to, direction, listener) {
      if (from != null) {
        from = d3_geo_circleAngle(cr, from);
        to = d3_geo_circleAngle(cr, to);
        if (direction > 0 ? from < to : from > to) from += direction * 2 * π;
      } else {
        from = radius + direction * 2 * π;
        to = radius;
      }
      var point;
      for (var step = direction * precision, t = from; direction > 0 ? t > to : t < to; t -= step) {
        listener.point((point = d3_geo_spherical([ cr, -sr * Math.cos(t), -sr * Math.sin(t) ]))[0], point[1]);
      }
    };
  }
  function d3_geo_circleAngle(cr, point) {
    var a = d3_geo_cartesian(point);
    a[0] -= cr;
    d3_geo_cartesianNormalize(a);
    var angle = d3_acos(-a[1]);
    return ((-a[2] < 0 ? -angle : angle) + 2 * Math.PI - ε) % (2 * Math.PI);
  }
  d3.geo.distance = function(a, b) {
    var Δλ = (b[0] - a[0]) * d3_radians, φ0 = a[1] * d3_radians, φ1 = b[1] * d3_radians, sinΔλ = Math.sin(Δλ), cosΔλ = Math.cos(Δλ), sinφ0 = Math.sin(φ0), cosφ0 = Math.cos(φ0), sinφ1 = Math.sin(φ1), cosφ1 = Math.cos(φ1), t;
    return Math.atan2(Math.sqrt((t = cosφ1 * sinΔλ) * t + (t = cosφ0 * sinφ1 - sinφ0 * cosφ1 * cosΔλ) * t), sinφ0 * sinφ1 + cosφ0 * cosφ1 * cosΔλ);
  };
  d3.geo.graticule = function() {
    var x1, x0, X1, X0, y1, y0, Y1, Y0, dx = 10, dy = dx, DX = 90, DY = 360, x, y, X, Y, precision = 2.5;
    function graticule() {
      return {
        type: "MultiLineString",
        coordinates: lines()
      };
    }
    function lines() {
      return d3.range(Math.ceil(X0 / DX) * DX, X1, DX).map(X).concat(d3.range(Math.ceil(Y0 / DY) * DY, Y1, DY).map(Y)).concat(d3.range(Math.ceil(x0 / dx) * dx, x1, dx).filter(function(x) {
        return Math.abs(x % DX) > ε;
      }).map(x)).concat(d3.range(Math.ceil(y0 / dy) * dy, y1, dy).filter(function(y) {
        return Math.abs(y % DY) > ε;
      }).map(y));
    }
    graticule.lines = function() {
      return lines().map(function(coordinates) {
        return {
          type: "LineString",
          coordinates: coordinates
        };
      });
    };
    graticule.outline = function() {
      return {
        type: "Polygon",
        coordinates: [ X(X0).concat(Y(Y1).slice(1), X(X1).reverse().slice(1), Y(Y0).reverse().slice(1)) ]
      };
    };
    graticule.extent = function(_) {
      if (!arguments.length) return graticule.minorExtent();
      return graticule.majorExtent(_).minorExtent(_);
    };
    graticule.majorExtent = function(_) {
      if (!arguments.length) return [ [ X0, Y0 ], [ X1, Y1 ] ];
      X0 = +_[0][0], X1 = +_[1][0];
      Y0 = +_[0][1], Y1 = +_[1][1];
      if (X0 > X1) _ = X0, X0 = X1, X1 = _;
      if (Y0 > Y1) _ = Y0, Y0 = Y1, Y1 = _;
      return graticule.precision(precision);
    };
    graticule.minorExtent = function(_) {
      if (!arguments.length) return [ [ x0, y0 ], [ x1, y1 ] ];
      x0 = +_[0][0], x1 = +_[1][0];
      y0 = +_[0][1], y1 = +_[1][1];
      if (x0 > x1) _ = x0, x0 = x1, x1 = _;
      if (y0 > y1) _ = y0, y0 = y1, y1 = _;
      return graticule.precision(precision);
    };
    graticule.step = function(_) {
      if (!arguments.length) return graticule.minorStep();
      return graticule.majorStep(_).minorStep(_);
    };
    graticule.majorStep = function(_) {
      if (!arguments.length) return [ DX, DY ];
      DX = +_[0], DY = +_[1];
      return graticule;
    };
    graticule.minorStep = function(_) {
      if (!arguments.length) return [ dx, dy ];
      dx = +_[0], dy = +_[1];
      return graticule;
    };
    graticule.precision = function(_) {
      if (!arguments.length) return precision;
      precision = +_;
      x = d3_geo_graticuleX(y0, y1, 90);
      y = d3_geo_graticuleY(x0, x1, precision);
      X = d3_geo_graticuleX(Y0, Y1, 90);
      Y = d3_geo_graticuleY(X0, X1, precision);
      return graticule;
    };
    return graticule.majorExtent([ [ -180, -90 + ε ], [ 180, 90 - ε ] ]).minorExtent([ [ -180, -80 - ε ], [ 180, 80 + ε ] ]);
  };
  function d3_geo_graticuleX(y0, y1, dy) {
    var y = d3.range(y0, y1 - ε, dy).concat(y1);
    return function(x) {
      return y.map(function(y) {
        return [ x, y ];
      });
    };
  }
  function d3_geo_graticuleY(x0, x1, dx) {
    var x = d3.range(x0, x1 - ε, dx).concat(x1);
    return function(y) {
      return x.map(function(x) {
        return [ x, y ];
      });
    };
  }
  function d3_source(d) {
    return d.source;
  }
  function d3_target(d) {
    return d.target;
  }
  d3.geo.greatArc = function() {
    var source = d3_source, source_, target = d3_target, target_;
    function greatArc() {
      return {
        type: "LineString",
        coordinates: [ source_ || source.apply(this, arguments), target_ || target.apply(this, arguments) ]
      };
    }
    greatArc.distance = function() {
      return d3.geo.distance(source_ || source.apply(this, arguments), target_ || target.apply(this, arguments));
    };
    greatArc.source = function(_) {
      if (!arguments.length) return source;
      source = _, source_ = typeof _ === "function" ? null : _;
      return greatArc;
    };
    greatArc.target = function(_) {
      if (!arguments.length) return target;
      target = _, target_ = typeof _ === "function" ? null : _;
      return greatArc;
    };
    greatArc.precision = function() {
      return arguments.length ? greatArc : 0;
    };
    return greatArc;
  };
  d3.geo.interpolate = function(source, target) {
    return d3_geo_interpolate(source[0] * d3_radians, source[1] * d3_radians, target[0] * d3_radians, target[1] * d3_radians);
  };
  function d3_geo_interpolate(x0, y0, x1, y1) {
    var cy0 = Math.cos(y0), sy0 = Math.sin(y0), cy1 = Math.cos(y1), sy1 = Math.sin(y1), kx0 = cy0 * Math.cos(x0), ky0 = cy0 * Math.sin(x0), kx1 = cy1 * Math.cos(x1), ky1 = cy1 * Math.sin(x1), d = 2 * Math.asin(Math.sqrt(d3_haversin(y1 - y0) + cy0 * cy1 * d3_haversin(x1 - x0))), k = 1 / Math.sin(d);
    var interpolate = d ? function(t) {
      var B = Math.sin(t *= d) * k, A = Math.sin(d - t) * k, x = A * kx0 + B * kx1, y = A * ky0 + B * ky1, z = A * sy0 + B * sy1;
      return [ Math.atan2(y, x) * d3_degrees, Math.atan2(z, Math.sqrt(x * x + y * y)) * d3_degrees ];
    } : function() {
      return [ x0 * d3_degrees, y0 * d3_degrees ];
    };
    interpolate.distance = d;
    return interpolate;
  }
  d3.geo.length = function(object) {
    d3_geo_lengthSum = 0;
    d3.geo.stream(object, d3_geo_length);
    return d3_geo_lengthSum;
  };
  var d3_geo_lengthSum;
  var d3_geo_length = {
    sphere: d3_noop,
    point: d3_noop,
    lineStart: d3_geo_lengthLineStart,
    lineEnd: d3_noop,
    polygonStart: d3_noop,
    polygonEnd: d3_noop
  };
  function d3_geo_lengthLineStart() {
    var λ0, sinφ0, cosφ0;
    d3_geo_length.point = function(λ, φ) {
      λ0 = λ * d3_radians, sinφ0 = Math.sin(φ *= d3_radians), cosφ0 = Math.cos(φ);
      d3_geo_length.point = nextPoint;
    };
    d3_geo_length.lineEnd = function() {
      d3_geo_length.point = d3_geo_length.lineEnd = d3_noop;
    };
    function nextPoint(λ, φ) {
      var sinφ = Math.sin(φ *= d3_radians), cosφ = Math.cos(φ), t = Math.abs((λ *= d3_radians) - λ0), cosΔλ = Math.cos(t);
      d3_geo_lengthSum += Math.atan2(Math.sqrt((t = cosφ * Math.sin(t)) * t + (t = cosφ0 * sinφ - sinφ0 * cosφ * cosΔλ) * t), sinφ0 * sinφ + cosφ0 * cosφ * cosΔλ);
      λ0 = λ, sinφ0 = sinφ, cosφ0 = cosφ;
    }
  }
  function d3_geo_conic(projectAt) {
    var φ0 = 0, φ1 = π / 3, m = d3_geo_projectionMutator(projectAt), p = m(φ0, φ1);
    p.parallels = function(_) {
      if (!arguments.length) return [ φ0 / π * 180, φ1 / π * 180 ];
      return m(φ0 = _[0] * π / 180, φ1 = _[1] * π / 180);
    };
    return p;
  }
  function d3_geo_conicEqualArea(φ0, φ1) {
    var sinφ0 = Math.sin(φ0), n = (sinφ0 + Math.sin(φ1)) / 2, C = 1 + sinφ0 * (2 * n - sinφ0), ρ0 = Math.sqrt(C) / n;
    function forward(λ, φ) {
      var ρ = Math.sqrt(C - 2 * n * Math.sin(φ)) / n;
      return [ ρ * Math.sin(λ *= n), ρ0 - ρ * Math.cos(λ) ];
    }
    forward.invert = function(x, y) {
      var ρ0_y = ρ0 - y;
      return [ Math.atan2(x, ρ0_y) / n, Math.asin((C - (x * x + ρ0_y * ρ0_y) * n * n) / (2 * n)) ];
    };
    return forward;
  }
  (d3.geo.conicEqualArea = function() {
    return d3_geo_conic(d3_geo_conicEqualArea);
  }).raw = d3_geo_conicEqualArea;
  d3.geo.albersUsa = function() {
    var lower48 = d3.geo.conicEqualArea().rotate([ 98, 0 ]).center([ 0, 38 ]).parallels([ 29.5, 45.5 ]);
    var alaska = d3.geo.conicEqualArea().rotate([ 160, 0 ]).center([ 0, 60 ]).parallels([ 55, 65 ]);
    var hawaii = d3.geo.conicEqualArea().rotate([ 160, 0 ]).center([ 0, 20 ]).parallels([ 8, 18 ]);
    var puertoRico = d3.geo.conicEqualArea().rotate([ 60, 0 ]).center([ 0, 10 ]).parallels([ 8, 18 ]);
    var alaskaInvert, hawaiiInvert, puertoRicoInvert;
    function albersUsa(coordinates) {
      return projection(coordinates)(coordinates);
    }
    function projection(point) {
      var lon = point[0], lat = point[1];
      return lat > 50 ? alaska : lon < -140 ? hawaii : lat < 21 ? puertoRico : lower48;
    }
    albersUsa.invert = function(coordinates) {
      return alaskaInvert(coordinates) || hawaiiInvert(coordinates) || puertoRicoInvert(coordinates) || lower48.invert(coordinates);
    };
    albersUsa.scale = function(x) {
      if (!arguments.length) return lower48.scale();
      lower48.scale(x);
      alaska.scale(x * .6);
      hawaii.scale(x);
      puertoRico.scale(x * 1.5);
      return albersUsa.translate(lower48.translate());
    };
    albersUsa.translate = function(x) {
      if (!arguments.length) return lower48.translate();
      var dz = lower48.scale(), dx = x[0], dy = x[1];
      lower48.translate(x);
      alaska.translate([ dx - .4 * dz, dy + .17 * dz ]);
      hawaii.translate([ dx - .19 * dz, dy + .2 * dz ]);
      puertoRico.translate([ dx + .58 * dz, dy + .43 * dz ]);
      alaskaInvert = d3_geo_albersUsaInvert(alaska, [ [ -180, 50 ], [ -130, 72 ] ]);
      hawaiiInvert = d3_geo_albersUsaInvert(hawaii, [ [ -164, 18 ], [ -154, 24 ] ]);
      puertoRicoInvert = d3_geo_albersUsaInvert(puertoRico, [ [ -67.5, 17.5 ], [ -65, 19 ] ]);
      return albersUsa;
    };
    return albersUsa.scale(1e3);
  };
  function d3_geo_albersUsaInvert(projection, extent) {
    var a = projection(extent[0]), b = projection([ .5 * (extent[0][0] + extent[1][0]), extent[0][1] ]), c = projection([ extent[1][0], extent[0][1] ]), d = projection(extent[1]);
    var dya = b[1] - a[1], dxa = b[0] - a[0], dyb = c[1] - b[1], dxb = c[0] - b[0];
    var ma = dya / dxa, mb = dyb / dxb;
    var cx = .5 * (ma * mb * (a[1] - c[1]) + mb * (a[0] + b[0]) - ma * (b[0] + c[0])) / (mb - ma), cy = (.5 * (a[0] + b[0]) - cx) / ma + .5 * (a[1] + b[1]);
    var dx0 = d[0] - cx, dy0 = d[1] - cy, dx1 = a[0] - cx, dy1 = a[1] - cy, r0 = dx0 * dx0 + dy0 * dy0, r1 = dx1 * dx1 + dy1 * dy1;
    var a0 = Math.atan2(dy0, dx0), a1 = Math.atan2(dy1, dx1);
    return function(coordinates) {
      var dx = coordinates[0] - cx, dy = coordinates[1] - cy, r = dx * dx + dy * dy, a = Math.atan2(dy, dx);
      if (r0 < r && r < r1 && a0 < a && a < a1) return projection.invert(coordinates);
    };
  }
  var d3_geo_pathAreaSum, d3_geo_pathAreaPolygon, d3_geo_pathArea = {
    point: d3_noop,
    lineStart: d3_noop,
    lineEnd: d3_noop,
    polygonStart: function() {
      d3_geo_pathAreaPolygon = 0;
      d3_geo_pathArea.lineStart = d3_geo_pathAreaRingStart;
    },
    polygonEnd: function() {
      d3_geo_pathArea.lineStart = d3_geo_pathArea.lineEnd = d3_geo_pathArea.point = d3_noop;
      d3_geo_pathAreaSum += Math.abs(d3_geo_pathAreaPolygon / 2);
    }
  };
  function d3_geo_pathAreaRingStart() {
    var x00, y00, x0, y0;
    d3_geo_pathArea.point = function(x, y) {
      d3_geo_pathArea.point = nextPoint;
      x00 = x0 = x, y00 = y0 = y;
    };
    function nextPoint(x, y) {
      d3_geo_pathAreaPolygon += y0 * x - x0 * y;
      x0 = x, y0 = y;
    }
    d3_geo_pathArea.lineEnd = function() {
      nextPoint(x00, y00);
    };
  }
  function d3_geo_pathBuffer() {
    var pointCircle = d3_geo_pathCircle(4.5), buffer = [];
    var stream = {
      point: point,
      lineStart: function() {
        stream.point = pointLineStart;
      },
      lineEnd: lineEnd,
      polygonStart: function() {
        stream.lineEnd = lineEndPolygon;
      },
      polygonEnd: function() {
        stream.lineEnd = lineEnd;
        stream.point = point;
      },
      pointRadius: function(_) {
        pointCircle = d3_geo_pathCircle(_);
        return stream;
      },
      result: function() {
        if (buffer.length) {
          var result = buffer.join("");
          buffer = [];
          return result;
        }
      }
    };
    function point(x, y) {
      buffer.push("M", x, ",", y, pointCircle);
    }
    function pointLineStart(x, y) {
      buffer.push("M", x, ",", y);
      stream.point = pointLine;
    }
    function pointLine(x, y) {
      buffer.push("L", x, ",", y);
    }
    function lineEnd() {
      stream.point = point;
    }
    function lineEndPolygon() {
      buffer.push("Z");
    }
    return stream;
  }
  var d3_geo_pathCentroid = {
    point: d3_geo_pathCentroidPoint,
    lineStart: d3_geo_pathCentroidLineStart,
    lineEnd: d3_geo_pathCentroidLineEnd,
    polygonStart: function() {
      d3_geo_pathCentroid.lineStart = d3_geo_pathCentroidRingStart;
    },
    polygonEnd: function() {
      d3_geo_pathCentroid.point = d3_geo_pathCentroidPoint;
      d3_geo_pathCentroid.lineStart = d3_geo_pathCentroidLineStart;
      d3_geo_pathCentroid.lineEnd = d3_geo_pathCentroidLineEnd;
    }
  };
  function d3_geo_pathCentroidPoint(x, y) {
    if (d3_geo_centroidDimension) return;
    d3_geo_centroidX += x;
    d3_geo_centroidY += y;
    ++d3_geo_centroidZ;
  }
  function d3_geo_pathCentroidLineStart() {
    var x0, y0;
    if (d3_geo_centroidDimension !== 1) {
      if (d3_geo_centroidDimension < 1) {
        d3_geo_centroidDimension = 1;
        d3_geo_centroidX = d3_geo_centroidY = d3_geo_centroidZ = 0;
      } else return;
    }
    d3_geo_pathCentroid.point = function(x, y) {
      d3_geo_pathCentroid.point = nextPoint;
      x0 = x, y0 = y;
    };
    function nextPoint(x, y) {
      var dx = x - x0, dy = y - y0, z = Math.sqrt(dx * dx + dy * dy);
      d3_geo_centroidX += z * (x0 + x) / 2;
      d3_geo_centroidY += z * (y0 + y) / 2;
      d3_geo_centroidZ += z;
      x0 = x, y0 = y;
    }
  }
  function d3_geo_pathCentroidLineEnd() {
    d3_geo_pathCentroid.point = d3_geo_pathCentroidPoint;
  }
  function d3_geo_pathCentroidRingStart() {
    var x00, y00, x0, y0;
    if (d3_geo_centroidDimension < 2) {
      d3_geo_centroidDimension = 2;
      d3_geo_centroidX = d3_geo_centroidY = d3_geo_centroidZ = 0;
    }
    d3_geo_pathCentroid.point = function(x, y) {
      d3_geo_pathCentroid.point = nextPoint;
      x00 = x0 = x, y00 = y0 = y;
    };
    function nextPoint(x, y) {
      var z = y0 * x - x0 * y;
      d3_geo_centroidX += z * (x0 + x);
      d3_geo_centroidY += z * (y0 + y);
      d3_geo_centroidZ += z * 3;
      x0 = x, y0 = y;
    }
    d3_geo_pathCentroid.lineEnd = function() {
      nextPoint(x00, y00);
    };
  }
  function d3_geo_pathContext(context) {
    var pointRadius = 4.5;
    var stream = {
      point: point,
      lineStart: function() {
        stream.point = pointLineStart;
      },
      lineEnd: lineEnd,
      polygonStart: function() {
        stream.lineEnd = lineEndPolygon;
      },
      polygonEnd: function() {
        stream.lineEnd = lineEnd;
        stream.point = point;
      },
      pointRadius: function(_) {
        pointRadius = _;
        return stream;
      },
      result: d3_noop
    };
    function point(x, y) {
      context.moveTo(x, y);
      context.arc(x, y, pointRadius, 0, 2 * π);
    }
    function pointLineStart(x, y) {
      context.moveTo(x, y);
      stream.point = pointLine;
    }
    function pointLine(x, y) {
      context.lineTo(x, y);
    }
    function lineEnd() {
      stream.point = point;
    }
    function lineEndPolygon() {
      context.closePath();
    }
    return stream;
  }
  d3.geo.path = function() {
    var pointRadius = 4.5, projection, context, projectStream, contextStream;
    function path(object) {
      if (object) d3.geo.stream(object, projectStream(contextStream.pointRadius(typeof pointRadius === "function" ? +pointRadius.apply(this, arguments) : pointRadius)));
      return contextStream.result();
    }
    path.area = function(object) {
      d3_geo_pathAreaSum = 0;
      d3.geo.stream(object, projectStream(d3_geo_pathArea));
      return d3_geo_pathAreaSum;
    };
    path.centroid = function(object) {
      d3_geo_centroidDimension = d3_geo_centroidX = d3_geo_centroidY = d3_geo_centroidZ = 0;
      d3.geo.stream(object, projectStream(d3_geo_pathCentroid));
      return d3_geo_centroidZ ? [ d3_geo_centroidX / d3_geo_centroidZ, d3_geo_centroidY / d3_geo_centroidZ ] : undefined;
    };
    path.bounds = function(object) {
      return d3_geo_bounds(projectStream)(object);
    };
    path.projection = function(_) {
      if (!arguments.length) return projection;
      projectStream = (projection = _) ? _.stream || d3_geo_pathProjectStream(_) : d3_identity;
      return path;
    };
    path.context = function(_) {
      if (!arguments.length) return context;
      contextStream = (context = _) == null ? new d3_geo_pathBuffer() : new d3_geo_pathContext(_);
      return path;
    };
    path.pointRadius = function(_) {
      if (!arguments.length) return pointRadius;
      pointRadius = typeof _ === "function" ? _ : +_;
      return path;
    };
    return path.projection(d3.geo.albersUsa()).context(null);
  };
  function d3_geo_pathCircle(radius) {
    return "m0," + radius + "a" + radius + "," + radius + " 0 1,1 0," + -2 * radius + "a" + radius + "," + radius + " 0 1,1 0," + +2 * radius + "z";
  }
  function d3_geo_pathProjectStream(project) {
    var resample = d3_geo_resample(function(λ, φ) {
      return project([ λ * d3_degrees, φ * d3_degrees ]);
    });
    return function(stream) {
      stream = resample(stream);
      return {
        point: function(λ, φ) {
          stream.point(λ * d3_radians, φ * d3_radians);
        },
        sphere: function() {
          stream.sphere();
        },
        lineStart: function() {
          stream.lineStart();
        },
        lineEnd: function() {
          stream.lineEnd();
        },
        polygonStart: function() {
          stream.polygonStart();
        },
        polygonEnd: function() {
          stream.polygonEnd();
        }
      };
    };
  }
  d3.geo.albers = function() {
    return d3.geo.conicEqualArea().parallels([ 29.5, 45.5 ]).rotate([ 98, 0 ]).center([ 0, 38 ]).scale(1e3);
  };
  function d3_geo_azimuthal(scale, angle) {
    function azimuthal(λ, φ) {
      var cosλ = Math.cos(λ), cosφ = Math.cos(φ), k = scale(cosλ * cosφ);
      return [ k * cosφ * Math.sin(λ), k * Math.sin(φ) ];
    }
    azimuthal.invert = function(x, y) {
      var ρ = Math.sqrt(x * x + y * y), c = angle(ρ), sinc = Math.sin(c), cosc = Math.cos(c);
      return [ Math.atan2(x * sinc, ρ * cosc), Math.asin(ρ && y * sinc / ρ) ];
    };
    return azimuthal;
  }
  var d3_geo_azimuthalEqualArea = d3_geo_azimuthal(function(cosλcosφ) {
    return Math.sqrt(2 / (1 + cosλcosφ));
  }, function(ρ) {
    return 2 * Math.asin(ρ / 2);
  });
  (d3.geo.azimuthalEqualArea = function() {
    return d3_geo_projection(d3_geo_azimuthalEqualArea);
  }).raw = d3_geo_azimuthalEqualArea;
  var d3_geo_azimuthalEquidistant = d3_geo_azimuthal(function(cosλcosφ) {
    var c = Math.acos(cosλcosφ);
    return c && c / Math.sin(c);
  }, d3_identity);
  (d3.geo.azimuthalEquidistant = function() {
    return d3_geo_projection(d3_geo_azimuthalEquidistant);
  }).raw = d3_geo_azimuthalEquidistant;
  function d3_geo_conicConformal(φ0, φ1) {
    var cosφ0 = Math.cos(φ0), t = function(φ) {
      return Math.tan(π / 4 + φ / 2);
    }, n = φ0 === φ1 ? Math.sin(φ0) : Math.log(cosφ0 / Math.cos(φ1)) / Math.log(t(φ1) / t(φ0)), F = cosφ0 * Math.pow(t(φ0), n) / n;
    if (!n) return d3_geo_mercator;
    function forward(λ, φ) {
      var ρ = Math.abs(Math.abs(φ) - π / 2) < ε ? 0 : F / Math.pow(t(φ), n);
      return [ ρ * Math.sin(n * λ), F - ρ * Math.cos(n * λ) ];
    }
    forward.invert = function(x, y) {
      var ρ0_y = F - y, ρ = d3_sgn(n) * Math.sqrt(x * x + ρ0_y * ρ0_y);
      return [ Math.atan2(x, ρ0_y) / n, 2 * Math.atan(Math.pow(F / ρ, 1 / n)) - π / 2 ];
    };
    return forward;
  }
  (d3.geo.conicConformal = function() {
    return d3_geo_conic(d3_geo_conicConformal);
  }).raw = d3_geo_conicConformal;
  function d3_geo_conicEquidistant(φ0, φ1) {
    var cosφ0 = Math.cos(φ0), n = φ0 === φ1 ? Math.sin(φ0) : (cosφ0 - Math.cos(φ1)) / (φ1 - φ0), G = cosφ0 / n + φ0;
    if (Math.abs(n) < ε) return d3_geo_equirectangular;
    function forward(λ, φ) {
      var ρ = G - φ;
      return [ ρ * Math.sin(n * λ), G - ρ * Math.cos(n * λ) ];
    }
    forward.invert = function(x, y) {
      var ρ0_y = G - y;
      return [ Math.atan2(x, ρ0_y) / n, G - d3_sgn(n) * Math.sqrt(x * x + ρ0_y * ρ0_y) ];
    };
    return forward;
  }
  (d3.geo.conicEquidistant = function() {
    return d3_geo_conic(d3_geo_conicEquidistant);
  }).raw = d3_geo_conicEquidistant;
  var d3_geo_gnomonic = d3_geo_azimuthal(function(cosλcosφ) {
    return 1 / cosλcosφ;
  }, Math.atan);
  (d3.geo.gnomonic = function() {
    return d3_geo_projection(d3_geo_gnomonic);
  }).raw = d3_geo_gnomonic;
  function d3_geo_mercator(λ, φ) {
    return [ λ, Math.log(Math.tan(π / 4 + φ / 2)) ];
  }
  d3_geo_mercator.invert = function(x, y) {
    return [ x, 2 * Math.atan(Math.exp(y)) - π / 2 ];
  };
  (d3.geo.mercator = function() {
    return d3_geo_projection(d3_geo_mercator);
  }).raw = d3_geo_mercator;
  var d3_geo_orthographic = d3_geo_azimuthal(function() {
    return 1;
  }, Math.asin);
  (d3.geo.orthographic = function() {
    return d3_geo_projection(d3_geo_orthographic);
  }).raw = d3_geo_orthographic;
  var d3_geo_stereographic = d3_geo_azimuthal(function(cosλcosφ) {
    return 1 / (1 + cosλcosφ);
  }, function(ρ) {
    return 2 * Math.atan(ρ);
  });
  (d3.geo.stereographic = function() {
    return d3_geo_projection(d3_geo_stereographic);
  }).raw = d3_geo_stereographic;
  function d3_geo_transverseMercator(λ, φ) {
    var B = Math.cos(φ) * Math.sin(λ);
    return [ Math.log((1 + B) / (1 - B)) / 2, Math.atan2(Math.tan(φ), Math.cos(λ)) ];
  }
  d3_geo_transverseMercator.invert = function(x, y) {
    return [ Math.atan2(d3_sinh(x), Math.cos(y)), d3_asin(Math.sin(y) / d3_cosh(x)) ];
  };
  (d3.geo.transverseMercator = function() {
    return d3_geo_projection(d3_geo_transverseMercator);
  }).raw = d3_geo_transverseMercator;
  d3.geom = {};
  d3.svg = {};
  function d3_svg_line(projection) {
    var x = d3_svg_lineX, y = d3_svg_lineY, defined = d3_true, interpolate = d3_svg_lineLinear, interpolateKey = interpolate.key, tension = .7;
    function line(data) {
      var segments = [], points = [], i = -1, n = data.length, d, fx = d3_functor(x), fy = d3_functor(y);
      function segment() {
        segments.push("M", interpolate(projection(points), tension));
      }
      while (++i < n) {
        if (defined.call(this, d = data[i], i)) {
          points.push([ +fx.call(this, d, i), +fy.call(this, d, i) ]);
        } else if (points.length) {
          segment();
          points = [];
        }
      }
      if (points.length) segment();
      return segments.length ? segments.join("") : null;
    }
    line.x = function(_) {
      if (!arguments.length) return x;
      x = _;
      return line;
    };
    line.y = function(_) {
      if (!arguments.length) return y;
      y = _;
      return line;
    };
    line.defined = function(_) {
      if (!arguments.length) return defined;
      defined = _;
      return line;
    };
    line.interpolate = function(_) {
      if (!arguments.length) return interpolateKey;
      if (typeof _ === "function") interpolateKey = interpolate = _; else interpolateKey = (interpolate = d3_svg_lineInterpolators.get(_) || d3_svg_lineLinear).key;
      return line;
    };
    line.tension = function(_) {
      if (!arguments.length) return tension;
      tension = _;
      return line;
    };
    return line;
  }
  d3.svg.line = function() {
    return d3_svg_line(d3_identity);
  };
  function d3_svg_lineX(d) {
    return d[0];
  }
  function d3_svg_lineY(d) {
    return d[1];
  }
  var d3_svg_lineInterpolators = d3.map({
    linear: d3_svg_lineLinear,
    "linear-closed": d3_svg_lineLinearClosed,
    "step-before": d3_svg_lineStepBefore,
    "step-after": d3_svg_lineStepAfter,
    basis: d3_svg_lineBasis,
    "basis-open": d3_svg_lineBasisOpen,
    "basis-closed": d3_svg_lineBasisClosed,
    bundle: d3_svg_lineBundle,
    cardinal: d3_svg_lineCardinal,
    "cardinal-open": d3_svg_lineCardinalOpen,
    "cardinal-closed": d3_svg_lineCardinalClosed,
    monotone: d3_svg_lineMonotone
  });
  d3_svg_lineInterpolators.forEach(function(key, value) {
    value.key = key;
    value.closed = /-closed$/.test(key);
  });
  function d3_svg_lineLinear(points) {
    return points.join("L");
  }
  function d3_svg_lineLinearClosed(points) {
    return d3_svg_lineLinear(points) + "Z";
  }
  function d3_svg_lineStepBefore(points) {
    var i = 0, n = points.length, p = points[0], path = [ p[0], ",", p[1] ];
    while (++i < n) path.push("V", (p = points[i])[1], "H", p[0]);
    return path.join("");
  }
  function d3_svg_lineStepAfter(points) {
    var i = 0, n = points.length, p = points[0], path = [ p[0], ",", p[1] ];
    while (++i < n) path.push("H", (p = points[i])[0], "V", p[1]);
    return path.join("");
  }
  function d3_svg_lineCardinalOpen(points, tension) {
    return points.length < 4 ? d3_svg_lineLinear(points) : points[1] + d3_svg_lineHermite(points.slice(1, points.length - 1), d3_svg_lineCardinalTangents(points, tension));
  }
  function d3_svg_lineCardinalClosed(points, tension) {
    return points.length < 3 ? d3_svg_lineLinear(points) : points[0] + d3_svg_lineHermite((points.push(points[0]), 
    points), d3_svg_lineCardinalTangents([ points[points.length - 2] ].concat(points, [ points[1] ]), tension));
  }
  function d3_svg_lineCardinal(points, tension) {
    return points.length < 3 ? d3_svg_lineLinear(points) : points[0] + d3_svg_lineHermite(points, d3_svg_lineCardinalTangents(points, tension));
  }
  function d3_svg_lineHermite(points, tangents) {
    if (tangents.length < 1 || points.length != tangents.length && points.length != tangents.length + 2) {
      return d3_svg_lineLinear(points);
    }
    var quad = points.length != tangents.length, path = "", p0 = points[0], p = points[1], t0 = tangents[0], t = t0, pi = 1;
    if (quad) {
      path += "Q" + (p[0] - t0[0] * 2 / 3) + "," + (p[1] - t0[1] * 2 / 3) + "," + p[0] + "," + p[1];
      p0 = points[1];
      pi = 2;
    }
    if (tangents.length > 1) {
      t = tangents[1];
      p = points[pi];
      pi++;
      path += "C" + (p0[0] + t0[0]) + "," + (p0[1] + t0[1]) + "," + (p[0] - t[0]) + "," + (p[1] - t[1]) + "," + p[0] + "," + p[1];
      for (var i = 2; i < tangents.length; i++, pi++) {
        p = points[pi];
        t = tangents[i];
        path += "S" + (p[0] - t[0]) + "," + (p[1] - t[1]) + "," + p[0] + "," + p[1];
      }
    }
    if (quad) {
      var lp = points[pi];
      path += "Q" + (p[0] + t[0] * 2 / 3) + "," + (p[1] + t[1] * 2 / 3) + "," + lp[0] + "," + lp[1];
    }
    return path;
  }
  function d3_svg_lineCardinalTangents(points, tension) {
    var tangents = [], a = (1 - tension) / 2, p0, p1 = points[0], p2 = points[1], i = 1, n = points.length;
    while (++i < n) {
      p0 = p1;
      p1 = p2;
      p2 = points[i];
      tangents.push([ a * (p2[0] - p0[0]), a * (p2[1] - p0[1]) ]);
    }
    return tangents;
  }
  function d3_svg_lineBasis(points) {
    if (points.length < 3) return d3_svg_lineLinear(points);
    var i = 1, n = points.length, pi = points[0], x0 = pi[0], y0 = pi[1], px = [ x0, x0, x0, (pi = points[1])[0] ], py = [ y0, y0, y0, pi[1] ], path = [ x0, ",", y0 ];
    d3_svg_lineBasisBezier(path, px, py);
    while (++i < n) {
      pi = points[i];
      px.shift();
      px.push(pi[0]);
      py.shift();
      py.push(pi[1]);
      d3_svg_lineBasisBezier(path, px, py);
    }
    i = -1;
    while (++i < 2) {
      px.shift();
      px.push(pi[0]);
      py.shift();
      py.push(pi[1]);
      d3_svg_lineBasisBezier(path, px, py);
    }
    return path.join("");
  }
  function d3_svg_lineBasisOpen(points) {
    if (points.length < 4) return d3_svg_lineLinear(points);
    var path = [], i = -1, n = points.length, pi, px = [ 0 ], py = [ 0 ];
    while (++i < 3) {
      pi = points[i];
      px.push(pi[0]);
      py.push(pi[1]);
    }
    path.push(d3_svg_lineDot4(d3_svg_lineBasisBezier3, px) + "," + d3_svg_lineDot4(d3_svg_lineBasisBezier3, py));
    --i;
    while (++i < n) {
      pi = points[i];
      px.shift();
      px.push(pi[0]);
      py.shift();
      py.push(pi[1]);
      d3_svg_lineBasisBezier(path, px, py);
    }
    return path.join("");
  }
  function d3_svg_lineBasisClosed(points) {
    var path, i = -1, n = points.length, m = n + 4, pi, px = [], py = [];
    while (++i < 4) {
      pi = points[i % n];
      px.push(pi[0]);
      py.push(pi[1]);
    }
    path = [ d3_svg_lineDot4(d3_svg_lineBasisBezier3, px), ",", d3_svg_lineDot4(d3_svg_lineBasisBezier3, py) ];
    --i;
    while (++i < m) {
      pi = points[i % n];
      px.shift();
      px.push(pi[0]);
      py.shift();
      py.push(pi[1]);
      d3_svg_lineBasisBezier(path, px, py);
    }
    return path.join("");
  }
  function d3_svg_lineBundle(points, tension) {
    var n = points.length - 1;
    if (n) {
      var x0 = points[0][0], y0 = points[0][1], dx = points[n][0] - x0, dy = points[n][1] - y0, i = -1, p, t;
      while (++i <= n) {
        p = points[i];
        t = i / n;
        p[0] = tension * p[0] + (1 - tension) * (x0 + t * dx);
        p[1] = tension * p[1] + (1 - tension) * (y0 + t * dy);
      }
    }
    return d3_svg_lineBasis(points);
  }
  function d3_svg_lineDot4(a, b) {
    return a[0] * b[0] + a[1] * b[1] + a[2] * b[2] + a[3] * b[3];
  }
  var d3_svg_lineBasisBezier1 = [ 0, 2 / 3, 1 / 3, 0 ], d3_svg_lineBasisBezier2 = [ 0, 1 / 3, 2 / 3, 0 ], d3_svg_lineBasisBezier3 = [ 0, 1 / 6, 2 / 3, 1 / 6 ];
  function d3_svg_lineBasisBezier(path, x, y) {
    path.push("C", d3_svg_lineDot4(d3_svg_lineBasisBezier1, x), ",", d3_svg_lineDot4(d3_svg_lineBasisBezier1, y), ",", d3_svg_lineDot4(d3_svg_lineBasisBezier2, x), ",", d3_svg_lineDot4(d3_svg_lineBasisBezier2, y), ",", d3_svg_lineDot4(d3_svg_lineBasisBezier3, x), ",", d3_svg_lineDot4(d3_svg_lineBasisBezier3, y));
  }
  function d3_svg_lineSlope(p0, p1) {
    return (p1[1] - p0[1]) / (p1[0] - p0[0]);
  }
  function d3_svg_lineFiniteDifferences(points) {
    var i = 0, j = points.length - 1, m = [], p0 = points[0], p1 = points[1], d = m[0] = d3_svg_lineSlope(p0, p1);
    while (++i < j) {
      m[i] = (d + (d = d3_svg_lineSlope(p0 = p1, p1 = points[i + 1]))) / 2;
    }
    m[i] = d;
    return m;
  }
  function d3_svg_lineMonotoneTangents(points) {
    var tangents = [], d, a, b, s, m = d3_svg_lineFiniteDifferences(points), i = -1, j = points.length - 1;
    while (++i < j) {
      d = d3_svg_lineSlope(points[i], points[i + 1]);
      if (Math.abs(d) < 1e-6) {
        m[i] = m[i + 1] = 0;
      } else {
        a = m[i] / d;
        b = m[i + 1] / d;
        s = a * a + b * b;
        if (s > 9) {
          s = d * 3 / Math.sqrt(s);
          m[i] = s * a;
          m[i + 1] = s * b;
        }
      }
    }
    i = -1;
    while (++i <= j) {
      s = (points[Math.min(j, i + 1)][0] - points[Math.max(0, i - 1)][0]) / (6 * (1 + m[i] * m[i]));
      tangents.push([ s || 0, m[i] * s || 0 ]);
    }
    return tangents;
  }
  function d3_svg_lineMonotone(points) {
    return points.length < 3 ? d3_svg_lineLinear(points) : points[0] + d3_svg_lineHermite(points, d3_svg_lineMonotoneTangents(points));
  }
  d3.geom.hull = function(vertices) {
    var x = d3_svg_lineX, y = d3_svg_lineY;
    if (arguments.length) return hull(vertices);
    function hull(data) {
      if (data.length < 3) return [];
      var fx = d3_functor(x), fy = d3_functor(y), n = data.length, vertices, plen = n - 1, points = [], stack = [], d, i, j, h = 0, x1, y1, x2, y2, u, v, a, sp;
      if (fx === d3_svg_lineX && y === d3_svg_lineY) vertices = data; else for (i = 0, 
      vertices = []; i < n; ++i) {
        vertices.push([ +fx.call(this, d = data[i], i), +fy.call(this, d, i) ]);
      }
      for (i = 1; i < n; ++i) {
        if (vertices[i][1] < vertices[h][1]) {
          h = i;
        } else if (vertices[i][1] == vertices[h][1]) {
          h = vertices[i][0] < vertices[h][0] ? i : h;
        }
      }
      for (i = 0; i < n; ++i) {
        if (i === h) continue;
        y1 = vertices[i][1] - vertices[h][1];
        x1 = vertices[i][0] - vertices[h][0];
        points.push({
          angle: Math.atan2(y1, x1),
          index: i
        });
      }
      points.sort(function(a, b) {
        return a.angle - b.angle;
      });
      a = points[0].angle;
      v = points[0].index;
      u = 0;
      for (i = 1; i < plen; ++i) {
        j = points[i].index;
        if (a == points[i].angle) {
          x1 = vertices[v][0] - vertices[h][0];
          y1 = vertices[v][1] - vertices[h][1];
          x2 = vertices[j][0] - vertices[h][0];
          y2 = vertices[j][1] - vertices[h][1];
          if (x1 * x1 + y1 * y1 >= x2 * x2 + y2 * y2) {
            points[i].index = -1;
          } else {
            points[u].index = -1;
            a = points[i].angle;
            u = i;
            v = j;
          }
        } else {
          a = points[i].angle;
          u = i;
          v = j;
        }
      }
      stack.push(h);
      for (i = 0, j = 0; i < 2; ++j) {
        if (points[j].index !== -1) {
          stack.push(points[j].index);
          i++;
        }
      }
      sp = stack.length;
      for (;j < plen; ++j) {
        if (points[j].index === -1) continue;
        while (!d3_geom_hullCCW(stack[sp - 2], stack[sp - 1], points[j].index, vertices)) {
          --sp;
        }
        stack[sp++] = points[j].index;
      }
      var poly = [];
      for (i = 0; i < sp; ++i) {
        poly.push(data[stack[i]]);
      }
      return poly;
    }
    hull.x = function(_) {
      return arguments.length ? (x = _, hull) : x;
    };
    hull.y = function(_) {
      return arguments.length ? (y = _, hull) : y;
    };
    return hull;
  };
  function d3_geom_hullCCW(i1, i2, i3, v) {
    var t, a, b, c, d, e, f;
    t = v[i1];
    a = t[0];
    b = t[1];
    t = v[i2];
    c = t[0];
    d = t[1];
    t = v[i3];
    e = t[0];
    f = t[1];
    return (f - b) * (c - a) - (d - b) * (e - a) > 0;
  }
  d3.geom.polygon = function(coordinates) {
    coordinates.area = function() {
      var i = 0, n = coordinates.length, area = coordinates[n - 1][1] * coordinates[0][0] - coordinates[n - 1][0] * coordinates[0][1];
      while (++i < n) {
        area += coordinates[i - 1][1] * coordinates[i][0] - coordinates[i - 1][0] * coordinates[i][1];
      }
      return area * .5;
    };
    coordinates.centroid = function(k) {
      var i = -1, n = coordinates.length, x = 0, y = 0, a, b = coordinates[n - 1], c;
      if (!arguments.length) k = -1 / (6 * coordinates.area());
      while (++i < n) {
        a = b;
        b = coordinates[i];
        c = a[0] * b[1] - b[0] * a[1];
        x += (a[0] + b[0]) * c;
        y += (a[1] + b[1]) * c;
      }
      return [ x * k, y * k ];
    };
    coordinates.clip = function(subject) {
      var input, i = -1, n = coordinates.length, j, m, a = coordinates[n - 1], b, c, d;
      while (++i < n) {
        input = subject.slice();
        subject.length = 0;
        b = coordinates[i];
        c = input[(m = input.length) - 1];
        j = -1;
        while (++j < m) {
          d = input[j];
          if (d3_geom_polygonInside(d, a, b)) {
            if (!d3_geom_polygonInside(c, a, b)) {
              subject.push(d3_geom_polygonIntersect(c, d, a, b));
            }
            subject.push(d);
          } else if (d3_geom_polygonInside(c, a, b)) {
            subject.push(d3_geom_polygonIntersect(c, d, a, b));
          }
          c = d;
        }
        a = b;
      }
      return subject;
    };
    return coordinates;
  };
  function d3_geom_polygonInside(p, a, b) {
    return (b[0] - a[0]) * (p[1] - a[1]) < (b[1] - a[1]) * (p[0] - a[0]);
  }
  function d3_geom_polygonIntersect(c, d, a, b) {
    var x1 = c[0], x3 = a[0], x21 = d[0] - x1, x43 = b[0] - x3, y1 = c[1], y3 = a[1], y21 = d[1] - y1, y43 = b[1] - y3, ua = (x43 * (y1 - y3) - y43 * (x1 - x3)) / (y43 * x21 - x43 * y21);
    return [ x1 + ua * x21, y1 + ua * y21 ];
  }
  d3.geom.delaunay = function(vertices) {
    var edges = vertices.map(function() {
      return [];
    }), triangles = [];
    d3_geom_voronoiTessellate(vertices, function(e) {
      edges[e.region.l.index].push(vertices[e.region.r.index]);
    });
    edges.forEach(function(edge, i) {
      var v = vertices[i], cx = v[0], cy = v[1];
      edge.forEach(function(v) {
        v.angle = Math.atan2(v[0] - cx, v[1] - cy);
      });
      edge.sort(function(a, b) {
        return a.angle - b.angle;
      });
      for (var j = 0, m = edge.length - 1; j < m; j++) {
        triangles.push([ v, edge[j], edge[j + 1] ]);
      }
    });
    return triangles;
  };
  d3.geom.voronoi = function(points) {
    var size = null, x = d3_svg_lineX, y = d3_svg_lineY, clip;
    if (arguments.length) return voronoi(points);
    function voronoi(data) {
      var points, polygons = data.map(function() {
        return [];
      }), fx = d3_functor(x), fy = d3_functor(y), d, i, n = data.length, Z = 1e6;
      if (fx === d3_svg_lineX && fy === d3_svg_lineY) points = data; else for (points = [], 
      i = 0; i < n; ++i) {
        points.push([ +fx.call(this, d = data[i], i), +fy.call(this, d, i) ]);
      }
      d3_geom_voronoiTessellate(points, function(e) {
        var s1, s2, x1, x2, y1, y2;
        if (e.a === 1 && e.b >= 0) {
          s1 = e.ep.r;
          s2 = e.ep.l;
        } else {
          s1 = e.ep.l;
          s2 = e.ep.r;
        }
        if (e.a === 1) {
          y1 = s1 ? s1.y : -Z;
          x1 = e.c - e.b * y1;
          y2 = s2 ? s2.y : Z;
          x2 = e.c - e.b * y2;
        } else {
          x1 = s1 ? s1.x : -Z;
          y1 = e.c - e.a * x1;
          x2 = s2 ? s2.x : Z;
          y2 = e.c - e.a * x2;
        }
        var v1 = [ x1, y1 ], v2 = [ x2, y2 ];
        polygons[e.region.l.index].push(v1, v2);
        polygons[e.region.r.index].push(v1, v2);
      });
      polygons = polygons.map(function(polygon, i) {
        var cx = points[i][0], cy = points[i][1], angle = polygon.map(function(v) {
          return Math.atan2(v[0] - cx, v[1] - cy);
        }), order = d3.range(polygon.length).sort(function(a, b) {
          return angle[a] - angle[b];
        });
        return order.filter(function(d, i) {
          return !i || angle[d] - angle[order[i - 1]] > ε;
        }).map(function(d) {
          return polygon[d];
        });
      });
      polygons.forEach(function(polygon, i) {
        var n = polygon.length;
        if (!n) return polygon.push([ -Z, -Z ], [ -Z, Z ], [ Z, Z ], [ Z, -Z ]);
        if (n > 2) return;
        var p0 = points[i], p1 = polygon[0], p2 = polygon[1], x0 = p0[0], y0 = p0[1], x1 = p1[0], y1 = p1[1], x2 = p2[0], y2 = p2[1], dx = Math.abs(x2 - x1), dy = y2 - y1;
        if (Math.abs(dy) < ε) {
          var y = y0 < y1 ? -Z : Z;
          polygon.push([ -Z, y ], [ Z, y ]);
        } else if (dx < ε) {
          var x = x0 < x1 ? -Z : Z;
          polygon.push([ x, -Z ], [ x, Z ]);
        } else {
          var y = (x2 - x1) * (y1 - y0) < (x1 - x0) * (y2 - y1) ? Z : -Z, z = Math.abs(dy) - dx;
          if (Math.abs(z) < ε) {
            polygon.push([ dy < 0 ? y : -y, y ]);
          } else {
            if (z > 0) y *= -1;
            polygon.push([ -Z, y ], [ Z, y ]);
          }
        }
      });
      if (clip) for (i = 0; i < n; ++i) clip(polygons[i]);
      for (i = 0; i < n; ++i) polygons[i].point = data[i];
      return polygons;
    }
    voronoi.x = function(_) {
      return arguments.length ? (x = _, voronoi) : x;
    };
    voronoi.y = function(_) {
      return arguments.length ? (y = _, voronoi) : y;
    };
    voronoi.size = function(_) {
      if (!arguments.length) return size;
      if (_ == null) {
        clip = null;
      } else {
        size = [ +_[0], +_[1] ];
        clip = d3.geom.polygon([ [ 0, 0 ], [ 0, size[1] ], size, [ size[0], 0 ] ]).clip;
      }
      return voronoi;
    };
    voronoi.links = function(data) {
      var points, graph = data.map(function() {
        return [];
      }), links = [], fx = d3_functor(x), fy = d3_functor(y), d, i, n = data.length;
      if (fx === d3_svg_lineX && fy === d3_svg_lineY) points = data; else for (i = 0; i < n; ++i) {
        points.push([ +fx.call(this, d = data[i], i), +fy.call(this, d, i) ]);
      }
      d3_geom_voronoiTessellate(points, function(e) {
        var l = e.region.l.index, r = e.region.r.index;
        if (graph[l][r]) return;
        graph[l][r] = graph[r][l] = true;
        links.push({
          source: data[l],
          target: data[r]
        });
      });
      return links;
    };
    voronoi.triangles = function(data) {
      if (x === d3_svg_lineX && y === d3_svg_lineY) return d3.geom.delaunay(data);
      var points, point, fx = d3_functor(x), fy = d3_functor(y), d, i, n;
      for (i = 0, points = [], n = data.length; i < n; ++i) {
        point = [ +fx.call(this, d = data[i], i), +fy.call(this, d, i) ];
        point.data = d;
        points.push(point);
      }
      return d3.geom.delaunay(points).map(function(triangle) {
        return triangle.map(function(point) {
          return point.data;
        });
      });
    };
    return voronoi;
  };
  var d3_geom_voronoiOpposite = {
    l: "r",
    r: "l"
  };
  function d3_geom_voronoiTessellate(points, callback) {
    var Sites = {
      list: points.map(function(v, i) {
        return {
          index: i,
          x: v[0],
          y: v[1]
        };
      }).sort(function(a, b) {
        return a.y < b.y ? -1 : a.y > b.y ? 1 : a.x < b.x ? -1 : a.x > b.x ? 1 : 0;
      }),
      bottomSite: null
    };
    var EdgeList = {
      list: [],
      leftEnd: null,
      rightEnd: null,
      init: function() {
        EdgeList.leftEnd = EdgeList.createHalfEdge(null, "l");
        EdgeList.rightEnd = EdgeList.createHalfEdge(null, "l");
        EdgeList.leftEnd.r = EdgeList.rightEnd;
        EdgeList.rightEnd.l = EdgeList.leftEnd;
        EdgeList.list.unshift(EdgeList.leftEnd, EdgeList.rightEnd);
      },
      createHalfEdge: function(edge, side) {
        return {
          edge: edge,
          side: side,
          vertex: null,
          l: null,
          r: null
        };
      },
      insert: function(lb, he) {
        he.l = lb;
        he.r = lb.r;
        lb.r.l = he;
        lb.r = he;
      },
      leftBound: function(p) {
        var he = EdgeList.leftEnd;
        do {
          he = he.r;
        } while (he != EdgeList.rightEnd && Geom.rightOf(he, p));
        he = he.l;
        return he;
      },
      del: function(he) {
        he.l.r = he.r;
        he.r.l = he.l;
        he.edge = null;
      },
      right: function(he) {
        return he.r;
      },
      left: function(he) {
        return he.l;
      },
      leftRegion: function(he) {
        return he.edge == null ? Sites.bottomSite : he.edge.region[he.side];
      },
      rightRegion: function(he) {
        return he.edge == null ? Sites.bottomSite : he.edge.region[d3_geom_voronoiOpposite[he.side]];
      }
    };
    var Geom = {
      bisect: function(s1, s2) {
        var newEdge = {
          region: {
            l: s1,
            r: s2
          },
          ep: {
            l: null,
            r: null
          }
        };
        var dx = s2.x - s1.x, dy = s2.y - s1.y, adx = dx > 0 ? dx : -dx, ady = dy > 0 ? dy : -dy;
        newEdge.c = s1.x * dx + s1.y * dy + (dx * dx + dy * dy) * .5;
        if (adx > ady) {
          newEdge.a = 1;
          newEdge.b = dy / dx;
          newEdge.c /= dx;
        } else {
          newEdge.b = 1;
          newEdge.a = dx / dy;
          newEdge.c /= dy;
        }
        return newEdge;
      },
      intersect: function(el1, el2) {
        var e1 = el1.edge, e2 = el2.edge;
        if (!e1 || !e2 || e1.region.r == e2.region.r) {
          return null;
        }
        var d = e1.a * e2.b - e1.b * e2.a;
        if (Math.abs(d) < 1e-10) {
          return null;
        }
        var xint = (e1.c * e2.b - e2.c * e1.b) / d, yint = (e2.c * e1.a - e1.c * e2.a) / d, e1r = e1.region.r, e2r = e2.region.r, el, e;
        if (e1r.y < e2r.y || e1r.y == e2r.y && e1r.x < e2r.x) {
          el = el1;
          e = e1;
        } else {
          el = el2;
          e = e2;
        }
        var rightOfSite = xint >= e.region.r.x;
        if (rightOfSite && el.side === "l" || !rightOfSite && el.side === "r") {
          return null;
        }
        return {
          x: xint,
          y: yint
        };
      },
      rightOf: function(he, p) {
        var e = he.edge, topsite = e.region.r, rightOfSite = p.x > topsite.x;
        if (rightOfSite && he.side === "l") {
          return 1;
        }
        if (!rightOfSite && he.side === "r") {
          return 0;
        }
        if (e.a === 1) {
          var dyp = p.y - topsite.y, dxp = p.x - topsite.x, fast = 0, above = 0;
          if (!rightOfSite && e.b < 0 || rightOfSite && e.b >= 0) {
            above = fast = dyp >= e.b * dxp;
          } else {
            above = p.x + p.y * e.b > e.c;
            if (e.b < 0) {
              above = !above;
            }
            if (!above) {
              fast = 1;
            }
          }
          if (!fast) {
            var dxs = topsite.x - e.region.l.x;
            above = e.b * (dxp * dxp - dyp * dyp) < dxs * dyp * (1 + 2 * dxp / dxs + e.b * e.b);
            if (e.b < 0) {
              above = !above;
            }
          }
        } else {
          var yl = e.c - e.a * p.x, t1 = p.y - yl, t2 = p.x - topsite.x, t3 = yl - topsite.y;
          above = t1 * t1 > t2 * t2 + t3 * t3;
        }
        return he.side === "l" ? above : !above;
      },
      endPoint: function(edge, side, site) {
        edge.ep[side] = site;
        if (!edge.ep[d3_geom_voronoiOpposite[side]]) return;
        callback(edge);
      },
      distance: function(s, t) {
        var dx = s.x - t.x, dy = s.y - t.y;
        return Math.sqrt(dx * dx + dy * dy);
      }
    };
    var EventQueue = {
      list: [],
      insert: function(he, site, offset) {
        he.vertex = site;
        he.ystar = site.y + offset;
        for (var i = 0, list = EventQueue.list, l = list.length; i < l; i++) {
          var next = list[i];
          if (he.ystar > next.ystar || he.ystar == next.ystar && site.x > next.vertex.x) {
            continue;
          } else {
            break;
          }
        }
        list.splice(i, 0, he);
      },
      del: function(he) {
        for (var i = 0, ls = EventQueue.list, l = ls.length; i < l && ls[i] != he; ++i) {}
        ls.splice(i, 1);
      },
      empty: function() {
        return EventQueue.list.length === 0;
      },
      nextEvent: function(he) {
        for (var i = 0, ls = EventQueue.list, l = ls.length; i < l; ++i) {
          if (ls[i] == he) return ls[i + 1];
        }
        return null;
      },
      min: function() {
        var elem = EventQueue.list[0];
        return {
          x: elem.vertex.x,
          y: elem.ystar
        };
      },
      extractMin: function() {
        return EventQueue.list.shift();
      }
    };
    EdgeList.init();
    Sites.bottomSite = Sites.list.shift();
    var newSite = Sites.list.shift(), newIntStar;
    var lbnd, rbnd, llbnd, rrbnd, bisector;
    var bot, top, temp, p, v;
    var e, pm;
    while (true) {
      if (!EventQueue.empty()) {
        newIntStar = EventQueue.min();
      }
      if (newSite && (EventQueue.empty() || newSite.y < newIntStar.y || newSite.y == newIntStar.y && newSite.x < newIntStar.x)) {
        lbnd = EdgeList.leftBound(newSite);
        rbnd = EdgeList.right(lbnd);
        bot = EdgeList.rightRegion(lbnd);
        e = Geom.bisect(bot, newSite);
        bisector = EdgeList.createHalfEdge(e, "l");
        EdgeList.insert(lbnd, bisector);
        p = Geom.intersect(lbnd, bisector);
        if (p) {
          EventQueue.del(lbnd);
          EventQueue.insert(lbnd, p, Geom.distance(p, newSite));
        }
        lbnd = bisector;
        bisector = EdgeList.createHalfEdge(e, "r");
        EdgeList.insert(lbnd, bisector);
        p = Geom.intersect(bisector, rbnd);
        if (p) {
          EventQueue.insert(bisector, p, Geom.distance(p, newSite));
        }
        newSite = Sites.list.shift();
      } else if (!EventQueue.empty()) {
        lbnd = EventQueue.extractMin();
        llbnd = EdgeList.left(lbnd);
        rbnd = EdgeList.right(lbnd);
        rrbnd = EdgeList.right(rbnd);
        bot = EdgeList.leftRegion(lbnd);
        top = EdgeList.rightRegion(rbnd);
        v = lbnd.vertex;
        Geom.endPoint(lbnd.edge, lbnd.side, v);
        Geom.endPoint(rbnd.edge, rbnd.side, v);
        EdgeList.del(lbnd);
        EventQueue.del(rbnd);
        EdgeList.del(rbnd);
        pm = "l";
        if (bot.y > top.y) {
          temp = bot;
          bot = top;
          top = temp;
          pm = "r";
        }
        e = Geom.bisect(bot, top);
        bisector = EdgeList.createHalfEdge(e, pm);
        EdgeList.insert(llbnd, bisector);
        Geom.endPoint(e, d3_geom_voronoiOpposite[pm], v);
        p = Geom.intersect(llbnd, bisector);
        if (p) {
          EventQueue.del(llbnd);
          EventQueue.insert(llbnd, p, Geom.distance(p, bot));
        }
        p = Geom.intersect(bisector, rrbnd);
        if (p) {
          EventQueue.insert(bisector, p, Geom.distance(p, bot));
        }
      } else {
        break;
      }
    }
    for (lbnd = EdgeList.right(EdgeList.leftEnd); lbnd != EdgeList.rightEnd; lbnd = EdgeList.right(lbnd)) {
      callback(lbnd.edge);
    }
  }
  d3.geom.quadtree = function(points, x1, y1, x2, y2) {
    var x = d3_svg_lineX, y = d3_svg_lineY, compat;
    if (compat = arguments.length) {
      x = d3_geom_quadtreeCompatX;
      y = d3_geom_quadtreeCompatY;
      if (compat === 3) {
        y2 = y1;
        x2 = x1;
        y1 = x1 = 0;
      }
      return quadtree(points);
    }
    function quadtree(data) {
      var d, fx = d3_functor(x), fy = d3_functor(y), xs, ys, i, n, x1_, y1_, x2_, y2_;
      if (x1 != null) {
        x1_ = x1, y1_ = y1, x2_ = x2, y2_ = y2;
      } else {
        x2_ = y2_ = -(x1_ = y1_ = Infinity);
        n = data.length;
        if (compat) for (i = 0; i < n; ++i) {
          d = data[i];
          if (d.x < x1_) x1_ = d.x;
          if (d.y < y1_) y1_ = d.y;
          if (d.x > x2_) x2_ = d.x;
          if (d.y > y2_) y2_ = d.y;
          xs.push(d.x);
          ys.push(d.y);
        } else for (i = 0; i < n; ++i) {
          var x_ = +fx(d = data[i], i), y_ = +fy(d, i);
          if (x_ < x1_) x1_ = x_;
          if (y_ < y1_) y1_ = y_;
          if (x_ > x2_) x2_ = x_;
          if (y_ > y2_) y2_ = y_;
          xs.push(x_);
          ys.push(y_);
        }
      }
      var dx = x2_ - x1_, dy = y2_ - y1_;
      if (dx > dy) y2_ = y1_ + dx; else x2_ = x1_ + dy;
      function insert(n, d, x, y, x1, y1, x2, y2) {
        if (isNaN(x) || isNaN(y)) return;
        if (n.leaf) {
          var nx = n.x, ny = n.y;
          if (nx != null) {
            if (Math.abs(nx - x) + Math.abs(ny - y) < .01) {
              insertChild(n, d, x, y, x1, y1, x2, y2);
            } else {
              var nPoint = n.point;
              n.x = n.y = n.point = null;
              insertChild(n, nPoint, nx, ny, x1, y1, x2, y2);
              insertChild(n, d, x, y, x1, y1, x2, y2);
            }
          } else {
            n.x = x, n.y = y, n.point = d;
          }
        } else {
          insertChild(n, d, x, y, x1, y1, x2, y2);
        }
      }
      function insertChild(n, d, x, y, x1, y1, x2, y2) {
        var sx = (x1 + x2) * .5, sy = (y1 + y2) * .5, right = x >= sx, bottom = y >= sy, i = (bottom << 1) + right;
        n.leaf = false;
        n = n.nodes[i] || (n.nodes[i] = d3_geom_quadtreeNode());
        if (right) x1 = sx; else x2 = sx;
        if (bottom) y1 = sy; else y2 = sy;
        insert(n, d, x, y, x1, y1, x2, y2);
      }
      var root = d3_geom_quadtreeNode();
      root.add = function(d) {
        insert(root, d, +fx(d, ++i), +fy(d, i), x1_, y1_, x2_, y2_);
      };
      root.visit = function(f) {
        d3_geom_quadtreeVisit(f, root, x1_, y1_, x2_, y2_);
      };
      i = -1;
      if (x1 == null) {
        while (++i < n) {
          insert(root, data[i], xs[i], ys[i], x1_, y1_, x2_, y2_);
        }
        --i;
      } else data.forEach(root.add);
      xs = ys = data = d = null;
      return root;
    }
    quadtree.x = function(_) {
      return arguments.length ? (x = _, quadtree) : x;
    };
    quadtree.y = function(_) {
      return arguments.length ? (y = _, quadtree) : y;
    };
    quadtree.size = function(_) {
      if (!arguments.length) return x1 == null ? null : [ x2, y2 ];
      if (_ == null) {
        x1 = y1 = x2 = y2 = null;
      } else {
        x1 = y1 = 0;
        x2 = +_[0], y2 = +_[1];
      }
      return quadtree;
    };
    return quadtree;
  };
  function d3_geom_quadtreeCompatX(d) {
    return d.x;
  }
  function d3_geom_quadtreeCompatY(d) {
    return d.y;
  }
  function d3_geom_quadtreeNode() {
    return {
      leaf: true,
      nodes: [],
      point: null,
      x: null,
      y: null
    };
  }
  function d3_geom_quadtreeVisit(f, node, x1, y1, x2, y2) {
    if (!f(node, x1, y1, x2, y2)) {
      var sx = (x1 + x2) * .5, sy = (y1 + y2) * .5, children = node.nodes;
      if (children[0]) d3_geom_quadtreeVisit(f, children[0], x1, y1, sx, sy);
      if (children[1]) d3_geom_quadtreeVisit(f, children[1], sx, y1, x2, sy);
      if (children[2]) d3_geom_quadtreeVisit(f, children[2], x1, sy, sx, y2);
      if (children[3]) d3_geom_quadtreeVisit(f, children[3], sx, sy, x2, y2);
    }
  }
  d3.interpolateRgb = d3_interpolateRgb;
  function d3_interpolateRgb(a, b) {
    a = d3.rgb(a);
    b = d3.rgb(b);
    var ar = a.r, ag = a.g, ab = a.b, br = b.r - ar, bg = b.g - ag, bb = b.b - ab;
    return function(t) {
      return "#" + d3_rgb_hex(Math.round(ar + br * t)) + d3_rgb_hex(Math.round(ag + bg * t)) + d3_rgb_hex(Math.round(ab + bb * t));
    };
  }
  d3.transform = function(string) {
    var g = d3_document.createElementNS(d3.ns.prefix.svg, "g");
    return (d3.transform = function(string) {
      g.setAttribute("transform", string);
      var t = g.transform.baseVal.consolidate();
      return new d3_transform(t ? t.matrix : d3_transformIdentity);
    })(string);
  };
  function d3_transform(m) {
    var r0 = [ m.a, m.b ], r1 = [ m.c, m.d ], kx = d3_transformNormalize(r0), kz = d3_transformDot(r0, r1), ky = d3_transformNormalize(d3_transformCombine(r1, r0, -kz)) || 0;
    if (r0[0] * r1[1] < r1[0] * r0[1]) {
      r0[0] *= -1;
      r0[1] *= -1;
      kx *= -1;
      kz *= -1;
    }
    this.rotate = (kx ? Math.atan2(r0[1], r0[0]) : Math.atan2(-r1[0], r1[1])) * d3_degrees;
    this.translate = [ m.e, m.f ];
    this.scale = [ kx, ky ];
    this.skew = ky ? Math.atan2(kz, ky) * d3_degrees : 0;
  }
  d3_transform.prototype.toString = function() {
    return "translate(" + this.translate + ")rotate(" + this.rotate + ")skewX(" + this.skew + ")scale(" + this.scale + ")";
  };
  function d3_transformDot(a, b) {
    return a[0] * b[0] + a[1] * b[1];
  }
  function d3_transformNormalize(a) {
    var k = Math.sqrt(d3_transformDot(a, a));
    if (k) {
      a[0] /= k;
      a[1] /= k;
    }
    return k;
  }
  function d3_transformCombine(a, b, k) {
    a[0] += k * b[0];
    a[1] += k * b[1];
    return a;
  }
  var d3_transformIdentity = {
    a: 1,
    b: 0,
    c: 0,
    d: 1,
    e: 0,
    f: 0
  };
  d3.interpolateNumber = d3_interpolateNumber;
  function d3_interpolateNumber(a, b) {
    b -= a;
    return function(t) {
      return a + b * t;
    };
  }
  d3.interpolateTransform = d3_interpolateTransform;
  function d3_interpolateTransform(a, b) {
    var s = [], q = [], n, A = d3.transform(a), B = d3.transform(b), ta = A.translate, tb = B.translate, ra = A.rotate, rb = B.rotate, wa = A.skew, wb = B.skew, ka = A.scale, kb = B.scale;
    if (ta[0] != tb[0] || ta[1] != tb[1]) {
      s.push("translate(", null, ",", null, ")");
      q.push({
        i: 1,
        x: d3_interpolateNumber(ta[0], tb[0])
      }, {
        i: 3,
        x: d3_interpolateNumber(ta[1], tb[1])
      });
    } else if (tb[0] || tb[1]) {
      s.push("translate(" + tb + ")");
    } else {
      s.push("");
    }
    if (ra != rb) {
      if (ra - rb > 180) rb += 360; else if (rb - ra > 180) ra += 360;
      q.push({
        i: s.push(s.pop() + "rotate(", null, ")") - 2,
        x: d3_interpolateNumber(ra, rb)
      });
    } else if (rb) {
      s.push(s.pop() + "rotate(" + rb + ")");
    }
    if (wa != wb) {
      q.push({
        i: s.push(s.pop() + "skewX(", null, ")") - 2,
        x: d3_interpolateNumber(wa, wb)
      });
    } else if (wb) {
      s.push(s.pop() + "skewX(" + wb + ")");
    }
    if (ka[0] != kb[0] || ka[1] != kb[1]) {
      n = s.push(s.pop() + "scale(", null, ",", null, ")");
      q.push({
        i: n - 4,
        x: d3_interpolateNumber(ka[0], kb[0])
      }, {
        i: n - 2,
        x: d3_interpolateNumber(ka[1], kb[1])
      });
    } else if (kb[0] != 1 || kb[1] != 1) {
      s.push(s.pop() + "scale(" + kb + ")");
    }
    n = q.length;
    return function(t) {
      var i = -1, o;
      while (++i < n) s[(o = q[i]).i] = o.x(t);
      return s.join("");
    };
  }
  d3.interpolateObject = d3_interpolateObject;
  function d3_interpolateObject(a, b) {
    var i = {}, c = {}, k;
    for (k in a) {
      if (k in b) {
        i[k] = d3_interpolateByName(k)(a[k], b[k]);
      } else {
        c[k] = a[k];
      }
    }
    for (k in b) {
      if (!(k in a)) {
        c[k] = b[k];
      }
    }
    return function(t) {
      for (k in i) c[k] = i[k](t);
      return c;
    };
  }
  d3.interpolateString = d3_interpolateString;
  function d3_interpolateString(a, b) {
    var m, i, j, s0 = 0, s1 = 0, s = [], q = [], n, o;
    d3_interpolate_number.lastIndex = 0;
    for (i = 0; m = d3_interpolate_number.exec(b); ++i) {
      if (m.index) s.push(b.substring(s0, s1 = m.index));
      q.push({
        i: s.length,
        x: m[0]
      });
      s.push(null);
      s0 = d3_interpolate_number.lastIndex;
    }
    if (s0 < b.length) s.push(b.substring(s0));
    for (i = 0, n = q.length; (m = d3_interpolate_number.exec(a)) && i < n; ++i) {
      o = q[i];
      if (o.x == m[0]) {
        if (o.i) {
          if (s[o.i + 1] == null) {
            s[o.i - 1] += o.x;
            s.splice(o.i, 1);
            for (j = i + 1; j < n; ++j) q[j].i--;
          } else {
            s[o.i - 1] += o.x + s[o.i + 1];
            s.splice(o.i, 2);
            for (j = i + 1; j < n; ++j) q[j].i -= 2;
          }
        } else {
          if (s[o.i + 1] == null) {
            s[o.i] = o.x;
          } else {
            s[o.i] = o.x + s[o.i + 1];
            s.splice(o.i + 1, 1);
            for (j = i + 1; j < n; ++j) q[j].i--;
          }
        }
        q.splice(i, 1);
        n--;
        i--;
      } else {
        o.x = d3_interpolateNumber(parseFloat(m[0]), parseFloat(o.x));
      }
    }
    while (i < n) {
      o = q.pop();
      if (s[o.i + 1] == null) {
        s[o.i] = o.x;
      } else {
        s[o.i] = o.x + s[o.i + 1];
        s.splice(o.i + 1, 1);
      }
      n--;
    }
    if (s.length === 1) {
      return s[0] == null ? q[0].x : function() {
        return b;
      };
    }
    return function(t) {
      for (i = 0; i < n; ++i) s[(o = q[i]).i] = o.x(t);
      return s.join("");
    };
  }
  var d3_interpolate_number = /[-+]?(?:\d+\.?\d*|\.?\d+)(?:[eE][-+]?\d+)?/g;
  d3.interpolate = d3_interpolate;
  function d3_interpolate(a, b) {
    var i = d3.interpolators.length, f;
    while (--i >= 0 && !(f = d3.interpolators[i](a, b))) ;
    return f;
  }
  function d3_interpolateByName(name) {
    return name == "transform" ? d3_interpolateTransform : d3_interpolate;
  }
  d3.interpolators = [ d3_interpolateObject, function(a, b) {
    return Array.isArray(b) && d3_interpolateArray(a, b);
  }, function(a, b) {
    return (typeof a === "string" || typeof b === "string") && d3_interpolateString(a + "", b + "");
  }, function(a, b) {
    return (typeof b === "string" ? d3_rgb_names.has(b) || /^(#|rgb\(|hsl\()/.test(b) : b instanceof d3_Color) && d3_interpolateRgb(a, b);
  }, function(a, b) {
    return !isNaN(a = +a) && !isNaN(b = +b) && d3_interpolateNumber(a, b);
  } ];
  d3.interpolateArray = d3_interpolateArray;
  function d3_interpolateArray(a, b) {
    var x = [], c = [], na = a.length, nb = b.length, n0 = Math.min(a.length, b.length), i;
    for (i = 0; i < n0; ++i) x.push(d3_interpolate(a[i], b[i]));
    for (;i < na; ++i) c[i] = a[i];
    for (;i < nb; ++i) c[i] = b[i];
    return function(t) {
      for (i = 0; i < n0; ++i) c[i] = x[i](t);
      return c;
    };
  }
  var d3_ease_default = function() {
    return d3_identity;
  };
  var d3_ease = d3.map({
    linear: d3_ease_default,
    poly: d3_ease_poly,
    quad: function() {
      return d3_ease_quad;
    },
    cubic: function() {
      return d3_ease_cubic;
    },
    sin: function() {
      return d3_ease_sin;
    },
    exp: function() {
      return d3_ease_exp;
    },
    circle: function() {
      return d3_ease_circle;
    },
    elastic: d3_ease_elastic,
    back: d3_ease_back,
    bounce: function() {
      return d3_ease_bounce;
    }
  });
  var d3_ease_mode = d3.map({
    "in": d3_identity,
    out: d3_ease_reverse,
    "in-out": d3_ease_reflect,
    "out-in": function(f) {
      return d3_ease_reflect(d3_ease_reverse(f));
    }
  });
  d3.ease = function(name) {
    var i = name.indexOf("-"), t = i >= 0 ? name.substring(0, i) : name, m = i >= 0 ? name.substring(i + 1) : "in";
    t = d3_ease.get(t) || d3_ease_default;
    m = d3_ease_mode.get(m) || d3_identity;
    return d3_ease_clamp(m(t.apply(null, Array.prototype.slice.call(arguments, 1))));
  };
  function d3_ease_clamp(f) {
    return function(t) {
      return t <= 0 ? 0 : t >= 1 ? 1 : f(t);
    };
  }
  function d3_ease_reverse(f) {
    return function(t) {
      return 1 - f(1 - t);
    };
  }
  function d3_ease_reflect(f) {
    return function(t) {
      return .5 * (t < .5 ? f(2 * t) : 2 - f(2 - 2 * t));
    };
  }
  function d3_ease_quad(t) {
    return t * t;
  }
  function d3_ease_cubic(t) {
    return t * t * t;
  }
  function d3_ease_cubicInOut(t) {
    if (t <= 0) return 0;
    if (t >= 1) return 1;
    var t2 = t * t, t3 = t2 * t;
    return 4 * (t < .5 ? t3 : 3 * (t - t2) + t3 - .75);
  }
  function d3_ease_poly(e) {
    return function(t) {
      return Math.pow(t, e);
    };
  }
  function d3_ease_sin(t) {
    return 1 - Math.cos(t * π / 2);
  }
  function d3_ease_exp(t) {
    return Math.pow(2, 10 * (t - 1));
  }
  function d3_ease_circle(t) {
    return 1 - Math.sqrt(1 - t * t);
  }
  function d3_ease_elastic(a, p) {
    var s;
    if (arguments.length < 2) p = .45;
    if (arguments.length) s = p / (2 * π) * Math.asin(1 / a); else a = 1, s = p / 4;
    return function(t) {
      return 1 + a * Math.pow(2, 10 * -t) * Math.sin((t - s) * 2 * π / p);
    };
  }
  function d3_ease_back(s) {
    if (!s) s = 1.70158;
    return function(t) {
      return t * t * ((s + 1) * t - s);
    };
  }
  function d3_ease_bounce(t) {
    return t < 1 / 2.75 ? 7.5625 * t * t : t < 2 / 2.75 ? 7.5625 * (t -= 1.5 / 2.75) * t + .75 : t < 2.5 / 2.75 ? 7.5625 * (t -= 2.25 / 2.75) * t + .9375 : 7.5625 * (t -= 2.625 / 2.75) * t + .984375;
  }
  d3.interpolateHcl = d3_interpolateHcl;
  function d3_interpolateHcl(a, b) {
    a = d3.hcl(a);
    b = d3.hcl(b);
    var ah = a.h, ac = a.c, al = a.l, bh = b.h - ah, bc = b.c - ac, bl = b.l - al;
    if (bh > 180) bh -= 360; else if (bh < -180) bh += 360;
    return function(t) {
      return d3_hcl_lab(ah + bh * t, ac + bc * t, al + bl * t) + "";
    };
  }
  d3.interpolateHsl = d3_interpolateHsl;
  function d3_interpolateHsl(a, b) {
    a = d3.hsl(a);
    b = d3.hsl(b);
    var h0 = a.h, s0 = a.s, l0 = a.l, h1 = b.h - h0, s1 = b.s - s0, l1 = b.l - l0;
    if (h1 > 180) h1 -= 360; else if (h1 < -180) h1 += 360;
    return function(t) {
      return d3_hsl_rgb(h0 + h1 * t, s0 + s1 * t, l0 + l1 * t) + "";
    };
  }
  d3.interpolateLab = d3_interpolateLab;
  function d3_interpolateLab(a, b) {
    a = d3.lab(a);
    b = d3.lab(b);
    var al = a.l, aa = a.a, ab = a.b, bl = b.l - al, ba = b.a - aa, bb = b.b - ab;
    return function(t) {
      return d3_lab_rgb(al + bl * t, aa + ba * t, ab + bb * t) + "";
    };
  }
  d3.interpolateRound = d3_interpolateRound;
  function d3_interpolateRound(a, b) {
    b -= a;
    return function(t) {
      return Math.round(a + b * t);
    };
  }
  function d3_uninterpolateNumber(a, b) {
    b = b - (a = +a) ? 1 / (b - a) : 0;
    return function(x) {
      return (x - a) * b;
    };
  }
  function d3_uninterpolateClamp(a, b) {
    b = b - (a = +a) ? 1 / (b - a) : 0;
    return function(x) {
      return Math.max(0, Math.min(1, (x - a) * b));
    };
  }
  d3.layout = {};
  d3.layout.bundle = function() {
    return function(links) {
      var paths = [], i = -1, n = links.length;
      while (++i < n) paths.push(d3_layout_bundlePath(links[i]));
      return paths;
    };
  };
  function d3_layout_bundlePath(link) {
    var start = link.source, end = link.target, lca = d3_layout_bundleLeastCommonAncestor(start, end), points = [ start ];
    while (start !== lca) {
      start = start.parent;
      points.push(start);
    }
    var k = points.length;
    while (end !== lca) {
      points.splice(k, 0, end);
      end = end.parent;
    }
    return points;
  }
  function d3_layout_bundleAncestors(node) {
    var ancestors = [], parent = node.parent;
    while (parent != null) {
      ancestors.push(node);
      node = parent;
      parent = parent.parent;
    }
    ancestors.push(node);
    return ancestors;
  }
  function d3_layout_bundleLeastCommonAncestor(a, b) {
    if (a === b) return a;
    var aNodes = d3_layout_bundleAncestors(a), bNodes = d3_layout_bundleAncestors(b), aNode = aNodes.pop(), bNode = bNodes.pop(), sharedNode = null;
    while (aNode === bNode) {
      sharedNode = aNode;
      aNode = aNodes.pop();
      bNode = bNodes.pop();
    }
    return sharedNode;
  }
  d3.layout.chord = function() {
    var chord = {}, chords, groups, matrix, n, padding = 0, sortGroups, sortSubgroups, sortChords;
    function relayout() {
      var subgroups = {}, groupSums = [], groupIndex = d3.range(n), subgroupIndex = [], k, x, x0, i, j;
      chords = [];
      groups = [];
      k = 0, i = -1;
      while (++i < n) {
        x = 0, j = -1;
        while (++j < n) {
          x += matrix[i][j];
        }
        groupSums.push(x);
        subgroupIndex.push(d3.range(n));
        k += x;
      }
      if (sortGroups) {
        groupIndex.sort(function(a, b) {
          return sortGroups(groupSums[a], groupSums[b]);
        });
      }
      if (sortSubgroups) {
        subgroupIndex.forEach(function(d, i) {
          d.sort(function(a, b) {
            return sortSubgroups(matrix[i][a], matrix[i][b]);
          });
        });
      }
      k = (2 * π - padding * n) / k;
      x = 0, i = -1;
      while (++i < n) {
        x0 = x, j = -1;
        while (++j < n) {
          var di = groupIndex[i], dj = subgroupIndex[di][j], v = matrix[di][dj], a0 = x, a1 = x += v * k;
          subgroups[di + "-" + dj] = {
            index: di,
            subindex: dj,
            startAngle: a0,
            endAngle: a1,
            value: v
          };
        }
        groups[di] = {
          index: di,
          startAngle: x0,
          endAngle: x,
          value: (x - x0) / k
        };
        x += padding;
      }
      i = -1;
      while (++i < n) {
        j = i - 1;
        while (++j < n) {
          var source = subgroups[i + "-" + j], target = subgroups[j + "-" + i];
          if (source.value || target.value) {
            chords.push(source.value < target.value ? {
              source: target,
              target: source
            } : {
              source: source,
              target: target
            });
          }
        }
      }
      if (sortChords) resort();
    }
    function resort() {
      chords.sort(function(a, b) {
        return sortChords((a.source.value + a.target.value) / 2, (b.source.value + b.target.value) / 2);
      });
    }
    chord.matrix = function(x) {
      if (!arguments.length) return matrix;
      n = (matrix = x) && matrix.length;
      chords = groups = null;
      return chord;
    };
    chord.padding = function(x) {
      if (!arguments.length) return padding;
      padding = x;
      chords = groups = null;
      return chord;
    };
    chord.sortGroups = function(x) {
      if (!arguments.length) return sortGroups;
      sortGroups = x;
      chords = groups = null;
      return chord;
    };
    chord.sortSubgroups = function(x) {
      if (!arguments.length) return sortSubgroups;
      sortSubgroups = x;
      chords = null;
      return chord;
    };
    chord.sortChords = function(x) {
      if (!arguments.length) return sortChords;
      sortChords = x;
      if (chords) resort();
      return chord;
    };
    chord.chords = function() {
      if (!chords) relayout();
      return chords;
    };
    chord.groups = function() {
      if (!groups) relayout();
      return groups;
    };
    return chord;
  };
  d3.layout.force = function() {
    var force = {}, event = d3.dispatch("start", "tick", "end"), size = [ 1, 1 ], drag, alpha, friction = .9, linkDistance = d3_layout_forceLinkDistance, linkStrength = d3_layout_forceLinkStrength, charge = -30, gravity = .1, theta = .8, nodes = [], links = [], distances, strengths, charges;
    function repulse(node) {
      return function(quad, x1, _, x2) {
        if (quad.point !== node) {
          var dx = quad.cx - node.x, dy = quad.cy - node.y, dn = 1 / Math.sqrt(dx * dx + dy * dy);
          if ((x2 - x1) * dn < theta) {
            var k = quad.charge * dn * dn;
            node.px -= dx * k;
            node.py -= dy * k;
            return true;
          }
          if (quad.point && isFinite(dn)) {
            var k = quad.pointCharge * dn * dn;
            node.px -= dx * k;
            node.py -= dy * k;
          }
        }
        return !quad.charge;
      };
    }
    force.tick = function() {
      if ((alpha *= .99) < .005) {
        event.end({
          type: "end",
          alpha: alpha = 0
        });
        return true;
      }
      var n = nodes.length, m = links.length, q, i, o, s, t, l, k, x, y;
      for (i = 0; i < m; ++i) {
        o = links[i];
        s = o.source;
        t = o.target;
        x = t.x - s.x;
        y = t.y - s.y;
        if (l = x * x + y * y) {
          l = alpha * strengths[i] * ((l = Math.sqrt(l)) - distances[i]) / l;
          x *= l;
          y *= l;
          t.x -= x * (k = s.weight / (t.weight + s.weight));
          t.y -= y * k;
          s.x += x * (k = 1 - k);
          s.y += y * k;
        }
      }
      if (k = alpha * gravity) {
        x = size[0] / 2;
        y = size[1] / 2;
        i = -1;
        if (k) while (++i < n) {
          o = nodes[i];
          o.x += (x - o.x) * k;
          o.y += (y - o.y) * k;
        }
      }
      if (charge) {
        d3_layout_forceAccumulate(q = d3.geom.quadtree(nodes), alpha, charges);
        i = -1;
        while (++i < n) {
          if (!(o = nodes[i]).fixed) {
            q.visit(repulse(o));
          }
        }
      }
      i = -1;
      while (++i < n) {
        o = nodes[i];
        if (o.fixed) {
          o.x = o.px;
          o.y = o.py;
        } else {
          o.x -= (o.px - (o.px = o.x)) * friction;
          o.y -= (o.py - (o.py = o.y)) * friction;
        }
      }
      event.tick({
        type: "tick",
        alpha: alpha
      });
    };
    force.nodes = function(x) {
      if (!arguments.length) return nodes;
      nodes = x;
      return force;
    };
    force.links = function(x) {
      if (!arguments.length) return links;
      links = x;
      return force;
    };
    force.size = function(x) {
      if (!arguments.length) return size;
      size = x;
      return force;
    };
    force.linkDistance = function(x) {
      if (!arguments.length) return linkDistance;
      linkDistance = typeof x === "function" ? x : +x;
      return force;
    };
    force.distance = force.linkDistance;
    force.linkStrength = function(x) {
      if (!arguments.length) return linkStrength;
      linkStrength = typeof x === "function" ? x : +x;
      return force;
    };
    force.friction = function(x) {
      if (!arguments.length) return friction;
      friction = +x;
      return force;
    };
    force.charge = function(x) {
      if (!arguments.length) return charge;
      charge = typeof x === "function" ? x : +x;
      return force;
    };
    force.gravity = function(x) {
      if (!arguments.length) return gravity;
      gravity = +x;
      return force;
    };
    force.theta = function(x) {
      if (!arguments.length) return theta;
      theta = +x;
      return force;
    };
    force.alpha = function(x) {
      if (!arguments.length) return alpha;
      x = +x;
      if (alpha) {
        if (x > 0) alpha = x; else alpha = 0;
      } else if (x > 0) {
        event.start({
          type: "start",
          alpha: alpha = x
        });
        d3.timer(force.tick);
      }
      return force;
    };
    force.start = function() {
      var i, j, n = nodes.length, m = links.length, w = size[0], h = size[1], neighbors, o;
      for (i = 0; i < n; ++i) {
        (o = nodes[i]).index = i;
        o.weight = 0;
      }
      for (i = 0; i < m; ++i) {
        o = links[i];
        if (typeof o.source == "number") o.source = nodes[o.source];
        if (typeof o.target == "number") o.target = nodes[o.target];
        ++o.source.weight;
        ++o.target.weight;
      }
      for (i = 0; i < n; ++i) {
        o = nodes[i];
        if (isNaN(o.x)) o.x = position("x", w);
        if (isNaN(o.y)) o.y = position("y", h);
        if (isNaN(o.px)) o.px = o.x;
        if (isNaN(o.py)) o.py = o.y;
      }
      distances = [];
      if (typeof linkDistance === "function") for (i = 0; i < m; ++i) distances[i] = +linkDistance.call(this, links[i], i); else for (i = 0; i < m; ++i) distances[i] = linkDistance;
      strengths = [];
      if (typeof linkStrength === "function") for (i = 0; i < m; ++i) strengths[i] = +linkStrength.call(this, links[i], i); else for (i = 0; i < m; ++i) strengths[i] = linkStrength;
      charges = [];
      if (typeof charge === "function") for (i = 0; i < n; ++i) charges[i] = +charge.call(this, nodes[i], i); else for (i = 0; i < n; ++i) charges[i] = charge;
      function position(dimension, size) {
        var neighbors = neighbor(i), j = -1, m = neighbors.length, x;
        while (++j < m) if (!isNaN(x = neighbors[j][dimension])) return x;
        return Math.random() * size;
      }
      function neighbor() {
        if (!neighbors) {
          neighbors = [];
          for (j = 0; j < n; ++j) {
            neighbors[j] = [];
          }
          for (j = 0; j < m; ++j) {
            var o = links[j];
            neighbors[o.source.index].push(o.target);
            neighbors[o.target.index].push(o.source);
          }
        }
        return neighbors[i];
      }
      return force.resume();
    };
    force.resume = function() {
      return force.alpha(.1);
    };
    force.stop = function() {
      return force.alpha(0);
    };
    force.drag = function() {
      if (!drag) drag = d3.behavior.drag().origin(d3_identity).on("dragstart.force", d3_layout_forceDragstart).on("drag.force", dragmove).on("dragend.force", d3_layout_forceDragend);
      if (!arguments.length) return drag;
      this.on("mouseover.force", d3_layout_forceMouseover).on("mouseout.force", d3_layout_forceMouseout).call(drag);
    };
    function dragmove(d) {
      d.px = d3.event.x, d.py = d3.event.y;
      force.resume();
    }
    return d3.rebind(force, event, "on");
  };
  function d3_layout_forceDragstart(d) {
    d.fixed |= 2;
  }
  function d3_layout_forceDragend(d) {
    d.fixed &= ~6;
  }
  function d3_layout_forceMouseover(d) {
    d.fixed |= 4;
    d.px = d.x, d.py = d.y;
  }
  function d3_layout_forceMouseout(d) {
    d.fixed &= ~4;
  }
  function d3_layout_forceAccumulate(quad, alpha, charges) {
    var cx = 0, cy = 0;
    quad.charge = 0;
    if (!quad.leaf) {
      var nodes = quad.nodes, n = nodes.length, i = -1, c;
      while (++i < n) {
        c = nodes[i];
        if (c == null) continue;
        d3_layout_forceAccumulate(c, alpha, charges);
        quad.charge += c.charge;
        cx += c.charge * c.cx;
        cy += c.charge * c.cy;
      }
    }
    if (quad.point) {
      if (!quad.leaf) {
        quad.point.x += Math.random() - .5;
        quad.point.y += Math.random() - .5;
      }
      var k = alpha * charges[quad.point.index];
      quad.charge += quad.pointCharge = k;
      cx += k * quad.point.x;
      cy += k * quad.point.y;
    }
    quad.cx = cx / quad.charge;
    quad.cy = cy / quad.charge;
  }
  var d3_layout_forceLinkDistance = 20, d3_layout_forceLinkStrength = 1;
  d3.layout.hierarchy = function() {
    var sort = d3_layout_hierarchySort, children = d3_layout_hierarchyChildren, value = d3_layout_hierarchyValue;
    function recurse(node, depth, nodes) {
      var childs = children.call(hierarchy, node, depth);
      node.depth = depth;
      nodes.push(node);
      if (childs && (n = childs.length)) {
        var i = -1, n, c = node.children = [], v = 0, j = depth + 1, d;
        while (++i < n) {
          d = recurse(childs[i], j, nodes);
          d.parent = node;
          c.push(d);
          v += d.value;
        }
        if (sort) c.sort(sort);
        if (value) node.value = v;
      } else if (value) {
        node.value = +value.call(hierarchy, node, depth) || 0;
      }
      return node;
    }
    function revalue(node, depth) {
      var children = node.children, v = 0;
      if (children && (n = children.length)) {
        var i = -1, n, j = depth + 1;
        while (++i < n) v += revalue(children[i], j);
      } else if (value) {
        v = +value.call(hierarchy, node, depth) || 0;
      }
      if (value) node.value = v;
      return v;
    }
    function hierarchy(d) {
      var nodes = [];
      recurse(d, 0, nodes);
      return nodes;
    }
    hierarchy.sort = function(x) {
      if (!arguments.length) return sort;
      sort = x;
      return hierarchy;
    };
    hierarchy.children = function(x) {
      if (!arguments.length) return children;
      children = x;
      return hierarchy;
    };
    hierarchy.value = function(x) {
      if (!arguments.length) return value;
      value = x;
      return hierarchy;
    };
    hierarchy.revalue = function(root) {
      revalue(root, 0);
      return root;
    };
    return hierarchy;
  };
  function d3_layout_hierarchyRebind(object, hierarchy) {
    d3.rebind(object, hierarchy, "sort", "children", "value");
    object.nodes = object;
    object.links = d3_layout_hierarchyLinks;
    return object;
  }
  function d3_layout_hierarchyChildren(d) {
    return d.children;
  }
  function d3_layout_hierarchyValue(d) {
    return d.value;
  }
  function d3_layout_hierarchySort(a, b) {
    return b.value - a.value;
  }
  function d3_layout_hierarchyLinks(nodes) {
    return d3.merge(nodes.map(function(parent) {
      return (parent.children || []).map(function(child) {
        return {
          source: parent,
          target: child
        };
      });
    }));
  }
  d3.layout.partition = function() {
    var hierarchy = d3.layout.hierarchy(), size = [ 1, 1 ];
    function position(node, x, dx, dy) {
      var children = node.children;
      node.x = x;
      node.y = node.depth * dy;
      node.dx = dx;
      node.dy = dy;
      if (children && (n = children.length)) {
        var i = -1, n, c, d;
        dx = node.value ? dx / node.value : 0;
        while (++i < n) {
          position(c = children[i], x, d = c.value * dx, dy);
          x += d;
        }
      }
    }
    function depth(node) {
      var children = node.children, d = 0;
      if (children && (n = children.length)) {
        var i = -1, n;
        while (++i < n) d = Math.max(d, depth(children[i]));
      }
      return 1 + d;
    }
    function partition(d, i) {
      var nodes = hierarchy.call(this, d, i);
      position(nodes[0], 0, size[0], size[1] / depth(nodes[0]));
      return nodes;
    }
    partition.size = function(x) {
      if (!arguments.length) return size;
      size = x;
      return partition;
    };
    return d3_layout_hierarchyRebind(partition, hierarchy);
  };
  d3.layout.pie = function() {
    var value = Number, sort = d3_layout_pieSortByValue, startAngle = 0, endAngle = 2 * π;
    function pie(data) {
      var values = data.map(function(d, i) {
        return +value.call(pie, d, i);
      });
      var a = +(typeof startAngle === "function" ? startAngle.apply(this, arguments) : startAngle);
      var k = ((typeof endAngle === "function" ? endAngle.apply(this, arguments) : endAngle) - a) / d3.sum(values);
      var index = d3.range(data.length);
      if (sort != null) index.sort(sort === d3_layout_pieSortByValue ? function(i, j) {
        return values[j] - values[i];
      } : function(i, j) {
        return sort(data[i], data[j]);
      });
      var arcs = [];
      index.forEach(function(i) {
        var d;
        arcs[i] = {
          data: data[i],
          value: d = values[i],
          startAngle: a,
          endAngle: a += d * k
        };
      });
      return arcs;
    }
    pie.value = function(x) {
      if (!arguments.length) return value;
      value = x;
      return pie;
    };
    pie.sort = function(x) {
      if (!arguments.length) return sort;
      sort = x;
      return pie;
    };
    pie.startAngle = function(x) {
      if (!arguments.length) return startAngle;
      startAngle = x;
      return pie;
    };
    pie.endAngle = function(x) {
      if (!arguments.length) return endAngle;
      endAngle = x;
      return pie;
    };
    return pie;
  };
  var d3_layout_pieSortByValue = {};
  d3.layout.stack = function() {
    var values = d3_identity, order = d3_layout_stackOrderDefault, offset = d3_layout_stackOffsetZero, out = d3_layout_stackOut, x = d3_layout_stackX, y = d3_layout_stackY;
    function stack(data, index) {
      var series = data.map(function(d, i) {
        return values.call(stack, d, i);
      });
      var points = series.map(function(d) {
        return d.map(function(v, i) {
          return [ x.call(stack, v, i), y.call(stack, v, i) ];
        });
      });
      var orders = order.call(stack, points, index);
      series = d3.permute(series, orders);
      points = d3.permute(points, orders);
      var offsets = offset.call(stack, points, index);
      var n = series.length, m = series[0].length, i, j, o;
      for (j = 0; j < m; ++j) {
        out.call(stack, series[0][j], o = offsets[j], points[0][j][1]);
        for (i = 1; i < n; ++i) {
          out.call(stack, series[i][j], o += points[i - 1][j][1], points[i][j][1]);
        }
      }
      return data;
    }
    stack.values = function(x) {
      if (!arguments.length) return values;
      values = x;
      return stack;
    };
    stack.order = function(x) {
      if (!arguments.length) return order;
      order = typeof x === "function" ? x : d3_layout_stackOrders.get(x) || d3_layout_stackOrderDefault;
      return stack;
    };
    stack.offset = function(x) {
      if (!arguments.length) return offset;
      offset = typeof x === "function" ? x : d3_layout_stackOffsets.get(x) || d3_layout_stackOffsetZero;
      return stack;
    };
    stack.x = function(z) {
      if (!arguments.length) return x;
      x = z;
      return stack;
    };
    stack.y = function(z) {
      if (!arguments.length) return y;
      y = z;
      return stack;
    };
    stack.out = function(z) {
      if (!arguments.length) return out;
      out = z;
      return stack;
    };
    return stack;
  };
  function d3_layout_stackX(d) {
    return d.x;
  }
  function d3_layout_stackY(d) {
    return d.y;
  }
  function d3_layout_stackOut(d, y0, y) {
    d.y0 = y0;
    d.y = y;
  }
  var d3_layout_stackOrders = d3.map({
    "inside-out": function(data) {
      var n = data.length, i, j, max = data.map(d3_layout_stackMaxIndex), sums = data.map(d3_layout_stackReduceSum), index = d3.range(n).sort(function(a, b) {
        return max[a] - max[b];
      }), top = 0, bottom = 0, tops = [], bottoms = [];
      for (i = 0; i < n; ++i) {
        j = index[i];
        if (top < bottom) {
          top += sums[j];
          tops.push(j);
        } else {
          bottom += sums[j];
          bottoms.push(j);
        }
      }
      return bottoms.reverse().concat(tops);
    },
    reverse: function(data) {
      return d3.range(data.length).reverse();
    },
    "default": d3_layout_stackOrderDefault
  });
  var d3_layout_stackOffsets = d3.map({
    silhouette: function(data) {
      var n = data.length, m = data[0].length, sums = [], max = 0, i, j, o, y0 = [];
      for (j = 0; j < m; ++j) {
        for (i = 0, o = 0; i < n; i++) o += data[i][j][1];
        if (o > max) max = o;
        sums.push(o);
      }
      for (j = 0; j < m; ++j) {
        y0[j] = (max - sums[j]) / 2;
      }
      return y0;
    },
    wiggle: function(data) {
      var n = data.length, x = data[0], m = x.length, i, j, k, s1, s2, s3, dx, o, o0, y0 = [];
      y0[0] = o = o0 = 0;
      for (j = 1; j < m; ++j) {
        for (i = 0, s1 = 0; i < n; ++i) s1 += data[i][j][1];
        for (i = 0, s2 = 0, dx = x[j][0] - x[j - 1][0]; i < n; ++i) {
          for (k = 0, s3 = (data[i][j][1] - data[i][j - 1][1]) / (2 * dx); k < i; ++k) {
            s3 += (data[k][j][1] - data[k][j - 1][1]) / dx;
          }
          s2 += s3 * data[i][j][1];
        }
        y0[j] = o -= s1 ? s2 / s1 * dx : 0;
        if (o < o0) o0 = o;
      }
      for (j = 0; j < m; ++j) y0[j] -= o0;
      return y0;
    },
    expand: function(data) {
      var n = data.length, m = data[0].length, k = 1 / n, i, j, o, y0 = [];
      for (j = 0; j < m; ++j) {
        for (i = 0, o = 0; i < n; i++) o += data[i][j][1];
        if (o) for (i = 0; i < n; i++) data[i][j][1] /= o; else for (i = 0; i < n; i++) data[i][j][1] = k;
      }
      for (j = 0; j < m; ++j) y0[j] = 0;
      return y0;
    },
    zero: d3_layout_stackOffsetZero
  });
  function d3_layout_stackOrderDefault(data) {
    return d3.range(data.length);
  }
  function d3_layout_stackOffsetZero(data) {
    var j = -1, m = data[0].length, y0 = [];
    while (++j < m) y0[j] = 0;
    return y0;
  }
  function d3_layout_stackMaxIndex(array) {
    var i = 1, j = 0, v = array[0][1], k, n = array.length;
    for (;i < n; ++i) {
      if ((k = array[i][1]) > v) {
        j = i;
        v = k;
      }
    }
    return j;
  }
  function d3_layout_stackReduceSum(d) {
    return d.reduce(d3_layout_stackSum, 0);
  }
  function d3_layout_stackSum(p, d) {
    return p + d[1];
  }
  d3.layout.histogram = function() {
    var frequency = true, valuer = Number, ranger = d3_layout_histogramRange, binner = d3_layout_histogramBinSturges;
    function histogram(data, i) {
      var bins = [], values = data.map(valuer, this), range = ranger.call(this, values, i), thresholds = binner.call(this, range, values, i), bin, i = -1, n = values.length, m = thresholds.length - 1, k = frequency ? 1 : 1 / n, x;
      while (++i < m) {
        bin = bins[i] = [];
        bin.dx = thresholds[i + 1] - (bin.x = thresholds[i]);
        bin.y = 0;
      }
      if (m > 0) {
        i = -1;
        while (++i < n) {
          x = values[i];
          if (x >= range[0] && x <= range[1]) {
            bin = bins[d3.bisect(thresholds, x, 1, m) - 1];
            bin.y += k;
            bin.push(data[i]);
          }
        }
      }
      return bins;
    }
    histogram.value = function(x) {
      if (!arguments.length) return valuer;
      valuer = x;
      return histogram;
    };
    histogram.range = function(x) {
      if (!arguments.length) return ranger;
      ranger = d3_functor(x);
      return histogram;
    };
    histogram.bins = function(x) {
      if (!arguments.length) return binner;
      binner = typeof x === "number" ? function(range) {
        return d3_layout_histogramBinFixed(range, x);
      } : d3_functor(x);
      return histogram;
    };
    histogram.frequency = function(x) {
      if (!arguments.length) return frequency;
      frequency = !!x;
      return histogram;
    };
    return histogram;
  };
  function d3_layout_histogramBinSturges(range, values) {
    return d3_layout_histogramBinFixed(range, Math.ceil(Math.log(values.length) / Math.LN2 + 1));
  }
  function d3_layout_histogramBinFixed(range, n) {
    var x = -1, b = +range[0], m = (range[1] - b) / n, f = [];
    while (++x <= n) f[x] = m * x + b;
    return f;
  }
  function d3_layout_histogramRange(values) {
    return [ d3.min(values), d3.max(values) ];
  }
  d3.layout.tree = function() {
    var hierarchy = d3.layout.hierarchy().sort(null).value(null), separation = d3_layout_treeSeparation, size = [ 1, 1 ];
    function tree(d, i) {
      var nodes = hierarchy.call(this, d, i), root = nodes[0];
      function firstWalk(node, previousSibling) {
        var children = node.children, layout = node._tree;
        if (children && (n = children.length)) {
          var n, firstChild = children[0], previousChild, ancestor = firstChild, child, i = -1;
          while (++i < n) {
            child = children[i];
            firstWalk(child, previousChild);
            ancestor = apportion(child, previousChild, ancestor);
            previousChild = child;
          }
          d3_layout_treeShift(node);
          var midpoint = .5 * (firstChild._tree.prelim + child._tree.prelim);
          if (previousSibling) {
            layout.prelim = previousSibling._tree.prelim + separation(node, previousSibling);
            layout.mod = layout.prelim - midpoint;
          } else {
            layout.prelim = midpoint;
          }
        } else {
          if (previousSibling) {
            layout.prelim = previousSibling._tree.prelim + separation(node, previousSibling);
          }
        }
      }
      function secondWalk(node, x) {
        node.x = node._tree.prelim + x;
        var children = node.children;
        if (children && (n = children.length)) {
          var i = -1, n;
          x += node._tree.mod;
          while (++i < n) {
            secondWalk(children[i], x);
          }
        }
      }
      function apportion(node, previousSibling, ancestor) {
        if (previousSibling) {
          var vip = node, vop = node, vim = previousSibling, vom = node.parent.children[0], sip = vip._tree.mod, sop = vop._tree.mod, sim = vim._tree.mod, som = vom._tree.mod, shift;
          while (vim = d3_layout_treeRight(vim), vip = d3_layout_treeLeft(vip), vim && vip) {
            vom = d3_layout_treeLeft(vom);
            vop = d3_layout_treeRight(vop);
            vop._tree.ancestor = node;
            shift = vim._tree.prelim + sim - vip._tree.prelim - sip + separation(vim, vip);
            if (shift > 0) {
              d3_layout_treeMove(d3_layout_treeAncestor(vim, node, ancestor), node, shift);
              sip += shift;
              sop += shift;
            }
            sim += vim._tree.mod;
            sip += vip._tree.mod;
            som += vom._tree.mod;
            sop += vop._tree.mod;
          }
          if (vim && !d3_layout_treeRight(vop)) {
            vop._tree.thread = vim;
            vop._tree.mod += sim - sop;
          }
          if (vip && !d3_layout_treeLeft(vom)) {
            vom._tree.thread = vip;
            vom._tree.mod += sip - som;
            ancestor = node;
          }
        }
        return ancestor;
      }
      d3_layout_treeVisitAfter(root, function(node, previousSibling) {
        node._tree = {
          ancestor: node,
          prelim: 0,
          mod: 0,
          change: 0,
          shift: 0,
          number: previousSibling ? previousSibling._tree.number + 1 : 0
        };
      });
      firstWalk(root);
      secondWalk(root, -root._tree.prelim);
      var left = d3_layout_treeSearch(root, d3_layout_treeLeftmost), right = d3_layout_treeSearch(root, d3_layout_treeRightmost), deep = d3_layout_treeSearch(root, d3_layout_treeDeepest), x0 = left.x - separation(left, right) / 2, x1 = right.x + separation(right, left) / 2, y1 = deep.depth || 1;
      d3_layout_treeVisitAfter(root, function(node) {
        node.x = (node.x - x0) / (x1 - x0) * size[0];
        node.y = node.depth / y1 * size[1];
        delete node._tree;
      });
      return nodes;
    }
    tree.separation = function(x) {
      if (!arguments.length) return separation;
      separation = x;
      return tree;
    };
    tree.size = function(x) {
      if (!arguments.length) return size;
      size = x;
      return tree;
    };
    return d3_layout_hierarchyRebind(tree, hierarchy);
  };
  function d3_layout_treeSeparation(a, b) {
    return a.parent == b.parent ? 1 : 2;
  }
  function d3_layout_treeLeft(node) {
    var children = node.children;
    return children && children.length ? children[0] : node._tree.thread;
  }
  function d3_layout_treeRight(node) {
    var children = node.children, n;
    return children && (n = children.length) ? children[n - 1] : node._tree.thread;
  }
  function d3_layout_treeSearch(node, compare) {
    var children = node.children;
    if (children && (n = children.length)) {
      var child, n, i = -1;
      while (++i < n) {
        if (compare(child = d3_layout_treeSearch(children[i], compare), node) > 0) {
          node = child;
        }
      }
    }
    return node;
  }
  function d3_layout_treeRightmost(a, b) {
    return a.x - b.x;
  }
  function d3_layout_treeLeftmost(a, b) {
    return b.x - a.x;
  }
  function d3_layout_treeDeepest(a, b) {
    return a.depth - b.depth;
  }
  function d3_layout_treeVisitAfter(node, callback) {
    function visit(node, previousSibling) {
      var children = node.children;
      if (children && (n = children.length)) {
        var child, previousChild = null, i = -1, n;
        while (++i < n) {
          child = children[i];
          visit(child, previousChild);
          previousChild = child;
        }
      }
      callback(node, previousSibling);
    }
    visit(node, null);
  }
  function d3_layout_treeShift(node) {
    var shift = 0, change = 0, children = node.children, i = children.length, child;
    while (--i >= 0) {
      child = children[i]._tree;
      child.prelim += shift;
      child.mod += shift;
      shift += child.shift + (change += child.change);
    }
  }
  function d3_layout_treeMove(ancestor, node, shift) {
    ancestor = ancestor._tree;
    node = node._tree;
    var change = shift / (node.number - ancestor.number);
    ancestor.change += change;
    node.change -= change;
    node.shift += shift;
    node.prelim += shift;
    node.mod += shift;
  }
  function d3_layout_treeAncestor(vim, node, ancestor) {
    return vim._tree.ancestor.parent == node.parent ? vim._tree.ancestor : ancestor;
  }
  d3.layout.pack = function() {
    var hierarchy = d3.layout.hierarchy().sort(d3_layout_packSort), padding = 0, size = [ 1, 1 ];
    function pack(d, i) {
      var nodes = hierarchy.call(this, d, i), root = nodes[0];
      root.x = 0;
      root.y = 0;
      d3_layout_treeVisitAfter(root, function(d) {
        d.r = Math.sqrt(d.value);
      });
      d3_layout_treeVisitAfter(root, d3_layout_packSiblings);
      var w = size[0], h = size[1], k = Math.max(2 * root.r / w, 2 * root.r / h);
      if (padding > 0) {
        var dr = padding * k / 2;
        d3_layout_treeVisitAfter(root, function(d) {
          d.r += dr;
        });
        d3_layout_treeVisitAfter(root, d3_layout_packSiblings);
        d3_layout_treeVisitAfter(root, function(d) {
          d.r -= dr;
        });
        k = Math.max(2 * root.r / w, 2 * root.r / h);
      }
      d3_layout_packTransform(root, w / 2, h / 2, 1 / k);
      return nodes;
    }
    pack.size = function(x) {
      if (!arguments.length) return size;
      size = x;
      return pack;
    };
    pack.padding = function(_) {
      if (!arguments.length) return padding;
      padding = +_;
      return pack;
    };
    return d3_layout_hierarchyRebind(pack, hierarchy);
  };
  function d3_layout_packSort(a, b) {
    return a.value - b.value;
  }
  function d3_layout_packInsert(a, b) {
    var c = a._pack_next;
    a._pack_next = b;
    b._pack_prev = a;
    b._pack_next = c;
    c._pack_prev = b;
  }
  function d3_layout_packSplice(a, b) {
    a._pack_next = b;
    b._pack_prev = a;
  }
  function d3_layout_packIntersects(a, b) {
    var dx = b.x - a.x, dy = b.y - a.y, dr = a.r + b.r;
    return dr * dr - dx * dx - dy * dy > .001;
  }
  function d3_layout_packSiblings(node) {
    if (!(nodes = node.children) || !(n = nodes.length)) return;
    var nodes, xMin = Infinity, xMax = -Infinity, yMin = Infinity, yMax = -Infinity, a, b, c, i, j, k, n;
    function bound(node) {
      xMin = Math.min(node.x - node.r, xMin);
      xMax = Math.max(node.x + node.r, xMax);
      yMin = Math.min(node.y - node.r, yMin);
      yMax = Math.max(node.y + node.r, yMax);
    }
    nodes.forEach(d3_layout_packLink);
    a = nodes[0];
    a.x = -a.r;
    a.y = 0;
    bound(a);
    if (n > 1) {
      b = nodes[1];
      b.x = b.r;
      b.y = 0;
      bound(b);
      if (n > 2) {
        c = nodes[2];
        d3_layout_packPlace(a, b, c);
        bound(c);
        d3_layout_packInsert(a, c);
        a._pack_prev = c;
        d3_layout_packInsert(c, b);
        b = a._pack_next;
        for (i = 3; i < n; i++) {
          d3_layout_packPlace(a, b, c = nodes[i]);
          var isect = 0, s1 = 1, s2 = 1;
          for (j = b._pack_next; j !== b; j = j._pack_next, s1++) {
            if (d3_layout_packIntersects(j, c)) {
              isect = 1;
              break;
            }
          }
          if (isect == 1) {
            for (k = a._pack_prev; k !== j._pack_prev; k = k._pack_prev, s2++) {
              if (d3_layout_packIntersects(k, c)) {
                break;
              }
            }
          }
          if (isect) {
            if (s1 < s2 || s1 == s2 && b.r < a.r) d3_layout_packSplice(a, b = j); else d3_layout_packSplice(a = k, b);
            i--;
          } else {
            d3_layout_packInsert(a, c);
            b = c;
            bound(c);
          }
        }
      }
    }
    var cx = (xMin + xMax) / 2, cy = (yMin + yMax) / 2, cr = 0;
    for (i = 0; i < n; i++) {
      c = nodes[i];
      c.x -= cx;
      c.y -= cy;
      cr = Math.max(cr, c.r + Math.sqrt(c.x * c.x + c.y * c.y));
    }
    node.r = cr;
    nodes.forEach(d3_layout_packUnlink);
  }
  function d3_layout_packLink(node) {
    node._pack_next = node._pack_prev = node;
  }
  function d3_layout_packUnlink(node) {
    delete node._pack_next;
    delete node._pack_prev;
  }
  function d3_layout_packTransform(node, x, y, k) {
    var children = node.children;
    node.x = x += k * node.x;
    node.y = y += k * node.y;
    node.r *= k;
    if (children) {
      var i = -1, n = children.length;
      while (++i < n) d3_layout_packTransform(children[i], x, y, k);
    }
  }
  function d3_layout_packPlace(a, b, c) {
    var db = a.r + c.r, dx = b.x - a.x, dy = b.y - a.y;
    if (db && (dx || dy)) {
      var da = b.r + c.r, dc = dx * dx + dy * dy;
      da *= da;
      db *= db;
      var x = .5 + (db - da) / (2 * dc), y = Math.sqrt(Math.max(0, 2 * da * (db + dc) - (db -= dc) * db - da * da)) / (2 * dc);
      c.x = a.x + x * dx + y * dy;
      c.y = a.y + x * dy - y * dx;
    } else {
      c.x = a.x + db;
      c.y = a.y;
    }
  }
  d3.layout.cluster = function() {
    var hierarchy = d3.layout.hierarchy().sort(null).value(null), separation = d3_layout_treeSeparation, size = [ 1, 1 ];
    function cluster(d, i) {
      var nodes = hierarchy.call(this, d, i), root = nodes[0], previousNode, x = 0;
      d3_layout_treeVisitAfter(root, function(node) {
        var children = node.children;
        if (children && children.length) {
          node.x = d3_layout_clusterX(children);
          node.y = d3_layout_clusterY(children);
        } else {
          node.x = previousNode ? x += separation(node, previousNode) : 0;
          node.y = 0;
          previousNode = node;
        }
      });
      var left = d3_layout_clusterLeft(root), right = d3_layout_clusterRight(root), x0 = left.x - separation(left, right) / 2, x1 = right.x + separation(right, left) / 2;
      d3_layout_treeVisitAfter(root, function(node) {
        node.x = (node.x - x0) / (x1 - x0) * size[0];
        node.y = (1 - (root.y ? node.y / root.y : 1)) * size[1];
      });
      return nodes;
    }
    cluster.separation = function(x) {
      if (!arguments.length) return separation;
      separation = x;
      return cluster;
    };
    cluster.size = function(x) {
      if (!arguments.length) return size;
      size = x;
      return cluster;
    };
    return d3_layout_hierarchyRebind(cluster, hierarchy);
  };
  function d3_layout_clusterY(children) {
    return 1 + d3.max(children, function(child) {
      return child.y;
    });
  }
  function d3_layout_clusterX(children) {
    return children.reduce(function(x, child) {
      return x + child.x;
    }, 0) / children.length;
  }
  function d3_layout_clusterLeft(node) {
    var children = node.children;
    return children && children.length ? d3_layout_clusterLeft(children[0]) : node;
  }
  function d3_layout_clusterRight(node) {
    var children = node.children, n;
    return children && (n = children.length) ? d3_layout_clusterRight(children[n - 1]) : node;
  }
  d3.layout.treemap = function() {
    var hierarchy = d3.layout.hierarchy(), round = Math.round, size = [ 1, 1 ], padding = null, pad = d3_layout_treemapPadNull, sticky = false, stickies, mode = "squarify", ratio = .5 * (1 + Math.sqrt(5));
    function scale(children, k) {
      var i = -1, n = children.length, child, area;
      while (++i < n) {
        area = (child = children[i]).value * (k < 0 ? 0 : k);
        child.area = isNaN(area) || area <= 0 ? 0 : area;
      }
    }
    function squarify(node) {
      var children = node.children;
      if (children && children.length) {
        var rect = pad(node), row = [], remaining = children.slice(), child, best = Infinity, score, u = mode === "slice" ? rect.dx : mode === "dice" ? rect.dy : mode === "slice-dice" ? node.depth & 1 ? rect.dy : rect.dx : Math.min(rect.dx, rect.dy), n;
        scale(remaining, rect.dx * rect.dy / node.value);
        row.area = 0;
        while ((n = remaining.length) > 0) {
          row.push(child = remaining[n - 1]);
          row.area += child.area;
          if (mode !== "squarify" || (score = worst(row, u)) <= best) {
            remaining.pop();
            best = score;
          } else {
            row.area -= row.pop().area;
            position(row, u, rect, false);
            u = Math.min(rect.dx, rect.dy);
            row.length = row.area = 0;
            best = Infinity;
          }
        }
        if (row.length) {
          position(row, u, rect, true);
          row.length = row.area = 0;
        }
        children.forEach(squarify);
      }
    }
    function stickify(node) {
      var children = node.children;
      if (children && children.length) {
        var rect = pad(node), remaining = children.slice(), child, row = [];
        scale(remaining, rect.dx * rect.dy / node.value);
        row.area = 0;
        while (child = remaining.pop()) {
          row.push(child);
          row.area += child.area;
          if (child.z != null) {
            position(row, child.z ? rect.dx : rect.dy, rect, !remaining.length);
            row.length = row.area = 0;
          }
        }
        children.forEach(stickify);
      }
    }
    function worst(row, u) {
      var s = row.area, r, rmax = 0, rmin = Infinity, i = -1, n = row.length;
      while (++i < n) {
        if (!(r = row[i].area)) continue;
        if (r < rmin) rmin = r;
        if (r > rmax) rmax = r;
      }
      s *= s;
      u *= u;
      return s ? Math.max(u * rmax * ratio / s, s / (u * rmin * ratio)) : Infinity;
    }
    function position(row, u, rect, flush) {
      var i = -1, n = row.length, x = rect.x, y = rect.y, v = u ? round(row.area / u) : 0, o;
      if (u == rect.dx) {
        if (flush || v > rect.dy) v = rect.dy;
        while (++i < n) {
          o = row[i];
          o.x = x;
          o.y = y;
          o.dy = v;
          x += o.dx = Math.min(rect.x + rect.dx - x, v ? round(o.area / v) : 0);
        }
        o.z = true;
        o.dx += rect.x + rect.dx - x;
        rect.y += v;
        rect.dy -= v;
      } else {
        if (flush || v > rect.dx) v = rect.dx;
        while (++i < n) {
          o = row[i];
          o.x = x;
          o.y = y;
          o.dx = v;
          y += o.dy = Math.min(rect.y + rect.dy - y, v ? round(o.area / v) : 0);
        }
        o.z = false;
        o.dy += rect.y + rect.dy - y;
        rect.x += v;
        rect.dx -= v;
      }
    }
    function treemap(d) {
      var nodes = stickies || hierarchy(d), root = nodes[0];
      root.x = 0;
      root.y = 0;
      root.dx = size[0];
      root.dy = size[1];
      if (stickies) hierarchy.revalue(root);
      scale([ root ], root.dx * root.dy / root.value);
      (stickies ? stickify : squarify)(root);
      if (sticky) stickies = nodes;
      return nodes;
    }
    treemap.size = function(x) {
      if (!arguments.length) return size;
      size = x;
      return treemap;
    };
    treemap.padding = function(x) {
      if (!arguments.length) return padding;
      function padFunction(node) {
        var p = x.call(treemap, node, node.depth);
        return p == null ? d3_layout_treemapPadNull(node) : d3_layout_treemapPad(node, typeof p === "number" ? [ p, p, p, p ] : p);
      }
      function padConstant(node) {
        return d3_layout_treemapPad(node, x);
      }
      var type;
      pad = (padding = x) == null ? d3_layout_treemapPadNull : (type = typeof x) === "function" ? padFunction : type === "number" ? (x = [ x, x, x, x ], 
      padConstant) : padConstant;
      return treemap;
    };
    treemap.round = function(x) {
      if (!arguments.length) return round != Number;
      round = x ? Math.round : Number;
      return treemap;
    };
    treemap.sticky = function(x) {
      if (!arguments.length) return sticky;
      sticky = x;
      stickies = null;
      return treemap;
    };
    treemap.ratio = function(x) {
      if (!arguments.length) return ratio;
      ratio = x;
      return treemap;
    };
    treemap.mode = function(x) {
      if (!arguments.length) return mode;
      mode = x + "";
      return treemap;
    };
    return d3_layout_hierarchyRebind(treemap, hierarchy);
  };
  function d3_layout_treemapPadNull(node) {
    return {
      x: node.x,
      y: node.y,
      dx: node.dx,
      dy: node.dy
    };
  }
  function d3_layout_treemapPad(node, padding) {
    var x = node.x + padding[3], y = node.y + padding[0], dx = node.dx - padding[1] - padding[3], dy = node.dy - padding[0] - padding[2];
    if (dx < 0) {
      x += dx / 2;
      dx = 0;
    }
    if (dy < 0) {
      y += dy / 2;
      dy = 0;
    }
    return {
      x: x,
      y: y,
      dx: dx,
      dy: dy
    };
  }
  d3.random = {
    normal: function(µ, σ) {
      var n = arguments.length;
      if (n < 2) σ = 1;
      if (n < 1) µ = 0;
      return function() {
        var x, y, r;
        do {
          x = Math.random() * 2 - 1;
          y = Math.random() * 2 - 1;
          r = x * x + y * y;
        } while (!r || r > 1);
        return µ + σ * x * Math.sqrt(-2 * Math.log(r) / r);
      };
    },
    logNormal: function() {
      var random = d3.random.normal.apply(d3, arguments);
      return function() {
        return Math.exp(random());
      };
    },
    irwinHall: function(m) {
      return function() {
        for (var s = 0, j = 0; j < m; j++) s += Math.random();
        return s / m;
      };
    }
  };
  d3.scale = {};
  function d3_scaleExtent(domain) {
    var start = domain[0], stop = domain[domain.length - 1];
    return start < stop ? [ start, stop ] : [ stop, start ];
  }
  function d3_scaleRange(scale) {
    return scale.rangeExtent ? scale.rangeExtent() : d3_scaleExtent(scale.range());
  }
  function d3_scale_bilinear(domain, range, uninterpolate, interpolate) {
    var u = uninterpolate(domain[0], domain[1]), i = interpolate(range[0], range[1]);
    return function(x) {
      return i(u(x));
    };
  }
  function d3_scale_nice(domain, nice) {
    var i0 = 0, i1 = domain.length - 1, x0 = domain[i0], x1 = domain[i1], dx;
    if (x1 < x0) {
      dx = i0, i0 = i1, i1 = dx;
      dx = x0, x0 = x1, x1 = dx;
    }
    if (nice = nice(x1 - x0)) {
      domain[i0] = nice.floor(x0);
      domain[i1] = nice.ceil(x1);
    }
    return domain;
  }
  function d3_scale_polylinear(domain, range, uninterpolate, interpolate) {
    var u = [], i = [], j = 0, k = Math.min(domain.length, range.length) - 1;
    if (domain[k] < domain[0]) {
      domain = domain.slice().reverse();
      range = range.slice().reverse();
    }
    while (++j <= k) {
      u.push(uninterpolate(domain[j - 1], domain[j]));
      i.push(interpolate(range[j - 1], range[j]));
    }
    return function(x) {
      var j = d3.bisect(domain, x, 1, k) - 1;
      return i[j](u[j](x));
    };
  }
  d3.scale.linear = function() {
    return d3_scale_linear([ 0, 1 ], [ 0, 1 ], d3_interpolate, false);
  };
  function d3_scale_linear(domain, range, interpolate, clamp) {
    var output, input;
    function rescale() {
      var linear = Math.min(domain.length, range.length) > 2 ? d3_scale_polylinear : d3_scale_bilinear, uninterpolate = clamp ? d3_uninterpolateClamp : d3_uninterpolateNumber;
      output = linear(domain, range, uninterpolate, interpolate);
      input = linear(range, domain, uninterpolate, d3_interpolate);
      return scale;
    }
    function scale(x) {
      return output(x);
    }
    scale.invert = function(y) {
      return input(y);
    };
    scale.domain = function(x) {
      if (!arguments.length) return domain;
      domain = x.map(Number);
      return rescale();
    };
    scale.range = function(x) {
      if (!arguments.length) return range;
      range = x;
      return rescale();
    };
    scale.rangeRound = function(x) {
      return scale.range(x).interpolate(d3_interpolateRound);
    };
    scale.clamp = function(x) {
      if (!arguments.length) return clamp;
      clamp = x;
      return rescale();
    };
    scale.interpolate = function(x) {
      if (!arguments.length) return interpolate;
      interpolate = x;
      return rescale();
    };
    scale.ticks = function(m) {
      return d3_scale_linearTicks(domain, m);
    };
    scale.tickFormat = function(m, format) {
      return d3_scale_linearTickFormat(domain, m, format);
    };
    scale.nice = function() {
      d3_scale_nice(domain, d3_scale_linearNice);
      return rescale();
    };
    scale.copy = function() {
      return d3_scale_linear(domain, range, interpolate, clamp);
    };
    return rescale();
  }
  function d3_scale_linearRebind(scale, linear) {
    return d3.rebind(scale, linear, "range", "rangeRound", "interpolate", "clamp");
  }
  function d3_scale_linearNice(dx) {
    dx = Math.pow(10, Math.round(Math.log(dx) / Math.LN10) - 1);
    return dx && {
      floor: function(x) {
        return Math.floor(x / dx) * dx;
      },
      ceil: function(x) {
        return Math.ceil(x / dx) * dx;
      }
    };
  }
  function d3_scale_linearTickRange(domain, m) {
    var extent = d3_scaleExtent(domain), span = extent[1] - extent[0], step = Math.pow(10, Math.floor(Math.log(span / m) / Math.LN10)), err = m / span * step;
    if (err <= .15) step *= 10; else if (err <= .35) step *= 5; else if (err <= .75) step *= 2;
    extent[0] = Math.ceil(extent[0] / step) * step;
    extent[1] = Math.floor(extent[1] / step) * step + step * .5;
    extent[2] = step;
    return extent;
  }
  function d3_scale_linearTicks(domain, m) {
    return d3.range.apply(d3, d3_scale_linearTickRange(domain, m));
  }
  function d3_scale_linearTickFormat(domain, m, format) {
    var precision = -Math.floor(Math.log(d3_scale_linearTickRange(domain, m)[2]) / Math.LN10 + .01);
    return d3.format(format ? format.replace(d3_format_re, function(a, b, c, d, e, f, g, h, i, j) {
      return [ b, c, d, e, f, g, h, i || "." + (precision - (j === "%") * 2), j ].join("");
    }) : ",." + precision + "f");
  }
  d3.scale.log = function() {
    return d3_scale_log(d3.scale.linear().domain([ 0, Math.LN10 ]), 10, d3_scale_logp, d3_scale_powp);
  };
  function d3_scale_log(linear, base, log, pow) {
    function scale(x) {
      return linear(log(x));
    }
    scale.invert = function(x) {
      return pow(linear.invert(x));
    };
    scale.domain = function(x) {
      if (!arguments.length) return linear.domain().map(pow);
      if (x[0] < 0) log = d3_scale_logn, pow = d3_scale_pown; else log = d3_scale_logp, 
      pow = d3_scale_powp;
      linear.domain(x.map(log));
      return scale;
    };
    scale.base = function(_) {
      if (!arguments.length) return base;
      base = +_;
      return scale;
    };
    scale.nice = function() {
      linear.domain(d3_scale_nice(linear.domain(), d3_scale_logNice(base)));
      return scale;
    };
    scale.ticks = function() {
      var extent = d3_scaleExtent(linear.domain()), ticks = [];
      if (extent.every(isFinite)) {
        var b = Math.log(base), i = Math.floor(extent[0] / b), j = Math.ceil(extent[1] / b), u = pow(extent[0]), v = pow(extent[1]), n = base % 1 ? 2 : base;
        if (log === d3_scale_logn) {
          ticks.push(-Math.pow(base, -i));
          for (;i++ < j; ) for (var k = n - 1; k > 0; k--) ticks.push(-Math.pow(base, -i) * k);
        } else {
          for (;i < j; i++) for (var k = 1; k < n; k++) ticks.push(Math.pow(base, i) * k);
          ticks.push(Math.pow(base, i));
        }
        for (i = 0; ticks[i] < u; i++) {}
        for (j = ticks.length; ticks[j - 1] > v; j--) {}
        ticks = ticks.slice(i, j);
      }
      return ticks;
    };
    scale.tickFormat = function(n, format) {
      if (arguments.length < 2) format = d3_scale_logFormat;
      if (!arguments.length) return format;
      var b = Math.log(base), k = Math.max(.1, n / scale.ticks().length), f = log === d3_scale_logn ? (e = -1e-12, 
      Math.floor) : (e = 1e-12, Math.ceil), e;
      return function(d) {
        return d / pow(b * f(log(d) / b + e)) <= k ? format(d) : "";
      };
    };
    scale.copy = function() {
      return d3_scale_log(linear.copy(), base, log, pow);
    };
    return d3_scale_linearRebind(scale, linear);
  }
  var d3_scale_logFormat = d3.format(".0e");
  function d3_scale_logp(x) {
    return Math.log(x < 0 ? 0 : x);
  }
  function d3_scale_powp(x) {
    return Math.exp(x);
  }
  function d3_scale_logn(x) {
    return -Math.log(x > 0 ? 0 : -x);
  }
  function d3_scale_pown(x) {
    return -Math.exp(-x);
  }
  function d3_scale_logNice(base) {
    base = Math.log(base);
    var nice = {
      floor: function(x) {
        return Math.floor(x / base) * base;
      },
      ceil: function(x) {
        return Math.ceil(x / base) * base;
      }
    };
    return function() {
      return nice;
    };
  }
  d3.scale.pow = function() {
    return d3_scale_pow(d3.scale.linear(), 1);
  };
  function d3_scale_pow(linear, exponent) {
    var powp = d3_scale_powPow(exponent), powb = d3_scale_powPow(1 / exponent);
    function scale(x) {
      return linear(powp(x));
    }
    scale.invert = function(x) {
      return powb(linear.invert(x));
    };
    scale.domain = function(x) {
      if (!arguments.length) return linear.domain().map(powb);
      linear.domain(x.map(powp));
      return scale;
    };
    scale.ticks = function(m) {
      return d3_scale_linearTicks(scale.domain(), m);
    };
    scale.tickFormat = function(m, format) {
      return d3_scale_linearTickFormat(scale.domain(), m, format);
    };
    scale.nice = function() {
      return scale.domain(d3_scale_nice(scale.domain(), d3_scale_linearNice));
    };
    scale.exponent = function(x) {
      if (!arguments.length) return exponent;
      var domain = scale.domain();
      powp = d3_scale_powPow(exponent = x);
      powb = d3_scale_powPow(1 / exponent);
      return scale.domain(domain);
    };
    scale.copy = function() {
      return d3_scale_pow(linear.copy(), exponent);
    };
    return d3_scale_linearRebind(scale, linear);
  }
  function d3_scale_powPow(e) {
    return function(x) {
      return x < 0 ? -Math.pow(-x, e) : Math.pow(x, e);
    };
  }
  d3.scale.sqrt = function() {
    return d3.scale.pow().exponent(.5);
  };
  d3.scale.ordinal = function() {
    return d3_scale_ordinal([], {
      t: "range",
      a: [ [] ]
    });
  };
  function d3_scale_ordinal(domain, ranger) {
    var index, range, rangeBand;
    function scale(x) {
      return range[((index.get(x) || index.set(x, domain.push(x))) - 1) % range.length];
    }
    function steps(start, step) {
      return d3.range(domain.length).map(function(i) {
        return start + step * i;
      });
    }
    scale.domain = function(x) {
      if (!arguments.length) return domain;
      domain = [];
      index = new d3_Map();
      var i = -1, n = x.length, xi;
      while (++i < n) if (!index.has(xi = x[i])) index.set(xi, domain.push(xi));
      return scale[ranger.t].apply(scale, ranger.a);
    };
    scale.range = function(x) {
      if (!arguments.length) return range;
      range = x;
      rangeBand = 0;
      ranger = {
        t: "range",
        a: arguments
      };
      return scale;
    };
    scale.rangePoints = function(x, padding) {
      if (arguments.length < 2) padding = 0;
      var start = x[0], stop = x[1], step = (stop - start) / (Math.max(1, domain.length - 1) + padding);
      range = steps(domain.length < 2 ? (start + stop) / 2 : start + step * padding / 2, step);
      rangeBand = 0;
      ranger = {
        t: "rangePoints",
        a: arguments
      };
      return scale;
    };
    scale.rangeBands = function(x, padding, outerPadding) {
      if (arguments.length < 2) padding = 0;
      if (arguments.length < 3) outerPadding = padding;
      var reverse = x[1] < x[0], start = x[reverse - 0], stop = x[1 - reverse], step = (stop - start) / (domain.length - padding + 2 * outerPadding);
      range = steps(start + step * outerPadding, step);
      if (reverse) range.reverse();
      rangeBand = step * (1 - padding);
      ranger = {
        t: "rangeBands",
        a: arguments
      };
      return scale;
    };
    scale.rangeRoundBands = function(x, padding, outerPadding) {
      if (arguments.length < 2) padding = 0;
      if (arguments.length < 3) outerPadding = padding;
      var reverse = x[1] < x[0], start = x[reverse - 0], stop = x[1 - reverse], step = Math.floor((stop - start) / (domain.length - padding + 2 * outerPadding)), error = stop - start - (domain.length - padding) * step;
      range = steps(start + Math.round(error / 2), step);
      if (reverse) range.reverse();
      rangeBand = Math.round(step * (1 - padding));
      ranger = {
        t: "rangeRoundBands",
        a: arguments
      };
      return scale;
    };
    scale.rangeBand = function() {
      return rangeBand;
    };
    scale.rangeExtent = function() {
      return d3_scaleExtent(ranger.a[0]);
    };
    scale.copy = function() {
      return d3_scale_ordinal(domain, ranger);
    };
    return scale.domain(domain);
  }
  d3.scale.category10 = function() {
    return d3.scale.ordinal().range(d3_category10);
  };
  d3.scale.category20 = function() {
    return d3.scale.ordinal().range(d3_category20);
  };
  d3.scale.category20b = function() {
    return d3.scale.ordinal().range(d3_category20b);
  };
  d3.scale.category20c = function() {
    return d3.scale.ordinal().range(d3_category20c);
  };
  var d3_category10 = [ "#1f77b4", "#ff7f0e", "#2ca02c", "#d62728", "#9467bd", "#8c564b", "#e377c2", "#7f7f7f", "#bcbd22", "#17becf" ];
  var d3_category20 = [ "#1f77b4", "#aec7e8", "#ff7f0e", "#ffbb78", "#2ca02c", "#98df8a", "#d62728", "#ff9896", "#9467bd", "#c5b0d5", "#8c564b", "#c49c94", "#e377c2", "#f7b6d2", "#7f7f7f", "#c7c7c7", "#bcbd22", "#dbdb8d", "#17becf", "#9edae5" ];
  var d3_category20b = [ "#393b79", "#5254a3", "#6b6ecf", "#9c9ede", "#637939", "#8ca252", "#b5cf6b", "#cedb9c", "#8c6d31", "#bd9e39", "#e7ba52", "#e7cb94", "#843c39", "#ad494a", "#d6616b", "#e7969c", "#7b4173", "#a55194", "#ce6dbd", "#de9ed6" ];
  var d3_category20c = [ "#3182bd", "#6baed6", "#9ecae1", "#c6dbef", "#e6550d", "#fd8d3c", "#fdae6b", "#fdd0a2", "#31a354", "#74c476", "#a1d99b", "#c7e9c0", "#756bb1", "#9e9ac8", "#bcbddc", "#dadaeb", "#636363", "#969696", "#bdbdbd", "#d9d9d9" ];
  d3.scale.quantile = function() {
    return d3_scale_quantile([], []);
  };
  function d3_scale_quantile(domain, range) {
    var thresholds;
    function rescale() {
      var k = 0, q = range.length;
      thresholds = [];
      while (++k < q) thresholds[k - 1] = d3.quantile(domain, k / q);
      return scale;
    }
    function scale(x) {
      if (isNaN(x = +x)) return NaN;
      return range[d3.bisect(thresholds, x)];
    }
    scale.domain = function(x) {
      if (!arguments.length) return domain;
      domain = x.filter(function(d) {
        return !isNaN(d);
      }).sort(d3.ascending);
      return rescale();
    };
    scale.range = function(x) {
      if (!arguments.length) return range;
      range = x;
      return rescale();
    };
    scale.quantiles = function() {
      return thresholds;
    };
    scale.copy = function() {
      return d3_scale_quantile(domain, range);
    };
    return rescale();
  }
  d3.scale.quantize = function() {
    return d3_scale_quantize(0, 1, [ 0, 1 ]);
  };
  function d3_scale_quantize(x0, x1, range) {
    var kx, i;
    function scale(x) {
      return range[Math.max(0, Math.min(i, Math.floor(kx * (x - x0))))];
    }
    function rescale() {
      kx = range.length / (x1 - x0);
      i = range.length - 1;
      return scale;
    }
    scale.domain = function(x) {
      if (!arguments.length) return [ x0, x1 ];
      x0 = +x[0];
      x1 = +x[x.length - 1];
      return rescale();
    };
    scale.range = function(x) {
      if (!arguments.length) return range;
      range = x;
      return rescale();
    };
    scale.copy = function() {
      return d3_scale_quantize(x0, x1, range);
    };
    return rescale();
  }
  d3.scale.threshold = function() {
    return d3_scale_threshold([ .5 ], [ 0, 1 ]);
  };
  function d3_scale_threshold(domain, range) {
    function scale(x) {
      return range[d3.bisect(domain, x)];
    }
    scale.domain = function(_) {
      if (!arguments.length) return domain;
      domain = _;
      return scale;
    };
    scale.range = function(_) {
      if (!arguments.length) return range;
      range = _;
      return scale;
    };
    scale.copy = function() {
      return d3_scale_threshold(domain, range);
    };
    return scale;
  }
  d3.scale.identity = function() {
    return d3_scale_identity([ 0, 1 ]);
  };
  function d3_scale_identity(domain) {
    function identity(x) {
      return +x;
    }
    identity.invert = identity;
    identity.domain = identity.range = function(x) {
      if (!arguments.length) return domain;
      domain = x.map(identity);
      return identity;
    };
    identity.ticks = function(m) {
      return d3_scale_linearTicks(domain, m);
    };
    identity.tickFormat = function(m, format) {
      return d3_scale_linearTickFormat(domain, m, format);
    };
    identity.copy = function() {
      return d3_scale_identity(domain);
    };
    return identity;
  }
  d3.svg.arc = function() {
    var innerRadius = d3_svg_arcInnerRadius, outerRadius = d3_svg_arcOuterRadius, startAngle = d3_svg_arcStartAngle, endAngle = d3_svg_arcEndAngle;
    function arc() {
      var r0 = innerRadius.apply(this, arguments), r1 = outerRadius.apply(this, arguments), a0 = startAngle.apply(this, arguments) + d3_svg_arcOffset, a1 = endAngle.apply(this, arguments) + d3_svg_arcOffset, da = (a1 < a0 && (da = a0, 
      a0 = a1, a1 = da), a1 - a0), df = da < π ? "0" : "1", c0 = Math.cos(a0), s0 = Math.sin(a0), c1 = Math.cos(a1), s1 = Math.sin(a1);
      return da >= d3_svg_arcMax ? r0 ? "M0," + r1 + "A" + r1 + "," + r1 + " 0 1,1 0," + -r1 + "A" + r1 + "," + r1 + " 0 1,1 0," + r1 + "M0," + r0 + "A" + r0 + "," + r0 + " 0 1,0 0," + -r0 + "A" + r0 + "," + r0 + " 0 1,0 0," + r0 + "Z" : "M0," + r1 + "A" + r1 + "," + r1 + " 0 1,1 0," + -r1 + "A" + r1 + "," + r1 + " 0 1,1 0," + r1 + "Z" : r0 ? "M" + r1 * c0 + "," + r1 * s0 + "A" + r1 + "," + r1 + " 0 " + df + ",1 " + r1 * c1 + "," + r1 * s1 + "L" + r0 * c1 + "," + r0 * s1 + "A" + r0 + "," + r0 + " 0 " + df + ",0 " + r0 * c0 + "," + r0 * s0 + "Z" : "M" + r1 * c0 + "," + r1 * s0 + "A" + r1 + "," + r1 + " 0 " + df + ",1 " + r1 * c1 + "," + r1 * s1 + "L0,0" + "Z";
    }
    arc.innerRadius = function(v) {
      if (!arguments.length) return innerRadius;
      innerRadius = d3_functor(v);
      return arc;
    };
    arc.outerRadius = function(v) {
      if (!arguments.length) return outerRadius;
      outerRadius = d3_functor(v);
      return arc;
    };
    arc.startAngle = function(v) {
      if (!arguments.length) return startAngle;
      startAngle = d3_functor(v);
      return arc;
    };
    arc.endAngle = function(v) {
      if (!arguments.length) return endAngle;
      endAngle = d3_functor(v);
      return arc;
    };
    arc.centroid = function() {
      var r = (innerRadius.apply(this, arguments) + outerRadius.apply(this, arguments)) / 2, a = (startAngle.apply(this, arguments) + endAngle.apply(this, arguments)) / 2 + d3_svg_arcOffset;
      return [ Math.cos(a) * r, Math.sin(a) * r ];
    };
    return arc;
  };
  var d3_svg_arcOffset = -π / 2, d3_svg_arcMax = 2 * π - 1e-6;
  function d3_svg_arcInnerRadius(d) {
    return d.innerRadius;
  }
  function d3_svg_arcOuterRadius(d) {
    return d.outerRadius;
  }
  function d3_svg_arcStartAngle(d) {
    return d.startAngle;
  }
  function d3_svg_arcEndAngle(d) {
    return d.endAngle;
  }
  d3.svg.line.radial = function() {
    var line = d3_svg_line(d3_svg_lineRadial);
    line.radius = line.x, delete line.x;
    line.angle = line.y, delete line.y;
    return line;
  };
  function d3_svg_lineRadial(points) {
    var point, i = -1, n = points.length, r, a;
    while (++i < n) {
      point = points[i];
      r = point[0];
      a = point[1] + d3_svg_arcOffset;
      point[0] = r * Math.cos(a);
      point[1] = r * Math.sin(a);
    }
    return points;
  }
  function d3_svg_area(projection) {
    var x0 = d3_svg_lineX, x1 = d3_svg_lineX, y0 = 0, y1 = d3_svg_lineY, defined = d3_true, interpolate = d3_svg_lineLinear, interpolateKey = interpolate.key, interpolateReverse = interpolate, L = "L", tension = .7;
    function area(data) {
      var segments = [], points0 = [], points1 = [], i = -1, n = data.length, d, fx0 = d3_functor(x0), fy0 = d3_functor(y0), fx1 = x0 === x1 ? function() {
        return x;
      } : d3_functor(x1), fy1 = y0 === y1 ? function() {
        return y;
      } : d3_functor(y1), x, y;
      function segment() {
        segments.push("M", interpolate(projection(points1), tension), L, interpolateReverse(projection(points0.reverse()), tension), "Z");
      }
      while (++i < n) {
        if (defined.call(this, d = data[i], i)) {
          points0.push([ x = +fx0.call(this, d, i), y = +fy0.call(this, d, i) ]);
          points1.push([ +fx1.call(this, d, i), +fy1.call(this, d, i) ]);
        } else if (points0.length) {
          segment();
          points0 = [];
          points1 = [];
        }
      }
      if (points0.length) segment();
      return segments.length ? segments.join("") : null;
    }
    area.x = function(_) {
      if (!arguments.length) return x1;
      x0 = x1 = _;
      return area;
    };
    area.x0 = function(_) {
      if (!arguments.length) return x0;
      x0 = _;
      return area;
    };
    area.x1 = function(_) {
      if (!arguments.length) return x1;
      x1 = _;
      return area;
    };
    area.y = function(_) {
      if (!arguments.length) return y1;
      y0 = y1 = _;
      return area;
    };
    area.y0 = function(_) {
      if (!arguments.length) return y0;
      y0 = _;
      return area;
    };
    area.y1 = function(_) {
      if (!arguments.length) return y1;
      y1 = _;
      return area;
    };
    area.defined = function(_) {
      if (!arguments.length) return defined;
      defined = _;
      return area;
    };
    area.interpolate = function(_) {
      if (!arguments.length) return interpolateKey;
      if (typeof _ === "function") interpolateKey = interpolate = _; else interpolateKey = (interpolate = d3_svg_lineInterpolators.get(_) || d3_svg_lineLinear).key;
      interpolateReverse = interpolate.reverse || interpolate;
      L = interpolate.closed ? "M" : "L";
      return area;
    };
    area.tension = function(_) {
      if (!arguments.length) return tension;
      tension = _;
      return area;
    };
    return area;
  }
  d3_svg_lineStepBefore.reverse = d3_svg_lineStepAfter;
  d3_svg_lineStepAfter.reverse = d3_svg_lineStepBefore;
  d3.svg.area = function() {
    return d3_svg_area(d3_identity);
  };
  d3.svg.area.radial = function() {
    var area = d3_svg_area(d3_svg_lineRadial);
    area.radius = area.x, delete area.x;
    area.innerRadius = area.x0, delete area.x0;
    area.outerRadius = area.x1, delete area.x1;
    area.angle = area.y, delete area.y;
    area.startAngle = area.y0, delete area.y0;
    area.endAngle = area.y1, delete area.y1;
    return area;
  };
  d3.svg.chord = function() {
    var source = d3_source, target = d3_target, radius = d3_svg_chordRadius, startAngle = d3_svg_arcStartAngle, endAngle = d3_svg_arcEndAngle;
    function chord(d, i) {
      var s = subgroup(this, source, d, i), t = subgroup(this, target, d, i);
      return "M" + s.p0 + arc(s.r, s.p1, s.a1 - s.a0) + (equals(s, t) ? curve(s.r, s.p1, s.r, s.p0) : curve(s.r, s.p1, t.r, t.p0) + arc(t.r, t.p1, t.a1 - t.a0) + curve(t.r, t.p1, s.r, s.p0)) + "Z";
    }
    function subgroup(self, f, d, i) {
      var subgroup = f.call(self, d, i), r = radius.call(self, subgroup, i), a0 = startAngle.call(self, subgroup, i) + d3_svg_arcOffset, a1 = endAngle.call(self, subgroup, i) + d3_svg_arcOffset;
      return {
        r: r,
        a0: a0,
        a1: a1,
        p0: [ r * Math.cos(a0), r * Math.sin(a0) ],
        p1: [ r * Math.cos(a1), r * Math.sin(a1) ]
      };
    }
    function equals(a, b) {
      return a.a0 == b.a0 && a.a1 == b.a1;
    }
    function arc(r, p, a) {
      return "A" + r + "," + r + " 0 " + +(a > π) + ",1 " + p;
    }
    function curve(r0, p0, r1, p1) {
      return "Q 0,0 " + p1;
    }
    chord.radius = function(v) {
      if (!arguments.length) return radius;
      radius = d3_functor(v);
      return chord;
    };
    chord.source = function(v) {
      if (!arguments.length) return source;
      source = d3_functor(v);
      return chord;
    };
    chord.target = function(v) {
      if (!arguments.length) return target;
      target = d3_functor(v);
      return chord;
    };
    chord.startAngle = function(v) {
      if (!arguments.length) return startAngle;
      startAngle = d3_functor(v);
      return chord;
    };
    chord.endAngle = function(v) {
      if (!arguments.length) return endAngle;
      endAngle = d3_functor(v);
      return chord;
    };
    return chord;
  };
  function d3_svg_chordRadius(d) {
    return d.radius;
  }
  d3.svg.diagonal = function() {
    var source = d3_source, target = d3_target, projection = d3_svg_diagonalProjection;
    function diagonal(d, i) {
      var p0 = source.call(this, d, i), p3 = target.call(this, d, i), m = (p0.y + p3.y) / 2, p = [ p0, {
        x: p0.x,
        y: m
      }, {
        x: p3.x,
        y: m
      }, p3 ];
      p = p.map(projection);
      return "M" + p[0] + "C" + p[1] + " " + p[2] + " " + p[3];
    }
    diagonal.source = function(x) {
      if (!arguments.length) return source;
      source = d3_functor(x);
      return diagonal;
    };
    diagonal.target = function(x) {
      if (!arguments.length) return target;
      target = d3_functor(x);
      return diagonal;
    };
    diagonal.projection = function(x) {
      if (!arguments.length) return projection;
      projection = x;
      return diagonal;
    };
    return diagonal;
  };
  function d3_svg_diagonalProjection(d) {
    return [ d.x, d.y ];
  }
  d3.svg.diagonal.radial = function() {
    var diagonal = d3.svg.diagonal(), projection = d3_svg_diagonalProjection, projection_ = diagonal.projection;
    diagonal.projection = function(x) {
      return arguments.length ? projection_(d3_svg_diagonalRadialProjection(projection = x)) : projection;
    };
    return diagonal;
  };
  function d3_svg_diagonalRadialProjection(projection) {
    return function() {
      var d = projection.apply(this, arguments), r = d[0], a = d[1] + d3_svg_arcOffset;
      return [ r * Math.cos(a), r * Math.sin(a) ];
    };
  }
  d3.svg.symbol = function() {
    var type = d3_svg_symbolType, size = d3_svg_symbolSize;
    function symbol(d, i) {
      return (d3_svg_symbols.get(type.call(this, d, i)) || d3_svg_symbolCircle)(size.call(this, d, i));
    }
    symbol.type = function(x) {
      if (!arguments.length) return type;
      type = d3_functor(x);
      return symbol;
    };
    symbol.size = function(x) {
      if (!arguments.length) return size;
      size = d3_functor(x);
      return symbol;
    };
    return symbol;
  };
  function d3_svg_symbolSize() {
    return 64;
  }
  function d3_svg_symbolType() {
    return "circle";
  }
  function d3_svg_symbolCircle(size) {
    var r = Math.sqrt(size / π);
    return "M0," + r + "A" + r + "," + r + " 0 1,1 0," + -r + "A" + r + "," + r + " 0 1,1 0," + r + "Z";
  }
  var d3_svg_symbols = d3.map({
    circle: d3_svg_symbolCircle,
    cross: function(size) {
      var r = Math.sqrt(size / 5) / 2;
      return "M" + -3 * r + "," + -r + "H" + -r + "V" + -3 * r + "H" + r + "V" + -r + "H" + 3 * r + "V" + r + "H" + r + "V" + 3 * r + "H" + -r + "V" + r + "H" + -3 * r + "Z";
    },
    diamond: function(size) {
      var ry = Math.sqrt(size / (2 * d3_svg_symbolTan30)), rx = ry * d3_svg_symbolTan30;
      return "M0," + -ry + "L" + rx + ",0" + " 0," + ry + " " + -rx + ",0" + "Z";
    },
    square: function(size) {
      var r = Math.sqrt(size) / 2;
      return "M" + -r + "," + -r + "L" + r + "," + -r + " " + r + "," + r + " " + -r + "," + r + "Z";
    },
    "triangle-down": function(size) {
      var rx = Math.sqrt(size / d3_svg_symbolSqrt3), ry = rx * d3_svg_symbolSqrt3 / 2;
      return "M0," + ry + "L" + rx + "," + -ry + " " + -rx + "," + -ry + "Z";
    },
    "triangle-up": function(size) {
      var rx = Math.sqrt(size / d3_svg_symbolSqrt3), ry = rx * d3_svg_symbolSqrt3 / 2;
      return "M0," + -ry + "L" + rx + "," + ry + " " + -rx + "," + ry + "Z";
    }
  });
  d3.svg.symbolTypes = d3_svg_symbols.keys();
  var d3_svg_symbolSqrt3 = Math.sqrt(3), d3_svg_symbolTan30 = Math.tan(30 * d3_radians);
  function d3_transition(groups, id) {
    d3_arraySubclass(groups, d3_transitionPrototype);
    groups.id = id;
    return groups;
  }
  var d3_transitionPrototype = [], d3_transitionId = 0, d3_transitionInheritId, d3_transitionInherit = {
    ease: d3_ease_cubicInOut,
    delay: 0,
    duration: 250
  };
  d3_transitionPrototype.call = d3_selectionPrototype.call;
  d3_transitionPrototype.empty = d3_selectionPrototype.empty;
  d3_transitionPrototype.node = d3_selectionPrototype.node;
  d3.transition = function(selection) {
    return arguments.length ? d3_transitionInheritId ? selection.transition() : selection : d3_selectionRoot.transition();
  };
  d3.transition.prototype = d3_transitionPrototype;
  d3_transitionPrototype.select = function(selector) {
    var id = this.id, subgroups = [], subgroup, subnode, node;
    if (typeof selector !== "function") selector = d3_selection_selector(selector);
    for (var j = -1, m = this.length; ++j < m; ) {
      subgroups.push(subgroup = []);
      for (var group = this[j], i = -1, n = group.length; ++i < n; ) {
        if ((node = group[i]) && (subnode = selector.call(node, node.__data__, i))) {
          if ("__data__" in node) subnode.__data__ = node.__data__;
          d3_transitionNode(subnode, i, id, node.__transition__[id]);
          subgroup.push(subnode);
        } else {
          subgroup.push(null);
        }
      }
    }
    return d3_transition(subgroups, id);
  };
  d3_transitionPrototype.selectAll = function(selector) {
    var id = this.id, subgroups = [], subgroup, subnodes, node, subnode, transition;
    if (typeof selector !== "function") selector = d3_selection_selectorAll(selector);
    for (var j = -1, m = this.length; ++j < m; ) {
      for (var group = this[j], i = -1, n = group.length; ++i < n; ) {
        if (node = group[i]) {
          transition = node.__transition__[id];
          subnodes = selector.call(node, node.__data__, i);
          subgroups.push(subgroup = []);
          for (var k = -1, o = subnodes.length; ++k < o; ) {
            d3_transitionNode(subnode = subnodes[k], k, id, transition);
            subgroup.push(subnode);
          }
        }
      }
    }
    return d3_transition(subgroups, id);
  };
  d3_transitionPrototype.filter = function(filter) {
    var subgroups = [], subgroup, group, node;
    if (typeof filter !== "function") filter = d3_selection_filter(filter);
    for (var j = 0, m = this.length; j < m; j++) {
      subgroups.push(subgroup = []);
      for (var group = this[j], i = 0, n = group.length; i < n; i++) {
        if ((node = group[i]) && filter.call(node, node.__data__, i)) {
          subgroup.push(node);
        }
      }
    }
    return d3_transition(subgroups, this.id, this.time).ease(this.ease());
  };
  d3_transitionPrototype.tween = function(name, tween) {
    var id = this.id;
    if (arguments.length < 2) return this.node().__transition__[id].tween.get(name);
    return d3_selection_each(this, tween == null ? function(node) {
      node.__transition__[id].tween.remove(name);
    } : function(node) {
      node.__transition__[id].tween.set(name, tween);
    });
  };
  function d3_transition_tween(groups, name, value, tween) {
    var id = groups.id;
    return d3_selection_each(groups, typeof value === "function" ? function(node, i, j) {
      node.__transition__[id].tween.set(name, tween(value.call(node, node.__data__, i, j)));
    } : (value = tween(value), function(node) {
      node.__transition__[id].tween.set(name, value);
    }));
  }
  d3_transitionPrototype.attr = function(nameNS, value) {
    if (arguments.length < 2) {
      for (value in nameNS) this.attr(value, nameNS[value]);
      return this;
    }
    var interpolate = d3_interpolateByName(nameNS), name = d3.ns.qualify(nameNS);
    function attrNull() {
      this.removeAttribute(name);
    }
    function attrNullNS() {
      this.removeAttributeNS(name.space, name.local);
    }
    return d3_transition_tween(this, "attr." + nameNS, value, function(b) {
      function attrString() {
        var a = this.getAttribute(name), i;
        return a !== b && (i = interpolate(a, b), function(t) {
          this.setAttribute(name, i(t));
        });
      }
      function attrStringNS() {
        var a = this.getAttributeNS(name.space, name.local), i;
        return a !== b && (i = interpolate(a, b), function(t) {
          this.setAttributeNS(name.space, name.local, i(t));
        });
      }
      return b == null ? name.local ? attrNullNS : attrNull : (b += "", name.local ? attrStringNS : attrString);
    });
  };
  d3_transitionPrototype.attrTween = function(nameNS, tween) {
    var name = d3.ns.qualify(nameNS);
    function attrTween(d, i) {
      var f = tween.call(this, d, i, this.getAttribute(name));
      return f && function(t) {
        this.setAttribute(name, f(t));
      };
    }
    function attrTweenNS(d, i) {
      var f = tween.call(this, d, i, this.getAttributeNS(name.space, name.local));
      return f && function(t) {
        this.setAttributeNS(name.space, name.local, f(t));
      };
    }
    return this.tween("attr." + nameNS, name.local ? attrTweenNS : attrTween);
  };
  d3_transitionPrototype.style = function(name, value, priority) {
    var n = arguments.length;
    if (n < 3) {
      if (typeof name !== "string") {
        if (n < 2) value = "";
        for (priority in name) this.style(priority, name[priority], value);
        return this;
      }
      priority = "";
    }
    var interpolate = d3_interpolateByName(name);
    function styleNull() {
      this.style.removeProperty(name);
    }
    return d3_transition_tween(this, "style." + name, value, function(b) {
      function styleString() {
        var a = d3_window.getComputedStyle(this, null).getPropertyValue(name), i;
        return a !== b && (i = interpolate(a, b), function(t) {
          this.style.setProperty(name, i(t), priority);
        });
      }
      return b == null ? styleNull : (b += "", styleString);
    });
  };
  d3_transitionPrototype.styleTween = function(name, tween, priority) {
    if (arguments.length < 3) priority = "";
    return this.tween("style." + name, function(d, i) {
      var f = tween.call(this, d, i, d3_window.getComputedStyle(this, null).getPropertyValue(name));
      return f && function(t) {
        this.style.setProperty(name, f(t), priority);
      };
    });
  };
  d3_transitionPrototype.text = function(value) {
    return d3_transition_tween(this, "text", value, d3_transition_text);
  };
  function d3_transition_text(b) {
    if (b == null) b = "";
    return function() {
      this.textContent = b;
    };
  }
  d3_transitionPrototype.remove = function() {
    return this.each("end.transition", function() {
      var p;
      if (!this.__transition__ && (p = this.parentNode)) p.removeChild(this);
    });
  };
  d3_transitionPrototype.ease = function(value) {
    var id = this.id;
    if (arguments.length < 1) return this.node().__transition__[id].ease;
    if (typeof value !== "function") value = d3.ease.apply(d3, arguments);
    return d3_selection_each(this, function(node) {
      node.__transition__[id].ease = value;
    });
  };
  d3_transitionPrototype.delay = function(value) {
    var id = this.id;
    return d3_selection_each(this, typeof value === "function" ? function(node, i, j) {
      node.__transition__[id].delay = value.call(node, node.__data__, i, j) | 0;
    } : (value |= 0, function(node) {
      node.__transition__[id].delay = value;
    }));
  };
  d3_transitionPrototype.duration = function(value) {
    var id = this.id;
    return d3_selection_each(this, typeof value === "function" ? function(node, i, j) {
      node.__transition__[id].duration = Math.max(1, value.call(node, node.__data__, i, j) | 0);
    } : (value = Math.max(1, value | 0), function(node) {
      node.__transition__[id].duration = value;
    }));
  };
  d3_transitionPrototype.each = function(type, listener) {
    var id = this.id;
    if (arguments.length < 2) {
      var inherit = d3_transitionInherit, inheritId = d3_transitionInheritId;
      d3_transitionInheritId = id;
      d3_selection_each(this, function(node, i, j) {
        d3_transitionInherit = node.__transition__[id];
        type.call(node, node.__data__, i, j);
      });
      d3_transitionInherit = inherit;
      d3_transitionInheritId = inheritId;
    } else {
      d3_selection_each(this, function(node) {
        node.__transition__[id].event.on(type, listener);
      });
    }
    return this;
  };
  d3_transitionPrototype.transition = function() {
    var id0 = this.id, id1 = ++d3_transitionId, subgroups = [], subgroup, group, node, transition;
    for (var j = 0, m = this.length; j < m; j++) {
      subgroups.push(subgroup = []);
      for (var group = this[j], i = 0, n = group.length; i < n; i++) {
        if (node = group[i]) {
          transition = Object.create(node.__transition__[id0]);
          transition.delay += transition.duration;
          d3_transitionNode(node, i, id1, transition);
        }
        subgroup.push(node);
      }
    }
    return d3_transition(subgroups, id1);
  };
  function d3_transitionNode(node, i, id, inherit) {
    var lock = node.__transition__ || (node.__transition__ = {
      active: 0,
      count: 0
    }), transition = lock[id];
    if (!transition) {
      var time = inherit.time;
      transition = lock[id] = {
        tween: new d3_Map(),
        event: d3.dispatch("start", "end"),
        time: time,
        ease: inherit.ease,
        delay: inherit.delay,
        duration: inherit.duration
      };
      ++lock.count;
      d3.timer(function(elapsed) {
        var d = node.__data__, ease = transition.ease, event = transition.event, delay = transition.delay, duration = transition.duration, tweened = [];
        return delay <= elapsed ? start(elapsed) : d3.timer(start, delay, time), 1;
        function start(elapsed) {
          if (lock.active > id) return stop();
          lock.active = id;
          event.start.call(node, d, i);
          transition.tween.forEach(function(key, value) {
            if (value = value.call(node, d, i)) {
              tweened.push(value);
            }
          });
          if (!tick(elapsed)) d3.timer(tick, 0, time);
          return 1;
        }
        function tick(elapsed) {
          if (lock.active !== id) return stop();
          var t = (elapsed - delay) / duration, e = ease(t), n = tweened.length;
          while (n > 0) {
            tweened[--n].call(node, e);
          }
          if (t >= 1) {
            stop();
            event.end.call(node, d, i);
            return 1;
          }
        }
        function stop() {
          if (--lock.count) delete lock[id]; else delete node.__transition__;
          return 1;
        }
      }, 0, time);
      return transition;
    }
  }
  d3.svg.axis = function() {
    var scale = d3.scale.linear(), orient = d3_svg_axisDefaultOrient, tickMajorSize = 6, tickMinorSize = 6, tickEndSize = 6, tickPadding = 3, tickArguments_ = [ 10 ], tickValues = null, tickFormat_, tickSubdivide = 0;
    function axis(g) {
      g.each(function() {
        var g = d3.select(this);
        var ticks = tickValues == null ? scale.ticks ? scale.ticks.apply(scale, tickArguments_) : scale.domain() : tickValues, tickFormat = tickFormat_ == null ? scale.tickFormat ? scale.tickFormat.apply(scale, tickArguments_) : String : tickFormat_;
        var subticks = d3_svg_axisSubdivide(scale, ticks, tickSubdivide), subtick = g.selectAll(".tick.minor").data(subticks, String), subtickEnter = subtick.enter().insert("line", ".tick").attr("class", "tick minor").style("opacity", 1e-6), subtickExit = d3.transition(subtick.exit()).style("opacity", 1e-6).remove(), subtickUpdate = d3.transition(subtick).style("opacity", 1);
        var tick = g.selectAll(".tick.major").data(ticks, String), tickEnter = tick.enter().insert("g", "path").attr("class", "tick major").style("opacity", 1e-6), tickExit = d3.transition(tick.exit()).style("opacity", 1e-6).remove(), tickUpdate = d3.transition(tick).style("opacity", 1), tickTransform;
        var range = d3_scaleRange(scale), path = g.selectAll(".domain").data([ 0 ]), pathUpdate = (path.enter().append("path").attr("class", "domain"), 
        d3.transition(path));
        var scale1 = scale.copy(), scale0 = this.__chart__ || scale1;
        this.__chart__ = scale1;
        tickEnter.append("line");
        tickEnter.append("text");
        var lineEnter = tickEnter.select("line"), lineUpdate = tickUpdate.select("line"), text = tick.select("text").text(tickFormat), textEnter = tickEnter.select("text"), textUpdate = tickUpdate.select("text");
        switch (orient) {
         case "bottom":
          {
            tickTransform = d3_svg_axisX;
            subtickEnter.attr("y2", tickMinorSize);
            subtickUpdate.attr("x2", 0).attr("y2", tickMinorSize);
            lineEnter.attr("y2", tickMajorSize);
            textEnter.attr("y", Math.max(tickMajorSize, 0) + tickPadding);
            lineUpdate.attr("x2", 0).attr("y2", tickMajorSize);
            textUpdate.attr("x", 0).attr("y", Math.max(tickMajorSize, 0) + tickPadding);
            text.attr("dy", ".71em").style("text-anchor", "middle");
            pathUpdate.attr("d", "M" + range[0] + "," + tickEndSize + "V0H" + range[1] + "V" + tickEndSize);
            break;
          }

         case "top":
          {
            tickTransform = d3_svg_axisX;
            subtickEnter.attr("y2", -tickMinorSize);
            subtickUpdate.attr("x2", 0).attr("y2", -tickMinorSize);
            lineEnter.attr("y2", -tickMajorSize);
            textEnter.attr("y", -(Math.max(tickMajorSize, 0) + tickPadding));
            lineUpdate.attr("x2", 0).attr("y2", -tickMajorSize);
            textUpdate.attr("x", 0).attr("y", -(Math.max(tickMajorSize, 0) + tickPadding));
            text.attr("dy", "0em").style("text-anchor", "middle");
            pathUpdate.attr("d", "M" + range[0] + "," + -tickEndSize + "V0H" + range[1] + "V" + -tickEndSize);
            break;
          }

         case "left":
          {
            tickTransform = d3_svg_axisY;
            subtickEnter.attr("x2", -tickMinorSize);
            subtickUpdate.attr("x2", -tickMinorSize).attr("y2", 0);
            lineEnter.attr("x2", -tickMajorSize);
            textEnter.attr("x", -(Math.max(tickMajorSize, 0) + tickPadding));
            lineUpdate.attr("x2", -tickMajorSize).attr("y2", 0);
            textUpdate.attr("x", -(Math.max(tickMajorSize, 0) + tickPadding)).attr("y", 0);
            text.attr("dy", ".32em").style("text-anchor", "end");
            pathUpdate.attr("d", "M" + -tickEndSize + "," + range[0] + "H0V" + range[1] + "H" + -tickEndSize);
            break;
          }

         case "right":
          {
            tickTransform = d3_svg_axisY;
            subtickEnter.attr("x2", tickMinorSize);
            subtickUpdate.attr("x2", tickMinorSize).attr("y2", 0);
            lineEnter.attr("x2", tickMajorSize);
            textEnter.attr("x", Math.max(tickMajorSize, 0) + tickPadding);
            lineUpdate.attr("x2", tickMajorSize).attr("y2", 0);
            textUpdate.attr("x", Math.max(tickMajorSize, 0) + tickPadding).attr("y", 0);
            text.attr("dy", ".32em").style("text-anchor", "start");
            pathUpdate.attr("d", "M" + tickEndSize + "," + range[0] + "H0V" + range[1] + "H" + tickEndSize);
            break;
          }
        }
        if (scale.ticks) {
          tickEnter.call(tickTransform, scale0);
          tickUpdate.call(tickTransform, scale1);
          tickExit.call(tickTransform, scale1);
          subtickEnter.call(tickTransform, scale0);
          subtickUpdate.call(tickTransform, scale1);
          subtickExit.call(tickTransform, scale1);
        } else {
          var dx = scale1.rangeBand() / 2, x = function(d) {
            return scale1(d) + dx;
          };
          tickEnter.call(tickTransform, x);
          tickUpdate.call(tickTransform, x);
        }
      });
    }
    axis.scale = function(x) {
      if (!arguments.length) return scale;
      scale = x;
      return axis;
    };
    axis.orient = function(x) {
      if (!arguments.length) return orient;
      orient = x in d3_svg_axisOrients ? x + "" : d3_svg_axisDefaultOrient;
      return axis;
    };
    axis.ticks = function() {
      if (!arguments.length) return tickArguments_;
      tickArguments_ = arguments;
      return axis;
    };
    axis.tickValues = function(x) {
      if (!arguments.length) return tickValues;
      tickValues = x;
      return axis;
    };
    axis.tickFormat = function(x) {
      if (!arguments.length) return tickFormat_;
      tickFormat_ = x;
      return axis;
    };
    axis.tickSize = function(x, y) {
      if (!arguments.length) return tickMajorSize;
      var n = arguments.length - 1;
      tickMajorSize = +x;
      tickMinorSize = n > 1 ? +y : tickMajorSize;
      tickEndSize = n > 0 ? +arguments[n] : tickMajorSize;
      return axis;
    };
    axis.tickPadding = function(x) {
      if (!arguments.length) return tickPadding;
      tickPadding = +x;
      return axis;
    };
    axis.tickSubdivide = function(x) {
      if (!arguments.length) return tickSubdivide;
      tickSubdivide = +x;
      return axis;
    };
    return axis;
  };
  var d3_svg_axisDefaultOrient = "bottom", d3_svg_axisOrients = {
    top: 1,
    right: 1,
    bottom: 1,
    left: 1
  };
  function d3_svg_axisX(selection, x) {
    selection.attr("transform", function(d) {
      return "translate(" + x(d) + ",0)";
    });
  }
  function d3_svg_axisY(selection, y) {
    selection.attr("transform", function(d) {
      return "translate(0," + y(d) + ")";
    });
  }
  function d3_svg_axisSubdivide(scale, ticks, m) {
    subticks = [];
    if (m && ticks.length > 1) {
      var extent = d3_scaleExtent(scale.domain()), subticks, i = -1, n = ticks.length, d = (ticks[1] - ticks[0]) / ++m, j, v;
      while (++i < n) {
        for (j = m; --j > 0; ) {
          if ((v = +ticks[i] - j * d) >= extent[0]) {
            subticks.push(v);
          }
        }
      }
      for (--i, j = 0; ++j < m && (v = +ticks[i] + j * d) < extent[1]; ) {
        subticks.push(v);
      }
    }
    return subticks;
  }
  d3.svg.brush = function() {
    var event = d3_eventDispatch(brush, "brushstart", "brush", "brushend"), x = null, y = null, resizes = d3_svg_brushResizes[0], extent = [ [ 0, 0 ], [ 0, 0 ] ], extentDomain;
    function brush(g) {
      g.each(function() {
        var g = d3.select(this), bg = g.selectAll(".background").data([ 0 ]), fg = g.selectAll(".extent").data([ 0 ]), tz = g.selectAll(".resize").data(resizes, String), e;
        g.style("pointer-events", "all").on("mousedown.brush", brushstart).on("touchstart.brush", brushstart);
        bg.enter().append("rect").attr("class", "background").style("visibility", "hidden").style("cursor", "crosshair");
        fg.enter().append("rect").attr("class", "extent").style("cursor", "move");
        tz.enter().append("g").attr("class", function(d) {
          return "resize " + d;
        }).style("cursor", function(d) {
          return d3_svg_brushCursor[d];
        }).append("rect").attr("x", function(d) {
          return /[ew]$/.test(d) ? -3 : null;
        }).attr("y", function(d) {
          return /^[ns]/.test(d) ? -3 : null;
        }).attr("width", 6).attr("height", 6).style("visibility", "hidden");
        tz.style("display", brush.empty() ? "none" : null);
        tz.exit().remove();
        if (x) {
          e = d3_scaleRange(x);
          bg.attr("x", e[0]).attr("width", e[1] - e[0]);
          redrawX(g);
        }
        if (y) {
          e = d3_scaleRange(y);
          bg.attr("y", e[0]).attr("height", e[1] - e[0]);
          redrawY(g);
        }
        redraw(g);
      });
    }
    function redraw(g) {
      g.selectAll(".resize").attr("transform", function(d) {
        return "translate(" + extent[+/e$/.test(d)][0] + "," + extent[+/^s/.test(d)][1] + ")";
      });
    }
    function redrawX(g) {
      g.select(".extent").attr("x", extent[0][0]);
      g.selectAll(".extent,.n>rect,.s>rect").attr("width", extent[1][0] - extent[0][0]);
    }
    function redrawY(g) {
      g.select(".extent").attr("y", extent[0][1]);
      g.selectAll(".extent,.e>rect,.w>rect").attr("height", extent[1][1] - extent[0][1]);
    }
    function brushstart() {
      var target = this, eventTarget = d3.select(d3.event.target), event_ = event.of(target, arguments), g = d3.select(target), resizing = eventTarget.datum(), resizingX = !/^(n|s)$/.test(resizing) && x, resizingY = !/^(e|w)$/.test(resizing) && y, dragging = eventTarget.classed("extent"), center, origin = mouse(), offset;
      var w = d3.select(d3_window).on("mousemove.brush", brushmove).on("mouseup.brush", brushend).on("touchmove.brush", brushmove).on("touchend.brush", brushend).on("keydown.brush", keydown).on("keyup.brush", keyup);
      if (dragging) {
        origin[0] = extent[0][0] - origin[0];
        origin[1] = extent[0][1] - origin[1];
      } else if (resizing) {
        var ex = +/w$/.test(resizing), ey = +/^n/.test(resizing);
        offset = [ extent[1 - ex][0] - origin[0], extent[1 - ey][1] - origin[1] ];
        origin[0] = extent[ex][0];
        origin[1] = extent[ey][1];
      } else if (d3.event.altKey) center = origin.slice();
      g.style("pointer-events", "none").selectAll(".resize").style("display", null);
      d3.select("body").style("cursor", eventTarget.style("cursor"));
      event_({
        type: "brushstart"
      });
      brushmove();
      d3_eventCancel();
      function mouse() {
        var touches = d3.event.changedTouches;
        return touches ? d3.touches(target, touches)[0] : d3.mouse(target);
      }
      function keydown() {
        if (d3.event.keyCode == 32) {
          if (!dragging) {
            center = null;
            origin[0] -= extent[1][0];
            origin[1] -= extent[1][1];
            dragging = 2;
          }
          d3_eventCancel();
        }
      }
      function keyup() {
        if (d3.event.keyCode == 32 && dragging == 2) {
          origin[0] += extent[1][0];
          origin[1] += extent[1][1];
          dragging = 0;
          d3_eventCancel();
        }
      }
      function brushmove() {
        var point = mouse(), moved = false;
        if (offset) {
          point[0] += offset[0];
          point[1] += offset[1];
        }
        if (!dragging) {
          if (d3.event.altKey) {
            if (!center) center = [ (extent[0][0] + extent[1][0]) / 2, (extent[0][1] + extent[1][1]) / 2 ];
            origin[0] = extent[+(point[0] < center[0])][0];
            origin[1] = extent[+(point[1] < center[1])][1];
          } else center = null;
        }
        if (resizingX && move1(point, x, 0)) {
          redrawX(g);
          moved = true;
        }
        if (resizingY && move1(point, y, 1)) {
          redrawY(g);
          moved = true;
        }
        if (moved) {
          redraw(g);
          event_({
            type: "brush",
            mode: dragging ? "move" : "resize"
          });
        }
      }
      function move1(point, scale, i) {
        var range = d3_scaleRange(scale), r0 = range[0], r1 = range[1], position = origin[i], size = extent[1][i] - extent[0][i], min, max;
        if (dragging) {
          r0 -= position;
          r1 -= size + position;
        }
        min = Math.max(r0, Math.min(r1, point[i]));
        if (dragging) {
          max = (min += position) + size;
        } else {
          if (center) position = Math.max(r0, Math.min(r1, 2 * center[i] - min));
          if (position < min) {
            max = min;
            min = position;
          } else {
            max = position;
          }
        }
        if (extent[0][i] !== min || extent[1][i] !== max) {
          extentDomain = null;
          extent[0][i] = min;
          extent[1][i] = max;
          return true;
        }
      }
      function brushend() {
        brushmove();
        g.style("pointer-events", "all").selectAll(".resize").style("display", brush.empty() ? "none" : null);
        d3.select("body").style("cursor", null);
        w.on("mousemove.brush", null).on("mouseup.brush", null).on("touchmove.brush", null).on("touchend.brush", null).on("keydown.brush", null).on("keyup.brush", null);
        event_({
          type: "brushend"
        });
        d3_eventCancel();
      }
    }
    brush.x = function(z) {
      if (!arguments.length) return x;
      x = z;
      resizes = d3_svg_brushResizes[!x << 1 | !y];
      return brush;
    };
    brush.y = function(z) {
      if (!arguments.length) return y;
      y = z;
      resizes = d3_svg_brushResizes[!x << 1 | !y];
      return brush;
    };
    brush.extent = function(z) {
      var x0, x1, y0, y1, t;
      if (!arguments.length) {
        z = extentDomain || extent;
        if (x) {
          x0 = z[0][0], x1 = z[1][0];
          if (!extentDomain) {
            x0 = extent[0][0], x1 = extent[1][0];
            if (x.invert) x0 = x.invert(x0), x1 = x.invert(x1);
            if (x1 < x0) t = x0, x0 = x1, x1 = t;
          }
        }
        if (y) {
          y0 = z[0][1], y1 = z[1][1];
          if (!extentDomain) {
            y0 = extent[0][1], y1 = extent[1][1];
            if (y.invert) y0 = y.invert(y0), y1 = y.invert(y1);
            if (y1 < y0) t = y0, y0 = y1, y1 = t;
          }
        }
        return x && y ? [ [ x0, y0 ], [ x1, y1 ] ] : x ? [ x0, x1 ] : y && [ y0, y1 ];
      }
      extentDomain = [ [ 0, 0 ], [ 0, 0 ] ];
      if (x) {
        x0 = z[0], x1 = z[1];
        if (y) x0 = x0[0], x1 = x1[0];
        extentDomain[0][0] = x0, extentDomain[1][0] = x1;
        if (x.invert) x0 = x(x0), x1 = x(x1);
        if (x1 < x0) t = x0, x0 = x1, x1 = t;
        extent[0][0] = x0 | 0, extent[1][0] = x1 | 0;
      }
      if (y) {
        y0 = z[0], y1 = z[1];
        if (x) y0 = y0[1], y1 = y1[1];
        extentDomain[0][1] = y0, extentDomain[1][1] = y1;
        if (y.invert) y0 = y(y0), y1 = y(y1);
        if (y1 < y0) t = y0, y0 = y1, y1 = t;
        extent[0][1] = y0 | 0, extent[1][1] = y1 | 0;
      }
      return brush;
    };
    brush.clear = function() {
      extentDomain = null;
      extent[0][0] = extent[0][1] = extent[1][0] = extent[1][1] = 0;
      return brush;
    };
    brush.empty = function() {
      return x && extent[0][0] === extent[1][0] || y && extent[0][1] === extent[1][1];
    };
    return d3.rebind(brush, event, "on");
  };
  var d3_svg_brushCursor = {
    n: "ns-resize",
    e: "ew-resize",
    s: "ns-resize",
    w: "ew-resize",
    nw: "nwse-resize",
    ne: "nesw-resize",
    se: "nwse-resize",
    sw: "nesw-resize"
  };
  var d3_svg_brushResizes = [ [ "n", "e", "s", "w", "nw", "ne", "se", "sw" ], [ "e", "w" ], [ "n", "s" ], [] ];
  d3.time = {};
  var d3_time = Date, d3_time_daySymbols = [ "Sunday", "Monday", "Tuesday", "Wednesday", "Thursday", "Friday", "Saturday" ];
  function d3_time_utc() {
    this._ = new Date(arguments.length > 1 ? Date.UTC.apply(this, arguments) : arguments[0]);
  }
  d3_time_utc.prototype = {
    getDate: function() {
      return this._.getUTCDate();
    },
    getDay: function() {
      return this._.getUTCDay();
    },
    getFullYear: function() {
      return this._.getUTCFullYear();
    },
    getHours: function() {
      return this._.getUTCHours();
    },
    getMilliseconds: function() {
      return this._.getUTCMilliseconds();
    },
    getMinutes: function() {
      return this._.getUTCMinutes();
    },
    getMonth: function() {
      return this._.getUTCMonth();
    },
    getSeconds: function() {
      return this._.getUTCSeconds();
    },
    getTime: function() {
      return this._.getTime();
    },
    getTimezoneOffset: function() {
      return 0;
    },
    valueOf: function() {
      return this._.valueOf();
    },
    setDate: function() {
      d3_time_prototype.setUTCDate.apply(this._, arguments);
    },
    setDay: function() {
      d3_time_prototype.setUTCDay.apply(this._, arguments);
    },
    setFullYear: function() {
      d3_time_prototype.setUTCFullYear.apply(this._, arguments);
    },
    setHours: function() {
      d3_time_prototype.setUTCHours.apply(this._, arguments);
    },
    setMilliseconds: function() {
      d3_time_prototype.setUTCMilliseconds.apply(this._, arguments);
    },
    setMinutes: function() {
      d3_time_prototype.setUTCMinutes.apply(this._, arguments);
    },
    setMonth: function() {
      d3_time_prototype.setUTCMonth.apply(this._, arguments);
    },
    setSeconds: function() {
      d3_time_prototype.setUTCSeconds.apply(this._, arguments);
    },
    setTime: function() {
      d3_time_prototype.setTime.apply(this._, arguments);
    }
  };
  var d3_time_prototype = Date.prototype;
  var d3_time_formatDateTime = "%a %b %e %X %Y", d3_time_formatDate = "%m/%d/%Y", d3_time_formatTime = "%H:%M:%S";
  var d3_time_days = [ "Sunday", "Monday", "Tuesday", "Wednesday", "Thursday", "Friday", "Saturday" ], d3_time_dayAbbreviations = [ "Sun", "Mon", "Tue", "Wed", "Thu", "Fri", "Sat" ], d3_time_months = [ "January", "February", "March", "April", "May", "June", "July", "August", "September", "October", "November", "December" ], d3_time_monthAbbreviations = [ "Jan", "Feb", "Mar", "Apr", "May", "Jun", "Jul", "Aug", "Sep", "Oct", "Nov", "Dec" ];
  function d3_time_interval(local, step, number) {
    function round(date) {
      var d0 = local(date), d1 = offset(d0, 1);
      return date - d0 < d1 - date ? d0 : d1;
    }
    function ceil(date) {
      step(date = local(new d3_time(date - 1)), 1);
      return date;
    }
    function offset(date, k) {
      step(date = new d3_time(+date), k);
      return date;
    }
    function range(t0, t1, dt) {
      var time = ceil(t0), times = [];
      if (dt > 1) {
        while (time < t1) {
          if (!(number(time) % dt)) times.push(new Date(+time));
          step(time, 1);
        }
      } else {
        while (time < t1) times.push(new Date(+time)), step(time, 1);
      }
      return times;
    }
    function range_utc(t0, t1, dt) {
      try {
        d3_time = d3_time_utc;
        var utc = new d3_time_utc();
        utc._ = t0;
        return range(utc, t1, dt);
      } finally {
        d3_time = Date;
      }
    }
    local.floor = local;
    local.round = round;
    local.ceil = ceil;
    local.offset = offset;
    local.range = range;
    var utc = local.utc = d3_time_interval_utc(local);
    utc.floor = utc;
    utc.round = d3_time_interval_utc(round);
    utc.ceil = d3_time_interval_utc(ceil);
    utc.offset = d3_time_interval_utc(offset);
    utc.range = range_utc;
    return local;
  }
  function d3_time_interval_utc(method) {
    return function(date, k) {
      try {
        d3_time = d3_time_utc;
        var utc = new d3_time_utc();
        utc._ = date;
        return method(utc, k)._;
      } finally {
        d3_time = Date;
      }
    };
  }
  d3.time.year = d3_time_interval(function(date) {
    date = d3.time.day(date);
    date.setMonth(0, 1);
    return date;
  }, function(date, offset) {
    date.setFullYear(date.getFullYear() + offset);
  }, function(date) {
    return date.getFullYear();
  });
  d3.time.years = d3.time.year.range;
  d3.time.years.utc = d3.time.year.utc.range;
  d3.time.day = d3_time_interval(function(date) {
    var day = new d3_time(1970, 0);
    day.setFullYear(date.getFullYear(), date.getMonth(), date.getDate());
    return day;
  }, function(date, offset) {
    date.setDate(date.getDate() + offset);
  }, function(date) {
    return date.getDate() - 1;
  });
  d3.time.days = d3.time.day.range;
  d3.time.days.utc = d3.time.day.utc.range;
  d3.time.dayOfYear = function(date) {
    var year = d3.time.year(date);
    return Math.floor((date - year - (date.getTimezoneOffset() - year.getTimezoneOffset()) * 6e4) / 864e5);
  };
  d3_time_daySymbols.forEach(function(day, i) {
    day = day.toLowerCase();
    i = 7 - i;
    var interval = d3.time[day] = d3_time_interval(function(date) {
      (date = d3.time.day(date)).setDate(date.getDate() - (date.getDay() + i) % 7);
      return date;
    }, function(date, offset) {
      date.setDate(date.getDate() + Math.floor(offset) * 7);
    }, function(date) {
      var day = d3.time.year(date).getDay();
      return Math.floor((d3.time.dayOfYear(date) + (day + i) % 7) / 7) - (day !== i);
    });
    d3.time[day + "s"] = interval.range;
    d3.time[day + "s"].utc = interval.utc.range;
    d3.time[day + "OfYear"] = function(date) {
      var day = d3.time.year(date).getDay();
      return Math.floor((d3.time.dayOfYear(date) + (day + i) % 7) / 7);
    };
  });
  d3.time.week = d3.time.sunday;
  d3.time.weeks = d3.time.sunday.range;
  d3.time.weeks.utc = d3.time.sunday.utc.range;
  d3.time.weekOfYear = d3.time.sundayOfYear;
  d3.time.format = function(template) {
    var n = template.length;
    function format(date) {
      var string = [], i = -1, j = 0, c, p, f;
      while (++i < n) {
        if (template.charCodeAt(i) === 37) {
          string.push(template.substring(j, i));
          if ((p = d3_time_formatPads[c = template.charAt(++i)]) != null) c = template.charAt(++i);
          if (f = d3_time_formats[c]) c = f(date, p == null ? c === "e" ? " " : "0" : p);
          string.push(c);
          j = i + 1;
        }
      }
      string.push(template.substring(j, i));
      return string.join("");
    }
    format.parse = function(string) {
      var d = {
        y: 1900,
        m: 0,
        d: 1,
        H: 0,
        M: 0,
        S: 0,
        L: 0
      }, i = d3_time_parse(d, template, string, 0);
      if (i != string.length) return null;
      if ("p" in d) d.H = d.H % 12 + d.p * 12;
      var date = new d3_time();
      date.setFullYear(d.y, d.m, d.d);
      date.setHours(d.H, d.M, d.S, d.L);
      return date;
    };
    format.toString = function() {
      return template;
    };
    return format;
  };
  function d3_time_parse(date, template, string, j) {
    var c, p, i = 0, n = template.length, m = string.length;
    while (i < n) {
      if (j >= m) return -1;
      c = template.charCodeAt(i++);
      if (c === 37) {
        p = d3_time_parsers[template.charAt(i++)];
        if (!p || (j = p(date, string, j)) < 0) return -1;
      } else if (c != string.charCodeAt(j++)) {
        return -1;
      }
    }
    return j;
  }
  function d3_time_formatRe(names) {
    return new RegExp("^(?:" + names.map(d3.requote).join("|") + ")", "i");
  }
  function d3_time_formatLookup(names) {
    var map = new d3_Map(), i = -1, n = names.length;
    while (++i < n) map.set(names[i].toLowerCase(), i);
    return map;
  }
  function d3_time_formatPad(value, fill, width) {
    value += "";
    var length = value.length;
    return length < width ? new Array(width - length + 1).join(fill) + value : value;
  }
  var d3_time_dayRe = d3_time_formatRe(d3_time_days), d3_time_dayAbbrevRe = d3_time_formatRe(d3_time_dayAbbreviations), d3_time_monthRe = d3_time_formatRe(d3_time_months), d3_time_monthLookup = d3_time_formatLookup(d3_time_months), d3_time_monthAbbrevRe = d3_time_formatRe(d3_time_monthAbbreviations), d3_time_monthAbbrevLookup = d3_time_formatLookup(d3_time_monthAbbreviations);
  var d3_time_formatPads = {
    "-": "",
    _: " ",
    "0": "0"
  };
  var d3_time_formats = {
    a: function(d) {
      return d3_time_dayAbbreviations[d.getDay()];
    },
    A: function(d) {
      return d3_time_days[d.getDay()];
    },
    b: function(d) {
      return d3_time_monthAbbreviations[d.getMonth()];
    },
    B: function(d) {
      return d3_time_months[d.getMonth()];
    },
    c: d3.time.format(d3_time_formatDateTime),
    d: function(d, p) {
      return d3_time_formatPad(d.getDate(), p, 2);
    },
    e: function(d, p) {
      return d3_time_formatPad(d.getDate(), p, 2);
    },
    H: function(d, p) {
      return d3_time_formatPad(d.getHours(), p, 2);
    },
    I: function(d, p) {
      return d3_time_formatPad(d.getHours() % 12 || 12, p, 2);
    },
    j: function(d, p) {
      return d3_time_formatPad(1 + d3.time.dayOfYear(d), p, 3);
    },
    L: function(d, p) {
      return d3_time_formatPad(d.getMilliseconds(), p, 3);
    },
    m: function(d, p) {
      return d3_time_formatPad(d.getMonth() + 1, p, 2);
    },
    M: function(d, p) {
      return d3_time_formatPad(d.getMinutes(), p, 2);
    },
    p: function(d) {
      return d.getHours() >= 12 ? "PM" : "AM";
    },
    S: function(d, p) {
      return d3_time_formatPad(d.getSeconds(), p, 2);
    },
    U: function(d, p) {
      return d3_time_formatPad(d3.time.sundayOfYear(d), p, 2);
    },
    w: function(d) {
      return d.getDay();
    },
    W: function(d, p) {
      return d3_time_formatPad(d3.time.mondayOfYear(d), p, 2);
    },
    x: d3.time.format(d3_time_formatDate),
    X: d3.time.format(d3_time_formatTime),
    y: function(d, p) {
      return d3_time_formatPad(d.getFullYear() % 100, p, 2);
    },
    Y: function(d, p) {
      return d3_time_formatPad(d.getFullYear() % 1e4, p, 4);
    },
    Z: d3_time_zone,
    "%": function() {
      return "%";
    }
  };
  var d3_time_parsers = {
    a: d3_time_parseWeekdayAbbrev,
    A: d3_time_parseWeekday,
    b: d3_time_parseMonthAbbrev,
    B: d3_time_parseMonth,
    c: d3_time_parseLocaleFull,
    d: d3_time_parseDay,
    e: d3_time_parseDay,
    H: d3_time_parseHour24,
    I: d3_time_parseHour24,
    L: d3_time_parseMilliseconds,
    m: d3_time_parseMonthNumber,
    M: d3_time_parseMinutes,
    p: d3_time_parseAmPm,
    S: d3_time_parseSeconds,
    x: d3_time_parseLocaleDate,
    X: d3_time_parseLocaleTime,
    y: d3_time_parseYear,
    Y: d3_time_parseFullYear
  };
  function d3_time_parseWeekdayAbbrev(date, string, i) {
    d3_time_dayAbbrevRe.lastIndex = 0;
    var n = d3_time_dayAbbrevRe.exec(string.substring(i));
    return n ? i += n[0].length : -1;
  }
  function d3_time_parseWeekday(date, string, i) {
    d3_time_dayRe.lastIndex = 0;
    var n = d3_time_dayRe.exec(string.substring(i));
    return n ? i += n[0].length : -1;
  }
  function d3_time_parseMonthAbbrev(date, string, i) {
    d3_time_monthAbbrevRe.lastIndex = 0;
    var n = d3_time_monthAbbrevRe.exec(string.substring(i));
    return n ? (date.m = d3_time_monthAbbrevLookup.get(n[0].toLowerCase()), i += n[0].length) : -1;
  }
  function d3_time_parseMonth(date, string, i) {
    d3_time_monthRe.lastIndex = 0;
    var n = d3_time_monthRe.exec(string.substring(i));
    return n ? (date.m = d3_time_monthLookup.get(n[0].toLowerCase()), i += n[0].length) : -1;
  }
  function d3_time_parseLocaleFull(date, string, i) {
    return d3_time_parse(date, d3_time_formats.c.toString(), string, i);
  }
  function d3_time_parseLocaleDate(date, string, i) {
    return d3_time_parse(date, d3_time_formats.x.toString(), string, i);
  }
  function d3_time_parseLocaleTime(date, string, i) {
    return d3_time_parse(date, d3_time_formats.X.toString(), string, i);
  }
  function d3_time_parseFullYear(date, string, i) {
    d3_time_numberRe.lastIndex = 0;
    var n = d3_time_numberRe.exec(string.substring(i, i + 4));
    return n ? (date.y = +n[0], i += n[0].length) : -1;
  }
  function d3_time_parseYear(date, string, i) {
    d3_time_numberRe.lastIndex = 0;
    var n = d3_time_numberRe.exec(string.substring(i, i + 2));
    return n ? (date.y = d3_time_expandYear(+n[0]), i += n[0].length) : -1;
  }
  function d3_time_expandYear(d) {
    return d + (d > 68 ? 1900 : 2e3);
  }
  function d3_time_parseMonthNumber(date, string, i) {
    d3_time_numberRe.lastIndex = 0;
    var n = d3_time_numberRe.exec(string.substring(i, i + 2));
    return n ? (date.m = n[0] - 1, i += n[0].length) : -1;
  }
  function d3_time_parseDay(date, string, i) {
    d3_time_numberRe.lastIndex = 0;
    var n = d3_time_numberRe.exec(string.substring(i, i + 2));
    return n ? (date.d = +n[0], i += n[0].length) : -1;
  }
  function d3_time_parseHour24(date, string, i) {
    d3_time_numberRe.lastIndex = 0;
    var n = d3_time_numberRe.exec(string.substring(i, i + 2));
    return n ? (date.H = +n[0], i += n[0].length) : -1;
  }
  function d3_time_parseMinutes(date, string, i) {
    d3_time_numberRe.lastIndex = 0;
    var n = d3_time_numberRe.exec(string.substring(i, i + 2));
    return n ? (date.M = +n[0], i += n[0].length) : -1;
  }
  function d3_time_parseSeconds(date, string, i) {
    d3_time_numberRe.lastIndex = 0;
    var n = d3_time_numberRe.exec(string.substring(i, i + 2));
    return n ? (date.S = +n[0], i += n[0].length) : -1;
  }
  function d3_time_parseMilliseconds(date, string, i) {
    d3_time_numberRe.lastIndex = 0;
    var n = d3_time_numberRe.exec(string.substring(i, i + 3));
    return n ? (date.L = +n[0], i += n[0].length) : -1;
  }
  var d3_time_numberRe = /^\s*\d+/;
  function d3_time_parseAmPm(date, string, i) {
    var n = d3_time_amPmLookup.get(string.substring(i, i += 2).toLowerCase());
    return n == null ? -1 : (date.p = n, i);
  }
  var d3_time_amPmLookup = d3.map({
    am: 0,
    pm: 1
  });
  function d3_time_zone(d) {
    var z = d.getTimezoneOffset(), zs = z > 0 ? "-" : "+", zh = ~~(Math.abs(z) / 60), zm = Math.abs(z) % 60;
    return zs + d3_time_formatPad(zh, "0", 2) + d3_time_formatPad(zm, "0", 2);
  }
  d3.time.format.utc = function(template) {
    var local = d3.time.format(template);
    function format(date) {
      try {
        d3_time = d3_time_utc;
        var utc = new d3_time();
        utc._ = date;
        return local(utc);
      } finally {
        d3_time = Date;
      }
    }
    format.parse = function(string) {
      try {
        d3_time = d3_time_utc;
        var date = local.parse(string);
        return date && date._;
      } finally {
        d3_time = Date;
      }
    };
    format.toString = local.toString;
    return format;
  };
  var d3_time_formatIso = d3.time.format.utc("%Y-%m-%dT%H:%M:%S.%LZ");
  d3.time.format.iso = Date.prototype.toISOString && +new Date("2000-01-01T00:00:00.000Z") ? d3_time_formatIsoNative : d3_time_formatIso;
  function d3_time_formatIsoNative(date) {
    return date.toISOString();
  }
  d3_time_formatIsoNative.parse = function(string) {
    var date = new Date(string);
    return isNaN(date) ? null : date;
  };
  d3_time_formatIsoNative.toString = d3_time_formatIso.toString;
  d3.time.second = d3_time_interval(function(date) {
    return new d3_time(Math.floor(date / 1e3) * 1e3);
  }, function(date, offset) {
    date.setTime(date.getTime() + Math.floor(offset) * 1e3);
  }, function(date) {
    return date.getSeconds();
  });
  d3.time.seconds = d3.time.second.range;
  d3.time.seconds.utc = d3.time.second.utc.range;
  d3.time.minute = d3_time_interval(function(date) {
    return new d3_time(Math.floor(date / 6e4) * 6e4);
  }, function(date, offset) {
    date.setTime(date.getTime() + Math.floor(offset) * 6e4);
  }, function(date) {
    return date.getMinutes();
  });
  d3.time.minutes = d3.time.minute.range;
  d3.time.minutes.utc = d3.time.minute.utc.range;
  d3.time.hour = d3_time_interval(function(date) {
    var timezone = date.getTimezoneOffset() / 60;
    return new d3_time((Math.floor(date / 36e5 - timezone) + timezone) * 36e5);
  }, function(date, offset) {
    date.setTime(date.getTime() + Math.floor(offset) * 36e5);
  }, function(date) {
    return date.getHours();
  });
  d3.time.hours = d3.time.hour.range;
  d3.time.hours.utc = d3.time.hour.utc.range;
  d3.time.month = d3_time_interval(function(date) {
    date = d3.time.day(date);
    date.setDate(1);
    return date;
  }, function(date, offset) {
    date.setMonth(date.getMonth() + offset);
  }, function(date) {
    return date.getMonth();
  });
  d3.time.months = d3.time.month.range;
  d3.time.months.utc = d3.time.month.utc.range;
  function d3_time_scale(linear, methods, format) {
    function scale(x) {
      return linear(x);
    }
    scale.invert = function(x) {
      return d3_time_scaleDate(linear.invert(x));
    };
    scale.domain = function(x) {
      if (!arguments.length) return linear.domain().map(d3_time_scaleDate);
      linear.domain(x);
      return scale;
    };
    scale.nice = function(m) {
      return scale.domain(d3_scale_nice(scale.domain(), function() {
        return m;
      }));
    };
    scale.ticks = function(m, k) {
      var extent = d3_time_scaleExtent(scale.domain());
      if (typeof m !== "function") {
        var span = extent[1] - extent[0], target = span / m, i = d3.bisect(d3_time_scaleSteps, target);
        if (i == d3_time_scaleSteps.length) return methods.year(extent, m);
        if (!i) return linear.ticks(m).map(d3_time_scaleDate);
        if (Math.log(target / d3_time_scaleSteps[i - 1]) < Math.log(d3_time_scaleSteps[i] / target)) --i;
        m = methods[i];
        k = m[1];
        m = m[0].range;
      }
      return m(extent[0], new Date(+extent[1] + 1), k);
    };
    scale.tickFormat = function() {
      return format;
    };
    scale.copy = function() {
      return d3_time_scale(linear.copy(), methods, format);
    };
    return d3.rebind(scale, linear, "range", "rangeRound", "interpolate", "clamp");
  }
  function d3_time_scaleExtent(domain) {
    var start = domain[0], stop = domain[domain.length - 1];
    return start < stop ? [ start, stop ] : [ stop, start ];
  }
  function d3_time_scaleDate(t) {
    return new Date(t);
  }
  function d3_time_scaleFormat(formats) {
    return function(date) {
      var i = formats.length - 1, f = formats[i];
      while (!f[1](date)) f = formats[--i];
      return f[0](date);
    };
  }
  function d3_time_scaleSetYear(y) {
    var d = new Date(y, 0, 1);
    d.setFullYear(y);
    return d;
  }
  function d3_time_scaleGetYear(d) {
    var y = d.getFullYear(), d0 = d3_time_scaleSetYear(y), d1 = d3_time_scaleSetYear(y + 1);
    return y + (d - d0) / (d1 - d0);
  }
  var d3_time_scaleSteps = [ 1e3, 5e3, 15e3, 3e4, 6e4, 3e5, 9e5, 18e5, 36e5, 108e5, 216e5, 432e5, 864e5, 1728e5, 6048e5, 2592e6, 7776e6, 31536e6 ];
  var d3_time_scaleLocalMethods = [ [ d3.time.second, 1 ], [ d3.time.second, 5 ], [ d3.time.second, 15 ], [ d3.time.second, 30 ], [ d3.time.minute, 1 ], [ d3.time.minute, 5 ], [ d3.time.minute, 15 ], [ d3.time.minute, 30 ], [ d3.time.hour, 1 ], [ d3.time.hour, 3 ], [ d3.time.hour, 6 ], [ d3.time.hour, 12 ], [ d3.time.day, 1 ], [ d3.time.day, 2 ], [ d3.time.week, 1 ], [ d3.time.month, 1 ], [ d3.time.month, 3 ], [ d3.time.year, 1 ] ];
  var d3_time_scaleLocalFormats = [ [ d3.time.format("%Y"), d3_true ], [ d3.time.format("%B"), function(d) {
    return d.getMonth();
  } ], [ d3.time.format("%b %d"), function(d) {
    return d.getDate() != 1;
  } ], [ d3.time.format("%a %d"), function(d) {
    return d.getDay() && d.getDate() != 1;
  } ], [ d3.time.format("%I %p"), function(d) {
    return d.getHours();
  } ], [ d3.time.format("%I:%M"), function(d) {
    return d.getMinutes();
  } ], [ d3.time.format(":%S"), function(d) {
    return d.getSeconds();
  } ], [ d3.time.format(".%L"), function(d) {
    return d.getMilliseconds();
  } ] ];
  var d3_time_scaleLinear = d3.scale.linear(), d3_time_scaleLocalFormat = d3_time_scaleFormat(d3_time_scaleLocalFormats);
  d3_time_scaleLocalMethods.year = function(extent, m) {
    return d3_time_scaleLinear.domain(extent.map(d3_time_scaleGetYear)).ticks(m).map(d3_time_scaleSetYear);
  };
  d3.time.scale = function() {
    return d3_time_scale(d3.scale.linear(), d3_time_scaleLocalMethods, d3_time_scaleLocalFormat);
  };
  var d3_time_scaleUTCMethods = d3_time_scaleLocalMethods.map(function(m) {
    return [ m[0].utc, m[1] ];
  });
  var d3_time_scaleUTCFormats = [ [ d3.time.format.utc("%Y"), d3_true ], [ d3.time.format.utc("%B"), function(d) {
    return d.getUTCMonth();
  } ], [ d3.time.format.utc("%b %d"), function(d) {
    return d.getUTCDate() != 1;
  } ], [ d3.time.format.utc("%a %d"), function(d) {
    return d.getUTCDay() && d.getUTCDate() != 1;
  } ], [ d3.time.format.utc("%I %p"), function(d) {
    return d.getUTCHours();
  } ], [ d3.time.format.utc("%I:%M"), function(d) {
    return d.getUTCMinutes();
  } ], [ d3.time.format.utc(":%S"), function(d) {
    return d.getUTCSeconds();
  } ], [ d3.time.format.utc(".%L"), function(d) {
    return d.getUTCMilliseconds();
  } ] ];
  var d3_time_scaleUTCFormat = d3_time_scaleFormat(d3_time_scaleUTCFormats);
  function d3_time_scaleUTCSetYear(y) {
    var d = new Date(Date.UTC(y, 0, 1));
    d.setUTCFullYear(y);
    return d;
  }
  function d3_time_scaleUTCGetYear(d) {
    var y = d.getUTCFullYear(), d0 = d3_time_scaleUTCSetYear(y), d1 = d3_time_scaleUTCSetYear(y + 1);
    return y + (d - d0) / (d1 - d0);
  }
  d3_time_scaleUTCMethods.year = function(extent, m) {
    return d3_time_scaleLinear.domain(extent.map(d3_time_scaleUTCGetYear)).ticks(m).map(d3_time_scaleUTCSetYear);
  };
  d3.time.scale.utc = function() {
    return d3_time_scale(d3.scale.linear(), d3_time_scaleUTCMethods, d3_time_scaleUTCFormat);
  };
  d3.text = function() {
    return d3.xhr.apply(d3, arguments).response(d3_text);
  };
  function d3_text(request) {
    return request.responseText;
  }
  d3.json = function(url, callback) {
    return d3.xhr(url, "application/json", callback).response(d3_json);
  };
  function d3_json(request) {
    return JSON.parse(request.responseText);
  }
  d3.html = function(url, callback) {
    return d3.xhr(url, "text/html", callback).response(d3_html);
  };
  function d3_html(request) {
    var range = d3_document.createRange();
    range.selectNode(d3_document.body);
    return range.createContextualFragment(request.responseText);
  }
  d3.xml = function() {
    return d3.xhr.apply(d3, arguments).response(d3_xml);
  };
  function d3_xml(request) {
    return request.responseXML;
  }
  return d3;
}();<|MERGE_RESOLUTION|>--- conflicted
+++ resolved
@@ -676,8 +676,7 @@
         if (value = node.classList) {
           while (++i < n) if (!value.contains(name[i])) return false;
         } else {
-          value = node.className;
-          if (value.baseVal != null) value = value.baseVal;
+          value = node.getAttribute("class");
           while (++i < n) if (!d3_selection_classedRe(name[i]).test(value)) return false;
         }
         return true;
@@ -697,414 +696,6 @@
       var i = -1;
       while (++i < n) name[i](this, value);
     }
-<<<<<<< HEAD
-=======
-    return d3_hsl(h, s, l);
-  }
-  function d3_rgb_lab(r, g, b) {
-    r = d3_rgb_xyz(r);
-    g = d3_rgb_xyz(g);
-    b = d3_rgb_xyz(b);
-    var x = d3_xyz_lab((.4124564 * r + .3575761 * g + .1804375 * b) / d3_lab_X), y = d3_xyz_lab((.2126729 * r + .7151522 * g + .072175 * b) / d3_lab_Y), z = d3_xyz_lab((.0193339 * r + .119192 * g + .9503041 * b) / d3_lab_Z);
-    return d3_lab(116 * y - 16, 500 * (x - y), 200 * (y - z));
-  }
-  function d3_rgb_xyz(r) {
-    return (r /= 255) <= .04045 ? r / 12.92 : Math.pow((r + .055) / 1.055, 2.4);
-  }
-  function d3_rgb_parseNumber(c) {
-    var f = parseFloat(c);
-    return c.charAt(c.length - 1) === "%" ? Math.round(f * 2.55) : f;
-  }
-  var d3_rgb_names = d3.map({
-    aliceblue: "#f0f8ff",
-    antiquewhite: "#faebd7",
-    aqua: "#00ffff",
-    aquamarine: "#7fffd4",
-    azure: "#f0ffff",
-    beige: "#f5f5dc",
-    bisque: "#ffe4c4",
-    black: "#000000",
-    blanchedalmond: "#ffebcd",
-    blue: "#0000ff",
-    blueviolet: "#8a2be2",
-    brown: "#a52a2a",
-    burlywood: "#deb887",
-    cadetblue: "#5f9ea0",
-    chartreuse: "#7fff00",
-    chocolate: "#d2691e",
-    coral: "#ff7f50",
-    cornflowerblue: "#6495ed",
-    cornsilk: "#fff8dc",
-    crimson: "#dc143c",
-    cyan: "#00ffff",
-    darkblue: "#00008b",
-    darkcyan: "#008b8b",
-    darkgoldenrod: "#b8860b",
-    darkgray: "#a9a9a9",
-    darkgreen: "#006400",
-    darkgrey: "#a9a9a9",
-    darkkhaki: "#bdb76b",
-    darkmagenta: "#8b008b",
-    darkolivegreen: "#556b2f",
-    darkorange: "#ff8c00",
-    darkorchid: "#9932cc",
-    darkred: "#8b0000",
-    darksalmon: "#e9967a",
-    darkseagreen: "#8fbc8f",
-    darkslateblue: "#483d8b",
-    darkslategray: "#2f4f4f",
-    darkslategrey: "#2f4f4f",
-    darkturquoise: "#00ced1",
-    darkviolet: "#9400d3",
-    deeppink: "#ff1493",
-    deepskyblue: "#00bfff",
-    dimgray: "#696969",
-    dimgrey: "#696969",
-    dodgerblue: "#1e90ff",
-    firebrick: "#b22222",
-    floralwhite: "#fffaf0",
-    forestgreen: "#228b22",
-    fuchsia: "#ff00ff",
-    gainsboro: "#dcdcdc",
-    ghostwhite: "#f8f8ff",
-    gold: "#ffd700",
-    goldenrod: "#daa520",
-    gray: "#808080",
-    green: "#008000",
-    greenyellow: "#adff2f",
-    grey: "#808080",
-    honeydew: "#f0fff0",
-    hotpink: "#ff69b4",
-    indianred: "#cd5c5c",
-    indigo: "#4b0082",
-    ivory: "#fffff0",
-    khaki: "#f0e68c",
-    lavender: "#e6e6fa",
-    lavenderblush: "#fff0f5",
-    lawngreen: "#7cfc00",
-    lemonchiffon: "#fffacd",
-    lightblue: "#add8e6",
-    lightcoral: "#f08080",
-    lightcyan: "#e0ffff",
-    lightgoldenrodyellow: "#fafad2",
-    lightgray: "#d3d3d3",
-    lightgreen: "#90ee90",
-    lightgrey: "#d3d3d3",
-    lightpink: "#ffb6c1",
-    lightsalmon: "#ffa07a",
-    lightseagreen: "#20b2aa",
-    lightskyblue: "#87cefa",
-    lightslategray: "#778899",
-    lightslategrey: "#778899",
-    lightsteelblue: "#b0c4de",
-    lightyellow: "#ffffe0",
-    lime: "#00ff00",
-    limegreen: "#32cd32",
-    linen: "#faf0e6",
-    magenta: "#ff00ff",
-    maroon: "#800000",
-    mediumaquamarine: "#66cdaa",
-    mediumblue: "#0000cd",
-    mediumorchid: "#ba55d3",
-    mediumpurple: "#9370db",
-    mediumseagreen: "#3cb371",
-    mediumslateblue: "#7b68ee",
-    mediumspringgreen: "#00fa9a",
-    mediumturquoise: "#48d1cc",
-    mediumvioletred: "#c71585",
-    midnightblue: "#191970",
-    mintcream: "#f5fffa",
-    mistyrose: "#ffe4e1",
-    moccasin: "#ffe4b5",
-    navajowhite: "#ffdead",
-    navy: "#000080",
-    oldlace: "#fdf5e6",
-    olive: "#808000",
-    olivedrab: "#6b8e23",
-    orange: "#ffa500",
-    orangered: "#ff4500",
-    orchid: "#da70d6",
-    palegoldenrod: "#eee8aa",
-    palegreen: "#98fb98",
-    paleturquoise: "#afeeee",
-    palevioletred: "#db7093",
-    papayawhip: "#ffefd5",
-    peachpuff: "#ffdab9",
-    peru: "#cd853f",
-    pink: "#ffc0cb",
-    plum: "#dda0dd",
-    powderblue: "#b0e0e6",
-    purple: "#800080",
-    red: "#ff0000",
-    rosybrown: "#bc8f8f",
-    royalblue: "#4169e1",
-    saddlebrown: "#8b4513",
-    salmon: "#fa8072",
-    sandybrown: "#f4a460",
-    seagreen: "#2e8b57",
-    seashell: "#fff5ee",
-    sienna: "#a0522d",
-    silver: "#c0c0c0",
-    skyblue: "#87ceeb",
-    slateblue: "#6a5acd",
-    slategray: "#708090",
-    slategrey: "#708090",
-    snow: "#fffafa",
-    springgreen: "#00ff7f",
-    steelblue: "#4682b4",
-    tan: "#d2b48c",
-    teal: "#008080",
-    thistle: "#d8bfd8",
-    tomato: "#ff6347",
-    turquoise: "#40e0d0",
-    violet: "#ee82ee",
-    wheat: "#f5deb3",
-    white: "#ffffff",
-    whitesmoke: "#f5f5f5",
-    yellow: "#ffff00",
-    yellowgreen: "#9acd32"
-  });
-  d3_rgb_names.forEach(function(key, value) {
-    d3_rgb_names.set(key, d3_rgb_parse(value, d3_rgb, d3_hsl_rgb));
-  });
-  d3.hsl = function(h, s, l) {
-    return arguments.length === 1 ? h instanceof d3_Hsl ? d3_hsl(h.h, h.s, h.l) : d3_rgb_parse("" + h, d3_rgb_hsl, d3_hsl) : d3_hsl(+h, +s, +l);
-  };
-  function d3_hsl(h, s, l) {
-    return new d3_Hsl(h, s, l);
-  }
-  function d3_Hsl(h, s, l) {
-    this.h = h;
-    this.s = s;
-    this.l = l;
-  }
-  var d3_hslPrototype = d3_Hsl.prototype = new d3_Color();
-  d3_hslPrototype.brighter = function(k) {
-    k = Math.pow(.7, arguments.length ? k : 1);
-    return d3_hsl(this.h, this.s, this.l / k);
-  };
-  d3_hslPrototype.darker = function(k) {
-    k = Math.pow(.7, arguments.length ? k : 1);
-    return d3_hsl(this.h, this.s, k * this.l);
-  };
-  d3_hslPrototype.rgb = function() {
-    return d3_hsl_rgb(this.h, this.s, this.l);
-  };
-  function d3_hsl_rgb(h, s, l) {
-    var m1, m2;
-    h = h % 360;
-    if (h < 0) h += 360;
-    s = s < 0 ? 0 : s > 1 ? 1 : s;
-    l = l < 0 ? 0 : l > 1 ? 1 : l;
-    m2 = l <= .5 ? l * (1 + s) : l + s - l * s;
-    m1 = 2 * l - m2;
-    function v(h) {
-      if (h > 360) h -= 360; else if (h < 0) h += 360;
-      if (h < 60) return m1 + (m2 - m1) * h / 60;
-      if (h < 180) return m2;
-      if (h < 240) return m1 + (m2 - m1) * (240 - h) / 60;
-      return m1;
-    }
-    function vv(h) {
-      return Math.round(v(h) * 255);
-    }
-    return d3_rgb(vv(h + 120), vv(h), vv(h - 120));
-  }
-  d3.hcl = function(h, c, l) {
-    return arguments.length === 1 ? h instanceof d3_Hcl ? d3_hcl(h.h, h.c, h.l) : h instanceof d3_Lab ? d3_lab_hcl(h.l, h.a, h.b) : d3_lab_hcl((h = d3_rgb_lab((h = d3.rgb(h)).r, h.g, h.b)).l, h.a, h.b) : d3_hcl(+h, +c, +l);
-  };
-  function d3_hcl(h, c, l) {
-    return new d3_Hcl(h, c, l);
-  }
-  function d3_Hcl(h, c, l) {
-    this.h = h;
-    this.c = c;
-    this.l = l;
-  }
-  var d3_hclPrototype = d3_Hcl.prototype = new d3_Color();
-  d3_hclPrototype.brighter = function(k) {
-    return d3_hcl(this.h, this.c, Math.min(100, this.l + d3_lab_K * (arguments.length ? k : 1)));
-  };
-  d3_hclPrototype.darker = function(k) {
-    return d3_hcl(this.h, this.c, Math.max(0, this.l - d3_lab_K * (arguments.length ? k : 1)));
-  };
-  d3_hclPrototype.rgb = function() {
-    return d3_hcl_lab(this.h, this.c, this.l).rgb();
-  };
-  function d3_hcl_lab(h, c, l) {
-    return d3_lab(l, Math.cos(h *= d3_radians) * c, Math.sin(h) * c);
-  }
-  d3.lab = function(l, a, b) {
-    return arguments.length === 1 ? l instanceof d3_Lab ? d3_lab(l.l, l.a, l.b) : l instanceof d3_Hcl ? d3_hcl_lab(l.l, l.c, l.h) : d3_rgb_lab((l = d3.rgb(l)).r, l.g, l.b) : d3_lab(+l, +a, +b);
-  };
-  function d3_lab(l, a, b) {
-    return new d3_Lab(l, a, b);
-  }
-  function d3_Lab(l, a, b) {
-    this.l = l;
-    this.a = a;
-    this.b = b;
-  }
-  var d3_lab_K = 18;
-  var d3_lab_X = .95047, d3_lab_Y = 1, d3_lab_Z = 1.08883;
-  var d3_labPrototype = d3_Lab.prototype = new d3_Color();
-  d3_labPrototype.brighter = function(k) {
-    return d3_lab(Math.min(100, this.l + d3_lab_K * (arguments.length ? k : 1)), this.a, this.b);
-  };
-  d3_labPrototype.darker = function(k) {
-    return d3_lab(Math.max(0, this.l - d3_lab_K * (arguments.length ? k : 1)), this.a, this.b);
-  };
-  d3_labPrototype.rgb = function() {
-    return d3_lab_rgb(this.l, this.a, this.b);
-  };
-  function d3_lab_rgb(l, a, b) {
-    var y = (l + 16) / 116, x = y + a / 500, z = y - b / 200;
-    x = d3_lab_xyz(x) * d3_lab_X;
-    y = d3_lab_xyz(y) * d3_lab_Y;
-    z = d3_lab_xyz(z) * d3_lab_Z;
-    return d3_rgb(d3_xyz_rgb(3.2404542 * x - 1.5371385 * y - .4985314 * z), d3_xyz_rgb(-.969266 * x + 1.8760108 * y + .041556 * z), d3_xyz_rgb(.0556434 * x - .2040259 * y + 1.0572252 * z));
-  }
-  function d3_lab_hcl(l, a, b) {
-    return d3_hcl(Math.atan2(b, a) / π * 180, Math.sqrt(a * a + b * b), l);
-  }
-  function d3_lab_xyz(x) {
-    return x > .206893034 ? x * x * x : (x - 4 / 29) / 7.787037;
-  }
-  function d3_xyz_lab(x) {
-    return x > .008856 ? Math.pow(x, 1 / 3) : 7.787037 * x + 4 / 29;
-  }
-  function d3_xyz_rgb(r) {
-    return Math.round(255 * (r <= .00304 ? 12.92 * r : 1.055 * Math.pow(r, 1 / 2.4) - .055));
-  }
-  function d3_selection(groups) {
-    d3_arraySubclass(groups, d3_selectionPrototype);
-    return groups;
-  }
-  var d3_select = function(s, n) {
-    return n.querySelector(s);
-  }, d3_selectAll = function(s, n) {
-    return n.querySelectorAll(s);
-  }, d3_selectRoot = d3_document.documentElement, d3_selectMatcher = d3_selectRoot.matchesSelector || d3_selectRoot.webkitMatchesSelector || d3_selectRoot.mozMatchesSelector || d3_selectRoot.msMatchesSelector || d3_selectRoot.oMatchesSelector, d3_selectMatches = function(n, s) {
-    return d3_selectMatcher.call(n, s);
-  };
-  if (typeof Sizzle === "function") {
-    d3_select = function(s, n) {
-      return Sizzle(s, n)[0] || null;
-    };
-    d3_selectAll = function(s, n) {
-      return Sizzle.uniqueSort(Sizzle(s, n));
-    };
-    d3_selectMatches = Sizzle.matchesSelector;
-  }
-  var d3_selectionPrototype = [];
-  d3.selection = function() {
-    return d3_selectionRoot;
-  };
-  d3.selection.prototype = d3_selectionPrototype;
-  d3_selectionPrototype.select = function(selector) {
-    var subgroups = [], subgroup, subnode, group, node;
-    if (typeof selector !== "function") selector = d3_selection_selector(selector);
-    for (var j = -1, m = this.length; ++j < m; ) {
-      subgroups.push(subgroup = []);
-      subgroup.parentNode = (group = this[j]).parentNode;
-      for (var i = -1, n = group.length; ++i < n; ) {
-        if (node = group[i]) {
-          subgroup.push(subnode = selector.call(node, node.__data__, i));
-          if (subnode && "__data__" in node) subnode.__data__ = node.__data__;
-        } else {
-          subgroup.push(null);
-        }
-      }
-    }
-    return d3_selection(subgroups);
-  };
-  function d3_selection_selector(selector) {
-    return function() {
-      return d3_select(selector, this);
-    };
-  }
-  d3_selectionPrototype.selectAll = function(selector) {
-    var subgroups = [], subgroup, node;
-    if (typeof selector !== "function") selector = d3_selection_selectorAll(selector);
-    for (var j = -1, m = this.length; ++j < m; ) {
-      for (var group = this[j], i = -1, n = group.length; ++i < n; ) {
-        if (node = group[i]) {
-          subgroups.push(subgroup = d3_array(selector.call(node, node.__data__, i)));
-          subgroup.parentNode = node;
-        }
-      }
-    }
-    return d3_selection(subgroups);
-  };
-  function d3_selection_selectorAll(selector) {
-    return function() {
-      return d3_selectAll(selector, this);
-    };
-  }
-  d3_selectionPrototype.attr = function(name, value) {
-    if (arguments.length < 2) {
-      if (typeof name === "string") {
-        var node = this.node();
-        name = d3.ns.qualify(name);
-        return name.local ? node.getAttributeNS(name.space, name.local) : node.getAttribute(name);
-      }
-      for (value in name) this.each(d3_selection_attr(value, name[value]));
-      return this;
-    }
-    return this.each(d3_selection_attr(name, value));
-  };
-  function d3_selection_attr(name, value) {
-    name = d3.ns.qualify(name);
-    function attrNull() {
-      this.removeAttribute(name);
-    }
-    function attrNullNS() {
-      this.removeAttributeNS(name.space, name.local);
-    }
-    function attrConstant() {
-      this.setAttribute(name, value);
-    }
-    function attrConstantNS() {
-      this.setAttributeNS(name.space, name.local, value);
-    }
-    function attrFunction() {
-      var x = value.apply(this, arguments);
-      if (x == null) this.removeAttribute(name); else this.setAttribute(name, x);
-    }
-    function attrFunctionNS() {
-      var x = value.apply(this, arguments);
-      if (x == null) this.removeAttributeNS(name.space, name.local); else this.setAttributeNS(name.space, name.local, x);
-    }
-    return value == null ? name.local ? attrNullNS : attrNull : typeof value === "function" ? name.local ? attrFunctionNS : attrFunction : name.local ? attrConstantNS : attrConstant;
-  }
-  d3_selectionPrototype.classed = function(name, value) {
-    if (arguments.length < 2) {
-      if (typeof name === "string") {
-        var node = this.node(), n = (name = name.trim().split(/^|\s+/g)).length, i = -1;
-        if (value = node.classList) {
-          while (++i < n) if (!value.contains(name[i])) return false;
-        } else {
-          value = node.getAttribute("class");
-          while (++i < n) if (!d3_selection_classedRe(name[i]).test(value)) return false;
-        }
-        return true;
-      }
-      for (value in name) this.each(d3_selection_classed(value, name[value]));
-      return this;
-    }
-    return this.each(d3_selection_classed(name, value));
-  };
-  function d3_selection_classedRe(name) {
-    return new RegExp("(?:^|\\s+)" + d3.requote(name) + "(?:\\s+|$)", "g");
-  }
-  function d3_selection_classed(name, value) {
-    name = name.trim().split(/\s+/).map(d3_selection_classedName);
-    var n = name.length;
-    function classedConstant() {
-      var i = -1;
-      while (++i < n) name[i](this, value);
-    }
->>>>>>> 2cbeb758
     function classedFunction() {
       var i = -1, x = value.apply(this, arguments);
       while (++i < n) name[i](this, x);
