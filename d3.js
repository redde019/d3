(function() {
  var d3_format_decimalPoint = ".", d3_format_thousandsSeparator = ",", d3_format_grouping = [ 3, 3 ];
  if (!Date.now) Date.now = function() {
    return +new Date();
  };
  try {
    document.createElement("div").style.setProperty("opacity", 0, "");
  } catch (error) {
    var d3_style_prototype = CSSStyleDeclaration.prototype, d3_style_setProperty = d3_style_prototype.setProperty;
    d3_style_prototype.setProperty = function(name, value, priority) {
      d3_style_setProperty.call(this, name, value + "", priority);
    };
  }
  d3 = {
    version: "3.0.0pre"
  };
  var π = Math.PI, ε = 1e-6, εε = .001, d3_radians = π / 180, d3_degrees = 180 / π;
  function d3_zero() {
    return 0;
  }
  function d3_target(d) {
    return d.target;
  }
  function d3_source(d) {
    return d.source;
  }
  function d3_class(ctor, properties) {
    try {
      for (var key in properties) {
        Object.defineProperty(ctor.prototype, key, {
          value: properties[key],
          enumerable: false
        });
      }
    } catch (e) {
      ctor.prototype = properties;
    }
  }
  var d3_array = d3_arraySlice;
  function d3_arrayCopy(pseudoarray) {
    var i = -1, n = pseudoarray.length, array = [];
    while (++i < n) array.push(pseudoarray[i]);
    return array;
  }
  function d3_arraySlice(pseudoarray) {
    return Array.prototype.slice.call(pseudoarray);
  }
  try {
    d3_array(document.documentElement.childNodes)[0].nodeType;
  } catch (e) {
    d3_array = d3_arrayCopy;
  }
  var d3_arraySubclass = [].__proto__ ? function(array, prototype) {
    array.__proto__ = prototype;
  } : function(array, prototype) {
    for (var property in prototype) array[property] = prototype[property];
  };
  d3.map = function(object) {
    var map = new d3_Map();
    for (var key in object) map.set(key, object[key]);
    return map;
  };
  function d3_Map() {}
  d3_class(d3_Map, {
    has: function(key) {
      return d3_map_prefix + key in this;
    },
    get: function(key) {
      return this[d3_map_prefix + key];
    },
    set: function(key, value) {
      return this[d3_map_prefix + key] = value;
    },
    remove: function(key) {
      key = d3_map_prefix + key;
      return key in this && delete this[key];
    },
    keys: function() {
      var keys = [];
      this.forEach(function(key) {
        keys.push(key);
      });
      return keys;
    },
    values: function() {
      var values = [];
      this.forEach(function(key, value) {
        values.push(value);
      });
      return values;
    },
    entries: function() {
      var entries = [];
      this.forEach(function(key, value) {
        entries.push({
          key: key,
          value: value
        });
      });
      return entries;
    },
    forEach: function(f) {
      for (var key in this) {
        if (key.charCodeAt(0) === d3_map_prefixCode) {
          f.call(this, key.substring(1), this[key]);
        }
      }
    }
  });
  var d3_map_prefix = "\0", d3_map_prefixCode = d3_map_prefix.charCodeAt(0);
  function d3_identity(d) {
    return d;
  }
  function d3_true() {
    return true;
  }
  function d3_functor(v) {
    return typeof v === "function" ? v : function() {
      return v;
    };
  }
  d3.functor = d3_functor;
  d3.rebind = function(target, source) {
    var i = 1, n = arguments.length, method;
    while (++i < n) target[method = arguments[i]] = d3_rebind(target, source, source[method]);
    return target;
  };
  function d3_rebind(target, source, method) {
    return function() {
      var value = method.apply(source, arguments);
      return arguments.length ? target : value;
    };
  }
  d3.ascending = function(a, b) {
    return a < b ? -1 : a > b ? 1 : a >= b ? 0 : NaN;
  };
  d3.descending = function(a, b) {
    return b < a ? -1 : b > a ? 1 : b >= a ? 0 : NaN;
  };
  d3.mean = function(array, f) {
    var n = array.length, a, m = 0, i = -1, j = 0;
    if (arguments.length === 1) {
      while (++i < n) if (d3_number(a = array[i])) m += (a - m) / ++j;
    } else {
      while (++i < n) if (d3_number(a = f.call(array, array[i], i))) m += (a - m) / ++j;
    }
    return j ? m : undefined;
  };
  d3.median = function(array, f) {
    if (arguments.length > 1) array = array.map(f);
    array = array.filter(d3_number);
    return array.length ? d3.quantile(array.sort(d3.ascending), .5) : undefined;
  };
  d3.min = function(array, f) {
    var i = -1, n = array.length, a, b;
    if (arguments.length === 1) {
      while (++i < n && ((a = array[i]) == null || a != a)) a = undefined;
      while (++i < n) if ((b = array[i]) != null && a > b) a = b;
    } else {
      while (++i < n && ((a = f.call(array, array[i], i)) == null || a != a)) a = undefined;
      while (++i < n) if ((b = f.call(array, array[i], i)) != null && a > b) a = b;
    }
    return a;
  };
  d3.max = function(array, f) {
    var i = -1, n = array.length, a, b;
    if (arguments.length === 1) {
      while (++i < n && ((a = array[i]) == null || a != a)) a = undefined;
      while (++i < n) if ((b = array[i]) != null && b > a) a = b;
    } else {
      while (++i < n && ((a = f.call(array, array[i], i)) == null || a != a)) a = undefined;
      while (++i < n) if ((b = f.call(array, array[i], i)) != null && b > a) a = b;
    }
    return a;
  };
  d3.extent = function(array, f) {
    var i = -1, n = array.length, a, b, c;
    if (arguments.length === 1) {
      while (++i < n && ((a = c = array[i]) == null || a != a)) a = c = undefined;
      while (++i < n) if ((b = array[i]) != null) {
        if (a > b) a = b;
        if (c < b) c = b;
      }
    } else {
      while (++i < n && ((a = c = f.call(array, array[i], i)) == null || a != a)) a = undefined;
      while (++i < n) if ((b = f.call(array, array[i], i)) != null) {
        if (a > b) a = b;
        if (c < b) c = b;
      }
    }
    return [ a, c ];
  };
  d3.random = {
    normal: function(µ, σ) {
      var n = arguments.length;
      if (n < 2) σ = 1;
      if (n < 1) µ = 0;
      return function() {
        var x, y, r;
        do {
          x = Math.random() * 2 - 1;
          y = Math.random() * 2 - 1;
          r = x * x + y * y;
        } while (!r || r > 1);
        return µ + σ * x * Math.sqrt(-2 * Math.log(r) / r);
      };
    },
    logNormal: function(µ, σ) {
      var n = arguments.length;
      if (n < 2) σ = 1;
      if (n < 1) µ = 0;
      var random = d3.random.normal();
      return function() {
        return Math.exp(µ + σ * random());
      };
    },
    irwinHall: function(m) {
      return function() {
        for (var s = 0, j = 0; j < m; j++) s += Math.random();
        return s / m;
      };
    }
  };
  function d3_number(x) {
    return x != null && !isNaN(x);
  }
  d3.sum = function(array, f) {
    var s = 0, n = array.length, a, i = -1;
    if (arguments.length === 1) {
      while (++i < n) if (!isNaN(a = +array[i])) s += a;
    } else {
      while (++i < n) if (!isNaN(a = +f.call(array, array[i], i))) s += a;
    }
    return s;
  };
  d3.quantile = function(values, p) {
    var H = (values.length - 1) * p + 1, h = Math.floor(H), v = values[h - 1], e = H - h;
    return e ? v + e * (values[h] - v) : v;
  };
  d3.transpose = function(matrix) {
    return d3.zip.apply(d3, matrix);
  };
  d3.zip = function() {
    if (!(n = arguments.length)) return [];
    for (var i = -1, m = d3.min(arguments, d3_zipLength), zips = new Array(m); ++i < m; ) {
      for (var j = -1, n, zip = zips[i] = new Array(n); ++j < n; ) {
        zip[j] = arguments[j][i];
      }
    }
    return zips;
  };
  function d3_zipLength(d) {
    return d.length;
  }
  d3.bisector = function(f) {
    return {
      left: function(a, x, lo, hi) {
        if (arguments.length < 3) lo = 0;
        if (arguments.length < 4) hi = a.length;
        while (lo < hi) {
          var mid = lo + hi >>> 1;
          if (f.call(a, a[mid], mid) < x) lo = mid + 1; else hi = mid;
        }
        return lo;
      },
      right: function(a, x, lo, hi) {
        if (arguments.length < 3) lo = 0;
        if (arguments.length < 4) hi = a.length;
        while (lo < hi) {
          var mid = lo + hi >>> 1;
          if (x < f.call(a, a[mid], mid)) hi = mid; else lo = mid + 1;
        }
        return lo;
      }
    };
  };
  var d3_bisector = d3.bisector(function(d) {
    return d;
  });
  d3.bisectLeft = d3_bisector.left;
  d3.bisect = d3.bisectRight = d3_bisector.right;
  d3.nest = function() {
    var nest = {}, keys = [], sortKeys = [], sortValues, rollup;
    function map(array, depth) {
      if (depth >= keys.length) return rollup ? rollup.call(nest, array) : sortValues ? array.sort(sortValues) : array;
      var i = -1, n = array.length, key = keys[depth++], keyValue, object, valuesByKey = new d3_Map(), values, o = {};
      while (++i < n) {
        if (values = valuesByKey.get(keyValue = key(object = array[i]))) {
          values.push(object);
        } else {
          valuesByKey.set(keyValue, [ object ]);
        }
      }
      valuesByKey.forEach(function(keyValue, values) {
        o[keyValue] = map(values, depth);
      });
      return o;
    }
    function entries(map, depth) {
      if (depth >= keys.length) return map;
      var a = [], sortKey = sortKeys[depth++], key;
      for (key in map) {
        a.push({
          key: key,
          values: entries(map[key], depth)
        });
      }
      if (sortKey) a.sort(function(a, b) {
        return sortKey(a.key, b.key);
      });
      return a;
    }
    nest.map = function(array) {
      return map(array, 0);
    };
    nest.entries = function(array) {
      return entries(map(array, 0), 0);
    };
    nest.key = function(d) {
      keys.push(d);
      return nest;
    };
    nest.sortKeys = function(order) {
      sortKeys[keys.length - 1] = order;
      return nest;
    };
    nest.sortValues = function(order) {
      sortValues = order;
      return nest;
    };
    nest.rollup = function(f) {
      rollup = f;
      return nest;
    };
    return nest;
  };
  d3.keys = function(map) {
    var keys = [];
    for (var key in map) keys.push(key);
    return keys;
  };
  d3.values = function(map) {
    var values = [];
    for (var key in map) values.push(map[key]);
    return values;
  };
  d3.entries = function(map) {
    var entries = [];
    for (var key in map) entries.push({
      key: key,
      value: map[key]
    });
    return entries;
  };
  d3.permute = function(array, indexes) {
    var permutes = [], i = -1, n = indexes.length;
    while (++i < n) permutes[i] = array[indexes[i]];
    return permutes;
  };
  d3.merge = function(arrays) {
    return Array.prototype.concat.apply([], arrays);
  };
  function d3_collapse(s) {
    return s.trim().replace(/\s+/g, " ");
  }
  d3.range = function(start, stop, step) {
    if (arguments.length < 3) {
      step = 1;
      if (arguments.length < 2) {
        stop = start;
        start = 0;
      }
    }
    if ((stop - start) / step === Infinity) throw new Error("infinite range");
    var range = [], k = d3_range_integerScale(Math.abs(step)), i = -1, j;
    start *= k, stop *= k, step *= k;
    if (step < 0) while ((j = start + step * ++i) > stop) range.push(j / k); else while ((j = start + step * ++i) < stop) range.push(j / k);
    return range;
  };
  function d3_range_integerScale(x) {
    var k = 1;
    while (x * k % 1) k *= 10;
    return k;
  }
  d3.requote = function(s) {
    return s.replace(d3_requote_re, "\\$&");
  };
  var d3_requote_re = /[\\\^\$\*\+\?\|\[\]\(\)\.\{\}]/g;
  d3.round = function(x, n) {
    return n ? Math.round(x * (n = Math.pow(10, n))) / n : Math.round(x);
  };
  d3.xhr = function(url, mimeType, callback) {
    var xhr = {}, dispatch = d3.dispatch("progress", "load", "error"), headers = {}, response = d3_identity, request = new (window.XDomainRequest && /^(http(s)?:)?\/\//.test(url) ? XDomainRequest : XMLHttpRequest)();
    "onload" in request ? request.onload = request.onerror = respond : request.onreadystatechange = function() {
      request.readyState > 3 && respond();
    };
    function respond() {
      var s = request.status;
      !s && request.responseText || s >= 200 && s < 300 || s === 304 ? dispatch.load.call(xhr, response.call(xhr, request)) : dispatch.error.call(xhr, request);
    }
    request.onprogress = function(event) {
      var o = d3.event;
      d3.event = event;
      try {
        dispatch.progress.call(xhr, request);
      } finally {
        d3.event = o;
      }
    };
    xhr.header = function(name, value) {
      name = (name + "").toLowerCase();
      if (arguments.length < 2) return headers[name];
      if (value == null) delete headers[name]; else headers[name] = value + "";
      return xhr;
    };
    xhr.mimeType = function(value) {
      if (!arguments.length) return mimeType;
      mimeType = value == null ? null : value + "";
      return xhr;
    };
    xhr.response = function(value) {
      response = value;
      return xhr;
    };
    [ "get", "post" ].forEach(function(method) {
      xhr[method] = function() {
        return xhr.send.apply(xhr, [ method ].concat(d3_array(arguments)));
      };
    });
    xhr.send = function(method, data, callback) {
      if (arguments.length === 2 && typeof data === "function") callback = data, data = null;
      request.open(method, url, true);
      if (mimeType != null && !("accept" in headers)) headers["accept"] = mimeType + ",*/*";
      if (request.setRequestHeader) for (var name in headers) request.setRequestHeader(name, headers[name]);
      if (mimeType != null && request.overrideMimeType) request.overrideMimeType(mimeType);
      if (callback != null) xhr.on("error", callback).on("load", function(request) {
        callback(null, request);
      });
      request.send(data == null ? null : data);
      return xhr;
    };
    xhr.abort = function() {
      request.abort();
      return xhr;
    };
    d3.rebind(xhr, dispatch, "on");
    if (arguments.length === 2 && typeof mimeType === "function") callback = mimeType, 
    mimeType = null;
    return callback == null ? xhr : xhr.get(callback);
  };
  d3.text = function() {
    return d3.xhr.apply(d3, arguments).response(d3_text);
  };
  function d3_text(request) {
    return request.responseText;
  }
  d3.json = function(url, callback) {
    return d3.xhr(url, "application/json", callback).response(d3_json);
  };
  function d3_json(request) {
    return JSON.parse(request.responseText);
  }
  d3.html = function(url, callback) {
    return d3.xhr(url, "text/html", callback).response(d3_html);
  };
  function d3_html(request) {
    var range = document.createRange();
    range.selectNode(document.body);
    return range.createContextualFragment(request.responseText);
  }
  d3.xml = function() {
    return d3.xhr.apply(d3, arguments).response(d3_xml);
  };
  function d3_xml(request) {
    return request.responseXML;
  }
  var d3_nsPrefix = {
    svg: "http://www.w3.org/2000/svg",
    xhtml: "http://www.w3.org/1999/xhtml",
    xlink: "http://www.w3.org/1999/xlink",
    xml: "http://www.w3.org/XML/1998/namespace",
    xmlns: "http://www.w3.org/2000/xmlns/"
  };
  d3.ns = {
    prefix: d3_nsPrefix,
    qualify: function(name) {
      var i = name.indexOf(":"), prefix = name;
      if (i >= 0) {
        prefix = name.substring(0, i);
        name = name.substring(i + 1);
      }
      return d3_nsPrefix.hasOwnProperty(prefix) ? {
        space: d3_nsPrefix[prefix],
        local: name
      } : name;
    }
  };
  d3.dispatch = function() {
    var dispatch = new d3_dispatch(), i = -1, n = arguments.length;
    while (++i < n) dispatch[arguments[i]] = d3_dispatch_event(dispatch);
    return dispatch;
  };
  function d3_dispatch() {}
  d3_dispatch.prototype.on = function(type, listener) {
    var i = type.indexOf("."), name = "";
    if (i > 0) {
      name = type.substring(i + 1);
      type = type.substring(0, i);
    }
    return arguments.length < 2 ? this[type].on(name) : this[type].on(name, listener);
  };
  function d3_dispatch_event(dispatch) {
    var listeners = [], listenerByName = new d3_Map();
    function event() {
      var z = listeners, i = -1, n = z.length, l;
      while (++i < n) if (l = z[i].on) l.apply(this, arguments);
      return dispatch;
    }
    event.on = function(name, listener) {
      var l = listenerByName.get(name), i;
      if (arguments.length < 2) return l && l.on;
      if (l) {
        l.on = null;
        listeners = listeners.slice(0, i = listeners.indexOf(l)).concat(listeners.slice(i + 1));
        listenerByName.remove(name);
      }
      if (listener) listeners.push(listenerByName.set(name, {
        on: listener
      }));
      return dispatch;
    };
    return event;
  }
  d3.format = function(specifier) {
    var match = d3_format_re.exec(specifier), fill = match[1] || " ", align = match[2] || ">", sign = match[3] || "", basePrefix = match[4] || "", zfill = match[5], width = +match[6], comma = match[7], precision = match[8], type = match[9], scale = 1, suffix = "", integer = false;
    if (precision) precision = +precision.substring(1);
    if (zfill || fill === "0" && align === "=") {
      zfill = fill = "0";
      align = "=";
      if (comma) width -= Math.floor((width - 1) / 4);
    }
    switch (type) {
     case "n":
      comma = true;
      type = "g";
      break;

     case "%":
      scale = 100;
      suffix = "%";
      type = "f";
      break;

     case "p":
      scale = 100;
      suffix = "%";
      type = "r";
      break;

     case "b":
     case "o":
     case "x":
     case "X":
      if (basePrefix) basePrefix = "0" + type.toLowerCase();

     case "c":
     case "d":
      integer = true;
      precision = 0;
      break;

     case "s":
      scale = -1;
      type = "r";
      break;
    }
    if (basePrefix === "#") basePrefix = "";
    if (type == "r" && !precision) type = "g";
    type = d3_format_types.get(type) || d3_format_typeDefault;
    var zcomma = zfill && comma;
    return function(value) {
      if (integer && value % 1) return "";
      var negative = value < 0 || value === 0 && 1 / value < 0 ? (value = -value, "-") : sign;
      if (scale < 0) {
        var prefix = d3.formatPrefix(value, precision);
        value = prefix.scale(value);
        suffix = prefix.symbol;
      } else {
        value *= scale;
      }
      value = type(value, precision);
      if (!zfill && comma) value = d3_format_group(value);
      var length = basePrefix.length + value.length + (zcomma ? 0 : negative.length), padding = length < width ? new Array(length = width - length + 1).join(fill) : "";
      if (zcomma) value = d3_format_group(padding + value);
      if (d3_format_decimalPoint) value.replace(".", d3_format_decimalPoint);
      negative += basePrefix;
      return (align === "<" ? negative + value + padding : align === ">" ? padding + negative + value : align === "^" ? padding.substring(0, length >>= 1) + negative + value + padding.substring(length) : negative + (zcomma ? value : padding + value)) + suffix;
    };
  };
  var d3_format_re = /(?:([^{])?([<>=^]))?([+\- ])?(#)?(0)?([0-9]+)?(,)?(\.[0-9]+)?([a-zA-Z%])?/;
  var d3_format_types = d3.map({
    b: function(x) {
      return x.toString(2);
    },
    c: function(x) {
      return String.fromCharCode(x);
    },
    o: function(x) {
      return x.toString(8);
    },
    x: function(x) {
      return x.toString(16);
    },
    X: function(x) {
      return x.toString(16).toUpperCase();
    },
    g: function(x, p) {
      return x.toPrecision(p);
    },
    e: function(x, p) {
      return x.toExponential(p);
    },
    f: function(x, p) {
      return x.toFixed(p);
    },
    r: function(x, p) {
      return d3.round(x, p = d3_format_precision(x, p)).toFixed(Math.max(0, Math.min(20, p)));
    }
  });
  function d3_format_precision(x, p) {
    return p - (x ? 1 + Math.floor(Math.log(x + Math.pow(10, 1 + Math.floor(Math.log(x) / Math.LN10) - p)) / Math.LN10) : 1);
  }
  function d3_format_typeDefault(x) {
    return x + "";
  }
  var d3_format_group = d3_identity;
  if (d3_format_grouping) {
    var d3_format_groupingLength = d3_format_grouping.length;
    d3_format_group = function(value) {
      var i = value.lastIndexOf("."), f = i >= 0 ? "." + value.substring(i + 1) : (i = value.length, 
      ""), t = [], j = 0, g = d3_format_grouping[0];
      while (i > 0 && g > 0) {
        t.push(value.substring(i -= g, i + g));
        g = d3_format_grouping[j = (j + 1) % d3_format_groupingLength];
      }
      return t.reverse().join(d3_format_thousandsSeparator || "") + f;
    };
  }
  var d3_formatPrefixes = [ "y", "z", "a", "f", "p", "n", "μ", "m", "", "k", "M", "G", "T", "P", "E", "Z", "Y" ].map(d3_formatPrefix);
  d3.formatPrefix = function(value, precision) {
    var i = 0;
    if (value) {
      if (value < 0) value *= -1;
      if (precision) value = d3.round(value, d3_format_precision(value, precision));
      i = 1 + Math.floor(1e-12 + Math.log(value) / Math.LN10);
      i = Math.max(-24, Math.min(24, Math.floor((i <= 0 ? i + 1 : i - 1) / 3) * 3));
    }
    return d3_formatPrefixes[8 + i / 3];
  };
  function d3_formatPrefix(d, i) {
    var k = Math.pow(10, Math.abs(8 - i) * 3);
    return {
      scale: i > 8 ? function(d) {
        return d / k;
      } : function(d) {
        return d * k;
      },
      symbol: d
    };
  }
  var d3_ease_default = function() {
    return d3_identity;
  };
  var d3_ease = d3.map({
    linear: d3_ease_default,
    poly: d3_ease_poly,
    quad: function() {
      return d3_ease_quad;
    },
    cubic: function() {
      return d3_ease_cubic;
    },
    sin: function() {
      return d3_ease_sin;
    },
    exp: function() {
      return d3_ease_exp;
    },
    circle: function() {
      return d3_ease_circle;
    },
    elastic: d3_ease_elastic,
    back: d3_ease_back,
    bounce: function() {
      return d3_ease_bounce;
    }
  });
  var d3_ease_mode = d3.map({
    "in": d3_identity,
    out: d3_ease_reverse,
    "in-out": d3_ease_reflect,
    "out-in": function(f) {
      return d3_ease_reflect(d3_ease_reverse(f));
    }
  });
  d3.ease = function(name) {
    var i = name.indexOf("-"), t = i >= 0 ? name.substring(0, i) : name, m = i >= 0 ? name.substring(i + 1) : "in";
    t = d3_ease.get(t) || d3_ease_default;
    m = d3_ease_mode.get(m) || d3_identity;
    return d3_ease_clamp(m(t.apply(null, Array.prototype.slice.call(arguments, 1))));
  };
  function d3_ease_clamp(f) {
    return function(t) {
      return t <= 0 ? 0 : t >= 1 ? 1 : f(t);
    };
  }
  function d3_ease_reverse(f) {
    return function(t) {
      return 1 - f(1 - t);
    };
  }
  function d3_ease_reflect(f) {
    return function(t) {
      return .5 * (t < .5 ? f(2 * t) : 2 - f(2 - 2 * t));
    };
  }
  function d3_ease_quad(t) {
    return t * t;
  }
  function d3_ease_cubic(t) {
    return t * t * t;
  }
  function d3_ease_cubicInOut(t) {
    if (t <= 0) return 0;
    if (t >= 1) return 1;
    var t2 = t * t, t3 = t2 * t;
    return 4 * (t < .5 ? t3 : 3 * (t - t2) + t3 - .75);
  }
  function d3_ease_poly(e) {
    return function(t) {
      return Math.pow(t, e);
    };
  }
  function d3_ease_sin(t) {
    return 1 - Math.cos(t * π / 2);
  }
  function d3_ease_exp(t) {
    return Math.pow(2, 10 * (t - 1));
  }
  function d3_ease_circle(t) {
    return 1 - Math.sqrt(1 - t * t);
  }
  function d3_ease_elastic(a, p) {
    var s;
    if (arguments.length < 2) p = .45;
    if (arguments.length) s = p / (2 * π) * Math.asin(1 / a); else a = 1, s = p / 4;
    return function(t) {
      return 1 + a * Math.pow(2, 10 * -t) * Math.sin((t - s) * 2 * π / p);
    };
  }
  function d3_ease_back(s) {
    if (!s) s = 1.70158;
    return function(t) {
      return t * t * ((s + 1) * t - s);
    };
  }
  function d3_ease_bounce(t) {
    return t < 1 / 2.75 ? 7.5625 * t * t : t < 2 / 2.75 ? 7.5625 * (t -= 1.5 / 2.75) * t + .75 : t < 2.5 / 2.75 ? 7.5625 * (t -= 2.25 / 2.75) * t + .9375 : 7.5625 * (t -= 2.625 / 2.75) * t + .984375;
  }
  d3.event = null;
  function d3_eventCancel() {
    d3.event.stopPropagation();
    d3.event.preventDefault();
  }
  function d3_eventSource() {
    var e = d3.event, s;
    while (s = e.sourceEvent) e = s;
    return e;
  }
  function d3_eventDispatch(target) {
    var dispatch = new d3_dispatch(), i = 0, n = arguments.length;
    while (++i < n) dispatch[arguments[i]] = d3_dispatch_event(dispatch);
    dispatch.of = function(thiz, argumentz) {
      return function(e1) {
        try {
          var e0 = e1.sourceEvent = d3.event;
          e1.target = target;
          d3.event = e1;
          dispatch[e1.type].apply(thiz, argumentz);
        } finally {
          d3.event = e0;
        }
      };
    };
    return dispatch;
  }
  d3.transform = function(string) {
    var g = document.createElementNS(d3.ns.prefix.svg, "g");
    return (d3.transform = function(string) {
      g.setAttribute("transform", string);
      var t = g.transform.baseVal.consolidate();
      return new d3_transform(t ? t.matrix : d3_transformIdentity);
    })(string);
  };
  function d3_transform(m) {
    var r0 = [ m.a, m.b ], r1 = [ m.c, m.d ], kx = d3_transformNormalize(r0), kz = d3_transformDot(r0, r1), ky = d3_transformNormalize(d3_transformCombine(r1, r0, -kz)) || 0;
    if (r0[0] * r1[1] < r1[0] * r0[1]) {
      r0[0] *= -1;
      r0[1] *= -1;
      kx *= -1;
      kz *= -1;
    }
    this.rotate = (kx ? Math.atan2(r0[1], r0[0]) : Math.atan2(-r1[0], r1[1])) * d3_degrees;
    this.translate = [ m.e, m.f ];
    this.scale = [ kx, ky ];
    this.skew = ky ? Math.atan2(kz, ky) * d3_degrees : 0;
  }
  d3_transform.prototype.toString = function() {
    return "translate(" + this.translate + ")rotate(" + this.rotate + ")skewX(" + this.skew + ")scale(" + this.scale + ")";
  };
  function d3_transformDot(a, b) {
    return a[0] * b[0] + a[1] * b[1];
  }
  function d3_transformNormalize(a) {
    var k = Math.sqrt(d3_transformDot(a, a));
    if (k) {
      a[0] /= k;
      a[1] /= k;
    }
    return k;
  }
  function d3_transformCombine(a, b, k) {
    a[0] += k * b[0];
    a[1] += k * b[1];
    return a;
  }
  var d3_transformIdentity = {
    a: 1,
    b: 0,
    c: 0,
    d: 1,
    e: 0,
    f: 0
  };
  d3.interpolate = function(a, b) {
    var i = d3.interpolators.length, f;
    while (--i >= 0 && !(f = d3.interpolators[i](a, b))) ;
    return f;
  };
  d3.interpolateNumber = function(a, b) {
    b -= a;
    return function(t) {
      return a + b * t;
    };
  };
  d3.interpolateRound = function(a, b) {
    b -= a;
    return function(t) {
      return Math.round(a + b * t);
    };
  };
  d3.interpolateString = function(a, b) {
    var m, i, j, s0 = 0, s1 = 0, s = [], q = [], n, o;
    d3_interpolate_number.lastIndex = 0;
    for (i = 0; m = d3_interpolate_number.exec(b); ++i) {
      if (m.index) s.push(b.substring(s0, s1 = m.index));
      q.push({
        i: s.length,
        x: m[0]
      });
      s.push(null);
      s0 = d3_interpolate_number.lastIndex;
    }
    if (s0 < b.length) s.push(b.substring(s0));
    for (i = 0, n = q.length; (m = d3_interpolate_number.exec(a)) && i < n; ++i) {
      o = q[i];
      if (o.x == m[0]) {
        if (o.i) {
          if (s[o.i + 1] == null) {
            s[o.i - 1] += o.x;
            s.splice(o.i, 1);
            for (j = i + 1; j < n; ++j) q[j].i--;
          } else {
            s[o.i - 1] += o.x + s[o.i + 1];
            s.splice(o.i, 2);
            for (j = i + 1; j < n; ++j) q[j].i -= 2;
          }
        } else {
          if (s[o.i + 1] == null) {
            s[o.i] = o.x;
          } else {
            s[o.i] = o.x + s[o.i + 1];
            s.splice(o.i + 1, 1);
            for (j = i + 1; j < n; ++j) q[j].i--;
          }
        }
        q.splice(i, 1);
        n--;
        i--;
      } else {
        o.x = d3.interpolateNumber(parseFloat(m[0]), parseFloat(o.x));
      }
    }
    while (i < n) {
      o = q.pop();
      if (s[o.i + 1] == null) {
        s[o.i] = o.x;
      } else {
        s[o.i] = o.x + s[o.i + 1];
        s.splice(o.i + 1, 1);
      }
      n--;
    }
    if (s.length === 1) {
      return s[0] == null ? q[0].x : function() {
        return b;
      };
    }
    return function(t) {
      for (i = 0; i < n; ++i) s[(o = q[i]).i] = o.x(t);
      return s.join("");
    };
  };
  d3.interpolateTransform = function(a, b) {
    var s = [], q = [], n, A = d3.transform(a), B = d3.transform(b), ta = A.translate, tb = B.translate, ra = A.rotate, rb = B.rotate, wa = A.skew, wb = B.skew, ka = A.scale, kb = B.scale;
    if (ta[0] != tb[0] || ta[1] != tb[1]) {
      s.push("translate(", null, ",", null, ")");
      q.push({
        i: 1,
        x: d3.interpolateNumber(ta[0], tb[0])
      }, {
        i: 3,
        x: d3.interpolateNumber(ta[1], tb[1])
      });
    } else if (tb[0] || tb[1]) {
      s.push("translate(" + tb + ")");
    } else {
      s.push("");
    }
    if (ra != rb) {
      if (ra - rb > 180) rb += 360; else if (rb - ra > 180) ra += 360;
      q.push({
        i: s.push(s.pop() + "rotate(", null, ")") - 2,
        x: d3.interpolateNumber(ra, rb)
      });
    } else if (rb) {
      s.push(s.pop() + "rotate(" + rb + ")");
    }
    if (wa != wb) {
      q.push({
        i: s.push(s.pop() + "skewX(", null, ")") - 2,
        x: d3.interpolateNumber(wa, wb)
      });
    } else if (wb) {
      s.push(s.pop() + "skewX(" + wb + ")");
    }
    if (ka[0] != kb[0] || ka[1] != kb[1]) {
      n = s.push(s.pop() + "scale(", null, ",", null, ")");
      q.push({
        i: n - 4,
        x: d3.interpolateNumber(ka[0], kb[0])
      }, {
        i: n - 2,
        x: d3.interpolateNumber(ka[1], kb[1])
      });
    } else if (kb[0] != 1 || kb[1] != 1) {
      s.push(s.pop() + "scale(" + kb + ")");
    }
    n = q.length;
    return function(t) {
      var i = -1, o;
      while (++i < n) s[(o = q[i]).i] = o.x(t);
      return s.join("");
    };
  };
  d3.interpolateRgb = function(a, b) {
    a = d3.rgb(a);
    b = d3.rgb(b);
    var ar = a.r, ag = a.g, ab = a.b, br = b.r - ar, bg = b.g - ag, bb = b.b - ab;
    return function(t) {
      return "#" + d3_rgb_hex(Math.round(ar + br * t)) + d3_rgb_hex(Math.round(ag + bg * t)) + d3_rgb_hex(Math.round(ab + bb * t));
    };
  };
  d3.interpolateHsl = function(a, b) {
    a = d3.hsl(a);
    b = d3.hsl(b);
    var h0 = a.h, s0 = a.s, l0 = a.l, h1 = b.h - h0, s1 = b.s - s0, l1 = b.l - l0;
    if (h1 > 180) h1 -= 360; else if (h1 < -180) h1 += 360;
    return function(t) {
      return d3_hsl_rgb(h0 + h1 * t, s0 + s1 * t, l0 + l1 * t) + "";
    };
  };
  d3.interpolateLab = function(a, b) {
    a = d3.lab(a);
    b = d3.lab(b);
    var al = a.l, aa = a.a, ab = a.b, bl = b.l - al, ba = b.a - aa, bb = b.b - ab;
    return function(t) {
      return d3_lab_rgb(al + bl * t, aa + ba * t, ab + bb * t) + "";
    };
  };
  d3.interpolateHcl = function(a, b) {
    a = d3.hcl(a);
    b = d3.hcl(b);
    var ah = a.h, ac = a.c, al = a.l, bh = b.h - ah, bc = b.c - ac, bl = b.l - al;
    if (bh > 180) bh -= 360; else if (bh < -180) bh += 360;
    return function(t) {
      return d3_hcl_lab(ah + bh * t, ac + bc * t, al + bl * t) + "";
    };
  };
  d3.interpolateArray = function(a, b) {
    var x = [], c = [], na = a.length, nb = b.length, n0 = Math.min(a.length, b.length), i;
    for (i = 0; i < n0; ++i) x.push(d3.interpolate(a[i], b[i]));
    for (;i < na; ++i) c[i] = a[i];
    for (;i < nb; ++i) c[i] = b[i];
    return function(t) {
      for (i = 0; i < n0; ++i) c[i] = x[i](t);
      return c;
    };
  };
  d3.interpolateObject = function(a, b) {
    var i = {}, c = {}, k;
    for (k in a) {
      if (k in b) {
        i[k] = d3_interpolateByName(k)(a[k], b[k]);
      } else {
        c[k] = a[k];
      }
    }
    for (k in b) {
      if (!(k in a)) {
        c[k] = b[k];
      }
    }
    return function(t) {
      for (k in i) c[k] = i[k](t);
      return c;
    };
  };
  var d3_interpolate_number = /[-+]?(?:\d+\.?\d*|\.?\d+)(?:[eE][-+]?\d+)?/g;
  function d3_interpolateByName(name) {
    return name == "transform" ? d3.interpolateTransform : d3.interpolate;
  }
  d3.interpolators = [ d3.interpolateObject, function(a, b) {
    return b instanceof Array && d3.interpolateArray(a, b);
  }, function(a, b) {
    return (typeof a === "string" || typeof b === "string") && d3.interpolateString(a + "", b + "");
  }, function(a, b) {
    return (typeof b === "string" ? d3_rgb_names.has(b) || /^(#|rgb\(|hsl\()/.test(b) : b instanceof d3_Color) && d3.interpolateRgb(a, b);
  }, function(a, b) {
    return !isNaN(a = +a) && !isNaN(b = +b) && d3.interpolateNumber(a, b);
  } ];
  function d3_uninterpolateNumber(a, b) {
    b = b - (a = +a) ? 1 / (b - a) : 0;
    return function(x) {
      return (x - a) * b;
    };
  }
  function d3_uninterpolateClamp(a, b) {
    b = b - (a = +a) ? 1 / (b - a) : 0;
    return function(x) {
      return Math.max(0, Math.min(1, (x - a) * b));
    };
  }
  function d3_Color() {}
  d3_Color.prototype.toString = function() {
    return this.rgb() + "";
  };
  d3.rgb = function(r, g, b) {
    return arguments.length === 1 ? r instanceof d3_Rgb ? d3_rgb(r.r, r.g, r.b) : d3_rgb_parse("" + r, d3_rgb, d3_hsl_rgb) : d3_rgb(~~r, ~~g, ~~b);
  };
  function d3_rgb(r, g, b) {
    return new d3_Rgb(r, g, b);
  }
  function d3_Rgb(r, g, b) {
    this.r = r;
    this.g = g;
    this.b = b;
  }
  var d3_rgbPrototype = d3_Rgb.prototype = new d3_Color();
  d3_rgbPrototype.brighter = function(k) {
    k = Math.pow(.7, arguments.length ? k : 1);
    var r = this.r, g = this.g, b = this.b, i = 30;
    if (!r && !g && !b) return d3_rgb(i, i, i);
    if (r && r < i) r = i;
    if (g && g < i) g = i;
    if (b && b < i) b = i;
    return d3_rgb(Math.min(255, Math.floor(r / k)), Math.min(255, Math.floor(g / k)), Math.min(255, Math.floor(b / k)));
  };
  d3_rgbPrototype.darker = function(k) {
    k = Math.pow(.7, arguments.length ? k : 1);
    return d3_rgb(Math.floor(k * this.r), Math.floor(k * this.g), Math.floor(k * this.b));
  };
  d3_rgbPrototype.hsl = function() {
    return d3_rgb_hsl(this.r, this.g, this.b);
  };
  d3_rgbPrototype.toString = function() {
    return "#" + d3_rgb_hex(this.r) + d3_rgb_hex(this.g) + d3_rgb_hex(this.b);
  };
  function d3_rgb_hex(v) {
    return v < 16 ? "0" + Math.max(0, v).toString(16) : Math.min(255, v).toString(16);
  }
  function d3_rgb_parse(format, rgb, hsl) {
    var r = 0, g = 0, b = 0, m1, m2, name;
    m1 = /([a-z]+)\((.*)\)/i.exec(format);
    if (m1) {
      m2 = m1[2].split(",");
      switch (m1[1]) {
       case "hsl":
        {
          return hsl(parseFloat(m2[0]), parseFloat(m2[1]) / 100, parseFloat(m2[2]) / 100);
        }

       case "rgb":
        {
          return rgb(d3_rgb_parseNumber(m2[0]), d3_rgb_parseNumber(m2[1]), d3_rgb_parseNumber(m2[2]));
        }
      }
    }
    if (name = d3_rgb_names.get(format)) return rgb(name.r, name.g, name.b);
    if (format != null && format.charAt(0) === "#") {
      if (format.length === 4) {
        r = format.charAt(1);
        r += r;
        g = format.charAt(2);
        g += g;
        b = format.charAt(3);
        b += b;
      } else if (format.length === 7) {
        r = format.substring(1, 3);
        g = format.substring(3, 5);
        b = format.substring(5, 7);
      }
      r = parseInt(r, 16);
      g = parseInt(g, 16);
      b = parseInt(b, 16);
    }
    return rgb(r, g, b);
  }
  function d3_rgb_hsl(r, g, b) {
    var min = Math.min(r /= 255, g /= 255, b /= 255), max = Math.max(r, g, b), d = max - min, h, s, l = (max + min) / 2;
    if (d) {
      s = l < .5 ? d / (max + min) : d / (2 - max - min);
      if (r == max) h = (g - b) / d + (g < b ? 6 : 0); else if (g == max) h = (b - r) / d + 2; else h = (r - g) / d + 4;
      h *= 60;
    } else {
      s = h = 0;
    }
    return d3_hsl(h, s, l);
  }
  function d3_rgb_lab(r, g, b) {
    r = d3_rgb_xyz(r);
    g = d3_rgb_xyz(g);
    b = d3_rgb_xyz(b);
    var x = d3_xyz_lab((.4124564 * r + .3575761 * g + .1804375 * b) / d3_lab_X), y = d3_xyz_lab((.2126729 * r + .7151522 * g + .072175 * b) / d3_lab_Y), z = d3_xyz_lab((.0193339 * r + .119192 * g + .9503041 * b) / d3_lab_Z);
    return d3_lab(116 * y - 16, 500 * (x - y), 200 * (y - z));
  }
  function d3_rgb_xyz(r) {
    return (r /= 255) <= .04045 ? r / 12.92 : Math.pow((r + .055) / 1.055, 2.4);
  }
  function d3_rgb_parseNumber(c) {
    var f = parseFloat(c);
    return c.charAt(c.length - 1) === "%" ? Math.round(f * 2.55) : f;
  }
  var d3_rgb_names = d3.map({
    aliceblue: "#f0f8ff",
    antiquewhite: "#faebd7",
    aqua: "#00ffff",
    aquamarine: "#7fffd4",
    azure: "#f0ffff",
    beige: "#f5f5dc",
    bisque: "#ffe4c4",
    black: "#000000",
    blanchedalmond: "#ffebcd",
    blue: "#0000ff",
    blueviolet: "#8a2be2",
    brown: "#a52a2a",
    burlywood: "#deb887",
    cadetblue: "#5f9ea0",
    chartreuse: "#7fff00",
    chocolate: "#d2691e",
    coral: "#ff7f50",
    cornflowerblue: "#6495ed",
    cornsilk: "#fff8dc",
    crimson: "#dc143c",
    cyan: "#00ffff",
    darkblue: "#00008b",
    darkcyan: "#008b8b",
    darkgoldenrod: "#b8860b",
    darkgray: "#a9a9a9",
    darkgreen: "#006400",
    darkgrey: "#a9a9a9",
    darkkhaki: "#bdb76b",
    darkmagenta: "#8b008b",
    darkolivegreen: "#556b2f",
    darkorange: "#ff8c00",
    darkorchid: "#9932cc",
    darkred: "#8b0000",
    darksalmon: "#e9967a",
    darkseagreen: "#8fbc8f",
    darkslateblue: "#483d8b",
    darkslategray: "#2f4f4f",
    darkslategrey: "#2f4f4f",
    darkturquoise: "#00ced1",
    darkviolet: "#9400d3",
    deeppink: "#ff1493",
    deepskyblue: "#00bfff",
    dimgray: "#696969",
    dimgrey: "#696969",
    dodgerblue: "#1e90ff",
    firebrick: "#b22222",
    floralwhite: "#fffaf0",
    forestgreen: "#228b22",
    fuchsia: "#ff00ff",
    gainsboro: "#dcdcdc",
    ghostwhite: "#f8f8ff",
    gold: "#ffd700",
    goldenrod: "#daa520",
    gray: "#808080",
    green: "#008000",
    greenyellow: "#adff2f",
    grey: "#808080",
    honeydew: "#f0fff0",
    hotpink: "#ff69b4",
    indianred: "#cd5c5c",
    indigo: "#4b0082",
    ivory: "#fffff0",
    khaki: "#f0e68c",
    lavender: "#e6e6fa",
    lavenderblush: "#fff0f5",
    lawngreen: "#7cfc00",
    lemonchiffon: "#fffacd",
    lightblue: "#add8e6",
    lightcoral: "#f08080",
    lightcyan: "#e0ffff",
    lightgoldenrodyellow: "#fafad2",
    lightgray: "#d3d3d3",
    lightgreen: "#90ee90",
    lightgrey: "#d3d3d3",
    lightpink: "#ffb6c1",
    lightsalmon: "#ffa07a",
    lightseagreen: "#20b2aa",
    lightskyblue: "#87cefa",
    lightslategray: "#778899",
    lightslategrey: "#778899",
    lightsteelblue: "#b0c4de",
    lightyellow: "#ffffe0",
    lime: "#00ff00",
    limegreen: "#32cd32",
    linen: "#faf0e6",
    magenta: "#ff00ff",
    maroon: "#800000",
    mediumaquamarine: "#66cdaa",
    mediumblue: "#0000cd",
    mediumorchid: "#ba55d3",
    mediumpurple: "#9370db",
    mediumseagreen: "#3cb371",
    mediumslateblue: "#7b68ee",
    mediumspringgreen: "#00fa9a",
    mediumturquoise: "#48d1cc",
    mediumvioletred: "#c71585",
    midnightblue: "#191970",
    mintcream: "#f5fffa",
    mistyrose: "#ffe4e1",
    moccasin: "#ffe4b5",
    navajowhite: "#ffdead",
    navy: "#000080",
    oldlace: "#fdf5e6",
    olive: "#808000",
    olivedrab: "#6b8e23",
    orange: "#ffa500",
    orangered: "#ff4500",
    orchid: "#da70d6",
    palegoldenrod: "#eee8aa",
    palegreen: "#98fb98",
    paleturquoise: "#afeeee",
    palevioletred: "#db7093",
    papayawhip: "#ffefd5",
    peachpuff: "#ffdab9",
    peru: "#cd853f",
    pink: "#ffc0cb",
    plum: "#dda0dd",
    powderblue: "#b0e0e6",
    purple: "#800080",
    red: "#ff0000",
    rosybrown: "#bc8f8f",
    royalblue: "#4169e1",
    saddlebrown: "#8b4513",
    salmon: "#fa8072",
    sandybrown: "#f4a460",
    seagreen: "#2e8b57",
    seashell: "#fff5ee",
    sienna: "#a0522d",
    silver: "#c0c0c0",
    skyblue: "#87ceeb",
    slateblue: "#6a5acd",
    slategray: "#708090",
    slategrey: "#708090",
    snow: "#fffafa",
    springgreen: "#00ff7f",
    steelblue: "#4682b4",
    tan: "#d2b48c",
    teal: "#008080",
    thistle: "#d8bfd8",
    tomato: "#ff6347",
    turquoise: "#40e0d0",
    violet: "#ee82ee",
    wheat: "#f5deb3",
    white: "#ffffff",
    whitesmoke: "#f5f5f5",
    yellow: "#ffff00",
    yellowgreen: "#9acd32"
  });
  d3_rgb_names.forEach(function(key, value) {
    d3_rgb_names.set(key, d3_rgb_parse(value, d3_rgb, d3_hsl_rgb));
  });
  d3.hsl = function(h, s, l) {
    return arguments.length === 1 ? h instanceof d3_Hsl ? d3_hsl(h.h, h.s, h.l) : d3_rgb_parse("" + h, d3_rgb_hsl, d3_hsl) : d3_hsl(+h, +s, +l);
  };
  function d3_hsl(h, s, l) {
    return new d3_Hsl(h, s, l);
  }
  function d3_Hsl(h, s, l) {
    this.h = h;
    this.s = s;
    this.l = l;
  }
  var d3_hslPrototype = d3_Hsl.prototype = new d3_Color();
  d3_hslPrototype.brighter = function(k) {
    k = Math.pow(.7, arguments.length ? k : 1);
    return d3_hsl(this.h, this.s, this.l / k);
  };
  d3_hslPrototype.darker = function(k) {
    k = Math.pow(.7, arguments.length ? k : 1);
    return d3_hsl(this.h, this.s, k * this.l);
  };
  d3_hslPrototype.rgb = function() {
    return d3_hsl_rgb(this.h, this.s, this.l);
  };
  function d3_hsl_rgb(h, s, l) {
    var m1, m2;
    h = h % 360;
    if (h < 0) h += 360;
    s = s < 0 ? 0 : s > 1 ? 1 : s;
    l = l < 0 ? 0 : l > 1 ? 1 : l;
    m2 = l <= .5 ? l * (1 + s) : l + s - l * s;
    m1 = 2 * l - m2;
    function v(h) {
      if (h > 360) h -= 360; else if (h < 0) h += 360;
      if (h < 60) return m1 + (m2 - m1) * h / 60;
      if (h < 180) return m2;
      if (h < 240) return m1 + (m2 - m1) * (240 - h) / 60;
      return m1;
    }
    function vv(h) {
      return Math.round(v(h) * 255);
    }
    return d3_rgb(vv(h + 120), vv(h), vv(h - 120));
  }
  d3.hcl = function(h, c, l) {
    return arguments.length === 1 ? h instanceof d3_Hcl ? d3_hcl(h.h, h.c, h.l) : h instanceof d3_Lab ? d3_lab_hcl(h.l, h.a, h.b) : d3_lab_hcl((h = d3_rgb_lab((h = d3.rgb(h)).r, h.g, h.b)).l, h.a, h.b) : d3_hcl(+h, +c, +l);
  };
  function d3_hcl(h, c, l) {
    return new d3_Hcl(h, c, l);
  }
  function d3_Hcl(h, c, l) {
    this.h = h;
    this.c = c;
    this.l = l;
  }
  var d3_hclPrototype = d3_Hcl.prototype = new d3_Color();
  d3_hclPrototype.brighter = function(k) {
    return d3_hcl(this.h, this.c, Math.min(100, this.l + d3_lab_K * (arguments.length ? k : 1)));
  };
  d3_hclPrototype.darker = function(k) {
    return d3_hcl(this.h, this.c, Math.max(0, this.l - d3_lab_K * (arguments.length ? k : 1)));
  };
  d3_hclPrototype.rgb = function() {
    return d3_hcl_lab(this.h, this.c, this.l).rgb();
  };
  function d3_hcl_lab(h, c, l) {
    return d3_lab(l, Math.cos(h *= d3_radians) * c, Math.sin(h) * c);
  }
  d3.lab = function(l, a, b) {
    return arguments.length === 1 ? l instanceof d3_Lab ? d3_lab(l.l, l.a, l.b) : l instanceof d3_Hcl ? d3_hcl_lab(l.l, l.c, l.h) : d3_rgb_lab((l = d3.rgb(l)).r, l.g, l.b) : d3_lab(+l, +a, +b);
  };
  function d3_lab(l, a, b) {
    return new d3_Lab(l, a, b);
  }
  function d3_Lab(l, a, b) {
    this.l = l;
    this.a = a;
    this.b = b;
  }
  var d3_lab_K = 18;
  var d3_lab_X = .95047, d3_lab_Y = 1, d3_lab_Z = 1.08883;
  var d3_labPrototype = d3_Lab.prototype = new d3_Color();
  d3_labPrototype.brighter = function(k) {
    return d3_lab(Math.min(100, this.l + d3_lab_K * (arguments.length ? k : 1)), this.a, this.b);
  };
  d3_labPrototype.darker = function(k) {
    return d3_lab(Math.max(0, this.l - d3_lab_K * (arguments.length ? k : 1)), this.a, this.b);
  };
  d3_labPrototype.rgb = function() {
    return d3_lab_rgb(this.l, this.a, this.b);
  };
  function d3_lab_rgb(l, a, b) {
    var y = (l + 16) / 116, x = y + a / 500, z = y - b / 200;
    x = d3_lab_xyz(x) * d3_lab_X;
    y = d3_lab_xyz(y) * d3_lab_Y;
    z = d3_lab_xyz(z) * d3_lab_Z;
    return d3_rgb(d3_xyz_rgb(3.2404542 * x - 1.5371385 * y - .4985314 * z), d3_xyz_rgb(-.969266 * x + 1.8760108 * y + .041556 * z), d3_xyz_rgb(.0556434 * x - .2040259 * y + 1.0572252 * z));
  }
  function d3_lab_hcl(l, a, b) {
    return d3_hcl(Math.atan2(b, a) / π * 180, Math.sqrt(a * a + b * b), l);
  }
  function d3_lab_xyz(x) {
    return x > .206893034 ? x * x * x : (x - 4 / 29) / 7.787037;
  }
  function d3_xyz_lab(x) {
    return x > .008856 ? Math.pow(x, 1 / 3) : 7.787037 * x + 4 / 29;
  }
  function d3_xyz_rgb(r) {
    return Math.round(255 * (r <= .00304 ? 12.92 * r : 1.055 * Math.pow(r, 1 / 2.4) - .055));
  }
  function d3_selection(groups) {
    d3_arraySubclass(groups, d3_selectionPrototype);
    return groups;
  }
  var d3_select = function(s, n) {
    return n.querySelector(s);
  }, d3_selectAll = function(s, n) {
    return n.querySelectorAll(s);
  }, d3_selectRoot = document.documentElement, d3_selectMatcher = d3_selectRoot.matchesSelector || d3_selectRoot.webkitMatchesSelector || d3_selectRoot.mozMatchesSelector || d3_selectRoot.msMatchesSelector || d3_selectRoot.oMatchesSelector, d3_selectMatches = function(n, s) {
    return d3_selectMatcher.call(n, s);
  };
  if (typeof Sizzle === "function") {
    d3_select = function(s, n) {
      return Sizzle(s, n)[0] || null;
    };
    d3_selectAll = function(s, n) {
      return Sizzle.uniqueSort(Sizzle(s, n));
    };
    d3_selectMatches = Sizzle.matchesSelector;
  }
  var d3_selectionPrototype = [];
  d3.selection = function() {
    return d3_selectionRoot;
  };
  d3.selection.prototype = d3_selectionPrototype;
  d3_selectionPrototype.select = function(selector) {
    var subgroups = [], subgroup, subnode, group, node;
    if (typeof selector !== "function") selector = d3_selection_selector(selector);
    for (var j = -1, m = this.length; ++j < m; ) {
      subgroups.push(subgroup = []);
      subgroup.parentNode = (group = this[j]).parentNode;
      for (var i = -1, n = group.length; ++i < n; ) {
        if (node = group[i]) {
          subgroup.push(subnode = selector.call(node, node.__data__, i));
          if (subnode && "__data__" in node) subnode.__data__ = node.__data__;
        } else {
          subgroup.push(null);
        }
      }
    }
    return d3_selection(subgroups);
  };
  function d3_selection_selector(selector) {
    return function() {
      return d3_select(selector, this);
    };
  }
  d3_selectionPrototype.selectAll = function(selector) {
    var subgroups = [], subgroup, node;
    if (typeof selector !== "function") selector = d3_selection_selectorAll(selector);
    for (var j = -1, m = this.length; ++j < m; ) {
      for (var group = this[j], i = -1, n = group.length; ++i < n; ) {
        if (node = group[i]) {
          subgroups.push(subgroup = d3_array(selector.call(node, node.__data__, i)));
          subgroup.parentNode = node;
        }
      }
    }
    return d3_selection(subgroups);
  };
  function d3_selection_selectorAll(selector) {
    return function() {
      return d3_selectAll(selector, this);
    };
  }
  d3_selectionPrototype.attr = function(name, value) {
    if (arguments.length < 2) {
      if (typeof name === "string") {
        var node = this.node();
        name = d3.ns.qualify(name);
        return name.local ? node.getAttributeNS(name.space, name.local) : node.getAttribute(name);
      }
      for (value in name) this.each(d3_selection_attr(value, name[value]));
      return this;
    }
    return this.each(d3_selection_attr(name, value));
  };
  function d3_selection_attr(name, value) {
    name = d3.ns.qualify(name);
    function attrNull() {
      this.removeAttribute(name);
    }
    function attrNullNS() {
      this.removeAttributeNS(name.space, name.local);
    }
    function attrConstant() {
      this.setAttribute(name, value);
    }
    function attrConstantNS() {
      this.setAttributeNS(name.space, name.local, value);
    }
    function attrFunction() {
      var x = value.apply(this, arguments);
      if (x == null) this.removeAttribute(name); else this.setAttribute(name, x);
    }
    function attrFunctionNS() {
      var x = value.apply(this, arguments);
      if (x == null) this.removeAttributeNS(name.space, name.local); else this.setAttributeNS(name.space, name.local, x);
    }
    return value == null ? name.local ? attrNullNS : attrNull : typeof value === "function" ? name.local ? attrFunctionNS : attrFunction : name.local ? attrConstantNS : attrConstant;
  }
  d3_selectionPrototype.classed = function(name, value) {
    if (arguments.length < 2) {
      if (typeof name === "string") {
        var node = this.node(), n = (name = name.trim().split(/^|\s+/g)).length, i = -1;
        if (value = node.classList) {
          while (++i < n) if (!value.contains(name[i])) return false;
        } else {
          value = node.className;
          if (value.baseVal != null) value = value.baseVal;
          while (++i < n) if (!d3_selection_classedRe(name[i]).test(value)) return false;
        }
        return true;
      }
      for (value in name) this.each(d3_selection_classed(value, name[value]));
      return this;
    }
    return this.each(d3_selection_classed(name, value));
  };
  function d3_selection_classedRe(name) {
    return new RegExp("(?:^|\\s+)" + d3.requote(name) + "(?:\\s+|$)", "g");
  }
  function d3_selection_classed(name, value) {
    name = name.trim().split(/\s+/).map(d3_selection_classedName);
    var n = name.length;
    function classedConstant() {
      var i = -1;
      while (++i < n) name[i](this, value);
    }
    function classedFunction() {
      var i = -1, x = value.apply(this, arguments);
      while (++i < n) name[i](this, x);
    }
    return typeof value === "function" ? classedFunction : classedConstant;
  }
  function d3_selection_classedName(name) {
    var re = d3_selection_classedRe(name);
    return function(node, value) {
      if (c = node.classList) return value ? c.add(name) : c.remove(name);
      var c = node.className, cb = c.baseVal != null, cv = cb ? c.baseVal : c;
      if (value) {
        re.lastIndex = 0;
        if (!re.test(cv)) {
          cv = d3_collapse(cv + " " + name);
          if (cb) c.baseVal = cv; else node.className = cv;
        }
      } else if (cv) {
        cv = d3_collapse(cv.replace(re, " "));
        if (cb) c.baseVal = cv; else node.className = cv;
      }
    };
  }
  d3_selectionPrototype.style = function(name, value, priority) {
    var n = arguments.length;
    if (n < 3) {
      if (typeof name !== "string") {
        if (n < 2) value = "";
        for (priority in name) this.each(d3_selection_style(priority, name[priority], value));
        return this;
      }
      if (n < 2) return getComputedStyle(this.node(), null).getPropertyValue(name);
      priority = "";
    }
    return this.each(d3_selection_style(name, value, priority));
  };
  function d3_selection_style(name, value, priority) {
    function styleNull() {
      this.style.removeProperty(name);
    }
    function styleConstant() {
      this.style.setProperty(name, value, priority);
    }
    function styleFunction() {
      var x = value.apply(this, arguments);
      if (x == null) this.style.removeProperty(name); else this.style.setProperty(name, x, priority);
    }
    return value == null ? styleNull : typeof value === "function" ? styleFunction : styleConstant;
  }
  d3_selectionPrototype.property = function(name, value) {
    if (arguments.length < 2) {
      if (typeof name === "string") return this.node()[name];
      for (value in name) this.each(d3_selection_property(value, name[value]));
      return this;
    }
    return this.each(d3_selection_property(name, value));
  };
  function d3_selection_property(name, value) {
    function propertyNull() {
      delete this[name];
    }
    function propertyConstant() {
      this[name] = value;
    }
    function propertyFunction() {
      var x = value.apply(this, arguments);
      if (x == null) delete this[name]; else this[name] = x;
    }
    return value == null ? propertyNull : typeof value === "function" ? propertyFunction : propertyConstant;
  }
  d3_selectionPrototype.text = function(value) {
    return arguments.length ? this.each(typeof value === "function" ? function() {
      var v = value.apply(this, arguments);
      this.textContent = v == null ? "" : v;
    } : value == null ? function() {
      this.textContent = "";
    } : function() {
      this.textContent = value;
    }) : this.node().textContent;
  };
  d3_selectionPrototype.html = function(value) {
    return arguments.length ? this.each(typeof value === "function" ? function() {
      var v = value.apply(this, arguments);
      this.innerHTML = v == null ? "" : v;
    } : value == null ? function() {
      this.innerHTML = "";
    } : function() {
      this.innerHTML = value;
    }) : this.node().innerHTML;
  };
  d3_selectionPrototype.append = function(name) {
    name = d3.ns.qualify(name);
    function append() {
      return this.appendChild(document.createElementNS(this.namespaceURI, name));
    }
    function appendNS() {
      return this.appendChild(document.createElementNS(name.space, name.local));
    }
    return this.select(name.local ? appendNS : append);
  };
  d3_selectionPrototype.insert = function(name, before) {
    name = d3.ns.qualify(name);
    function insert() {
      return this.insertBefore(document.createElementNS(this.namespaceURI, name), d3_select(before, this));
    }
    function insertNS() {
      return this.insertBefore(document.createElementNS(name.space, name.local), d3_select(before, this));
    }
    return this.select(name.local ? insertNS : insert);
  };
  d3_selectionPrototype.remove = function() {
    return this.each(function() {
      var parent = this.parentNode;
      if (parent) parent.removeChild(this);
    });
  };
  d3_selectionPrototype.data = function(value, key) {
    var i = -1, n = this.length, group, node;
    if (!arguments.length) {
      value = new Array(n = (group = this[0]).length);
      while (++i < n) {
        if (node = group[i]) {
          value[i] = node.__data__;
        }
      }
      return value;
    }
    function bind(group, groupData) {
      var i, n = group.length, m = groupData.length, n0 = Math.min(n, m), n1 = Math.max(n, m), updateNodes = [], enterNodes = [], exitNodes = [], node, nodeData;
      if (key) {
        var nodeByKeyValue = new d3_Map(), keyValues = [], keyValue, j = groupData.length;
        for (i = -1; ++i < n; ) {
          keyValue = key.call(node = group[i], node.__data__, i);
          if (nodeByKeyValue.has(keyValue)) {
            exitNodes[j++] = node;
          } else {
            nodeByKeyValue.set(keyValue, node);
          }
          keyValues.push(keyValue);
        }
        for (i = -1; ++i < m; ) {
          keyValue = key.call(groupData, nodeData = groupData[i], i);
          if (nodeByKeyValue.has(keyValue)) {
            updateNodes[i] = node = nodeByKeyValue.get(keyValue);
            node.__data__ = nodeData;
            enterNodes[i] = exitNodes[i] = null;
          } else {
            enterNodes[i] = d3_selection_dataNode(nodeData);
            updateNodes[i] = exitNodes[i] = null;
          }
          nodeByKeyValue.remove(keyValue);
        }
        for (i = -1; ++i < n; ) {
          if (nodeByKeyValue.has(keyValues[i])) {
            exitNodes[i] = group[i];
          }
        }
      } else {
        for (i = -1; ++i < n0; ) {
          node = group[i];
          nodeData = groupData[i];
          if (node) {
            node.__data__ = nodeData;
            updateNodes[i] = node;
            enterNodes[i] = exitNodes[i] = null;
          } else {
            enterNodes[i] = d3_selection_dataNode(nodeData);
            updateNodes[i] = exitNodes[i] = null;
          }
        }
        for (;i < m; ++i) {
          enterNodes[i] = d3_selection_dataNode(groupData[i]);
          updateNodes[i] = exitNodes[i] = null;
        }
        for (;i < n1; ++i) {
          exitNodes[i] = group[i];
          enterNodes[i] = updateNodes[i] = null;
        }
      }
      enterNodes.update = updateNodes;
      enterNodes.parentNode = updateNodes.parentNode = exitNodes.parentNode = group.parentNode;
      enter.push(enterNodes);
      update.push(updateNodes);
      exit.push(exitNodes);
    }
    var enter = d3_selection_enter([]), update = d3_selection([]), exit = d3_selection([]);
    if (typeof value === "function") {
      while (++i < n) {
        bind(group = this[i], value.call(group, group.parentNode.__data__, i));
      }
    } else {
      while (++i < n) {
        bind(group = this[i], value);
      }
    }
    update.enter = function() {
      return enter;
    };
    update.exit = function() {
      return exit;
    };
    return update;
  };
  function d3_selection_dataNode(data) {
    return {
      __data__: data
    };
  }
  d3_selectionPrototype.datum = function(value) {
    return arguments.length ? this.property("__data__", value) : this.property("__data__");
  };
  d3_selectionPrototype.filter = function(filter) {
    var subgroups = [], subgroup, group, node;
    if (typeof filter !== "function") filter = d3_selection_filter(filter);
    for (var j = 0, m = this.length; j < m; j++) {
      subgroups.push(subgroup = []);
      subgroup.parentNode = (group = this[j]).parentNode;
      for (var i = 0, n = group.length; i < n; i++) {
        if ((node = group[i]) && filter.call(node, node.__data__, i)) {
          subgroup.push(node);
        }
      }
    }
    return d3_selection(subgroups);
  };
  function d3_selection_filter(selector) {
    return function() {
      return d3_selectMatches(this, selector);
    };
  }
  d3_selectionPrototype.order = function() {
    for (var j = -1, m = this.length; ++j < m; ) {
      for (var group = this[j], i = group.length - 1, next = group[i], node; --i >= 0; ) {
        if (node = group[i]) {
          if (next && next !== node.nextSibling) next.parentNode.insertBefore(node, next);
          next = node;
        }
      }
    }
    return this;
  };
  d3_selectionPrototype.sort = function(comparator) {
    comparator = d3_selection_sortComparator.apply(this, arguments);
    for (var j = -1, m = this.length; ++j < m; ) this[j].sort(comparator);
    return this.order();
  };
  function d3_selection_sortComparator(comparator) {
    if (!arguments.length) comparator = d3.ascending;
    return function(a, b) {
      return comparator(a && a.__data__, b && b.__data__);
    };
  }
  d3_selectionPrototype.on = function(type, listener, capture) {
    var n = arguments.length;
    if (n < 3) {
      if (typeof type !== "string") {
        if (n < 2) listener = false;
        for (capture in type) this.each(d3_selection_on(capture, type[capture], listener));
        return this;
      }
      if (n < 2) return (n = this.node()["__on" + type]) && n._;
      capture = false;
    }
    return this.each(d3_selection_on(type, listener, capture));
  };
  function d3_selection_on(type, listener, capture) {
    var name = "__on" + type, i = type.indexOf(".");
    if (i > 0) type = type.substring(0, i);
    function onRemove() {
      var wrapper = this[name];
      if (wrapper) {
        this.removeEventListener(type, wrapper, wrapper.$);
        delete this[name];
      }
    }
    function onAdd() {
      var node = this, args = d3_array(arguments);
      onRemove.call(this);
      this.addEventListener(type, this[name] = wrapper, wrapper.$ = capture);
      wrapper._ = listener;
      function wrapper(e) {
        var o = d3.event;
        d3.event = e;
        args[0] = node.__data__;
        try {
          listener.apply(node, args);
        } finally {
          d3.event = o;
        }
      }
    }
    return listener ? onAdd : onRemove;
  }
  d3_selectionPrototype.each = function(callback) {
    return d3_selection_each(this, function(node, i, j) {
      callback.call(node, node.__data__, i, j);
    });
  };
  function d3_selection_each(groups, callback) {
    for (var j = 0, m = groups.length; j < m; j++) {
      for (var group = groups[j], i = 0, n = group.length, node; i < n; i++) {
        if (node = group[i]) callback(node, i, j);
      }
    }
    return groups;
  }
  d3_selectionPrototype.call = function(callback) {
    var args = d3_array(arguments);
    callback.apply(args[0] = this, args);
    return this;
  };
  d3_selectionPrototype.empty = function() {
    return !this.node();
  };
  d3_selectionPrototype.node = function() {
    for (var j = 0, m = this.length; j < m; j++) {
      for (var group = this[j], i = 0, n = group.length; i < n; i++) {
        var node = group[i];
        if (node) return node;
      }
    }
    return null;
  };
  d3_selectionPrototype.transition = function() {
    var id = d3_transitionInheritId || ++d3_transitionId, subgroups = [], subgroup, node, transition = Object.create(d3_transitionInherit);
    transition.time = Date.now();
    for (var j = -1, m = this.length; ++j < m; ) {
      subgroups.push(subgroup = []);
      for (var group = this[j], i = -1, n = group.length; ++i < n; ) {
        if (node = group[i]) d3_transitionNode(node, i, id, transition);
        subgroup.push(node);
      }
    }
    return d3_transition(subgroups, id);
  };
  var d3_selectionRoot = d3_selection([ [ document ] ]);
  d3_selectionRoot[0].parentNode = d3_selectRoot;
  d3.select = function(selector) {
    return typeof selector === "string" ? d3_selectionRoot.select(selector) : d3_selection([ [ selector ] ]);
  };
  d3.selectAll = function(selector) {
    return typeof selector === "string" ? d3_selectionRoot.selectAll(selector) : d3_selection([ d3_array(selector) ]);
  };
  function d3_selection_enter(selection) {
    d3_arraySubclass(selection, d3_selection_enterPrototype);
    return selection;
  }
  var d3_selection_enterPrototype = [];
  d3.selection.enter = d3_selection_enter;
  d3.selection.enter.prototype = d3_selection_enterPrototype;
  d3_selection_enterPrototype.append = d3_selectionPrototype.append;
  d3_selection_enterPrototype.insert = d3_selectionPrototype.insert;
  d3_selection_enterPrototype.empty = d3_selectionPrototype.empty;
  d3_selection_enterPrototype.node = d3_selectionPrototype.node;
  d3_selection_enterPrototype.select = function(selector) {
    var subgroups = [], subgroup, subnode, upgroup, group, node;
    for (var j = -1, m = this.length; ++j < m; ) {
      upgroup = (group = this[j]).update;
      subgroups.push(subgroup = []);
      subgroup.parentNode = group.parentNode;
      for (var i = -1, n = group.length; ++i < n; ) {
        if (node = group[i]) {
          subgroup.push(upgroup[i] = subnode = selector.call(group.parentNode, node.__data__, i));
          subnode.__data__ = node.__data__;
        } else {
          subgroup.push(null);
        }
      }
    }
    return d3_selection(subgroups);
  };
  function d3_transition(groups, id) {
    d3_arraySubclass(groups, d3_transitionPrototype);
    groups.id = id;
    return groups;
  }
  var d3_transitionPrototype = [], d3_transitionId = 0, d3_transitionInheritId, d3_transitionInherit = {
    ease: d3_ease_cubicInOut,
    delay: 0,
    duration: 250
  };
  d3_transitionPrototype.call = d3_selectionPrototype.call;
  d3_transitionPrototype.empty = d3_selectionPrototype.empty;
  d3_transitionPrototype.node = d3_selectionPrototype.node;
  d3.transition = function(selection) {
    return arguments.length ? d3_transitionInheritId ? selection.transition() : selection : d3_selectionRoot.transition();
  };
  d3.transition.prototype = d3_transitionPrototype;
  function d3_transitionNode(node, i, id, inherit) {
    var lock = node.__transition__ || (node.__transition__ = {
      active: 0,
      count: 0
    }), transition = lock[id];
    if (!transition) {
      var time = inherit.time;
      transition = lock[id] = {
        tween: new d3_Map(),
        event: d3.dispatch("start", "end"),
        time: time,
        ease: inherit.ease,
        delay: inherit.delay,
        duration: inherit.duration
      };
      ++lock.count;
      d3.timer(function(elapsed) {
        var d = node.__data__, ease = transition.ease, event = transition.event, delay = transition.delay, duration = transition.duration, tweened = [];
        return delay <= elapsed ? start(elapsed) : d3.timer(start, delay, time), 1;
        function start(elapsed) {
          if (lock.active > id) return stop();
          lock.active = id;
          event.start.call(node, d, i);
          transition.tween.forEach(function(key, value) {
            if (value = value.call(node, d, i)) {
              tweened.push(value);
            }
          });
          if (!tick(elapsed)) d3.timer(tick, 0, time);
          return 1;
        }
        function tick(elapsed) {
          if (lock.active !== id) return stop();
          var t = (elapsed - delay) / duration, e = ease(t), n = tweened.length;
          while (n > 0) {
            tweened[--n].call(node, e);
          }
          if (t >= 1) {
            stop();
            event.end.call(node, d, i);
            return 1;
          }
        }
        function stop() {
          if (--lock.count) delete lock[id]; else delete node.__transition__;
          return 1;
        }
      }, 0, time);
      return transition;
    }
  }
  d3_transitionPrototype.select = function(selector) {
    var id = this.id, subgroups = [], subgroup, subnode, node;
    if (typeof selector !== "function") selector = d3_selection_selector(selector);
    for (var j = -1, m = this.length; ++j < m; ) {
      subgroups.push(subgroup = []);
      for (var group = this[j], i = -1, n = group.length; ++i < n; ) {
        if ((node = group[i]) && (subnode = selector.call(node, node.__data__, i))) {
          if ("__data__" in node) subnode.__data__ = node.__data__;
          d3_transitionNode(subnode, i, id, node.__transition__[id]);
          subgroup.push(subnode);
        } else {
          subgroup.push(null);
        }
      }
    }
    return d3_transition(subgroups, id);
  };
  d3_transitionPrototype.selectAll = function(selector) {
    var id = this.id, subgroups = [], subgroup, subnodes, node, subnode, transition;
    if (typeof selector !== "function") selector = d3_selection_selectorAll(selector);
    for (var j = -1, m = this.length; ++j < m; ) {
      for (var group = this[j], i = -1, n = group.length; ++i < n; ) {
        if (node = group[i]) {
          transition = node.__transition__[id];
          subnodes = selector.call(node, node.__data__, i);
          subgroups.push(subgroup = []);
          for (var k = -1, o = subnodes.length; ++k < o; ) {
            d3_transitionNode(subnode = subnodes[k], k, id, transition);
            subgroup.push(subnode);
          }
        }
      }
    }
    return d3_transition(subgroups, id);
  };
  d3_transitionPrototype.filter = function(filter) {
    var subgroups = [], subgroup, group, node;
    if (typeof filter !== "function") filter = d3_selection_filter(filter);
    for (var j = 0, m = this.length; j < m; j++) {
      subgroups.push(subgroup = []);
      for (var group = this[j], i = 0, n = group.length; i < n; i++) {
        if ((node = group[i]) && filter.call(node, node.__data__, i)) {
          subgroup.push(node);
        }
      }
    }
    return d3_transition(subgroups, this.id, this.time).ease(this.ease());
  };
  d3_transitionPrototype.attr = function(nameNS, value) {
    if (arguments.length < 2) {
      for (value in nameNS) this.attr(value, nameNS[value]);
      return this;
    }
    var interpolate = d3_interpolateByName(nameNS), name = d3.ns.qualify(nameNS);
    function attrNull() {
      this.removeAttribute(name);
    }
    function attrNullNS() {
      this.removeAttributeNS(name.space, name.local);
    }
    return d3_transition_tween(this, "attr." + nameNS, value, function(b) {
      function attrString() {
        var a = this.getAttribute(name), i;
        return a !== b && (i = interpolate(a, b), function(t) {
          this.setAttribute(name, i(t));
        });
      }
      function attrStringNS() {
        var a = this.getAttributeNS(name.space, name.local), i;
        return a !== b && (i = interpolate(a, b), function(t) {
          this.setAttributeNS(name.space, name.local, i(t));
        });
      }
      return b == null ? name.local ? attrNullNS : attrNull : (b += "", name.local ? attrStringNS : attrString);
    });
  };
  d3_transitionPrototype.attrTween = function(nameNS, tween) {
    var name = d3.ns.qualify(nameNS);
    function attrTween(d, i) {
      var f = tween.call(this, d, i, this.getAttribute(name));
      return f && function(t) {
        this.setAttribute(name, f(t));
      };
    }
    function attrTweenNS(d, i) {
      var f = tween.call(this, d, i, this.getAttributeNS(name.space, name.local));
      return f && function(t) {
        this.setAttributeNS(name.space, name.local, f(t));
      };
    }
    return this.tween("attr." + nameNS, name.local ? attrTweenNS : attrTween);
  };
  d3_transitionPrototype.style = function(name, value, priority) {
    var n = arguments.length;
    if (n < 3) {
      if (typeof name !== "string") {
        if (n < 2) value = "";
        for (priority in name) this.style(priority, name[priority], value);
        return this;
      }
      priority = "";
    }
    var interpolate = d3_interpolateByName(name);
    function styleNull() {
      this.style.removeProperty(name);
    }
    return d3_transition_tween(this, "style." + name, value, function(b) {
      function styleString() {
        var a = getComputedStyle(this, null).getPropertyValue(name), i;
        return a !== b && (i = interpolate(a, b), function(t) {
          this.style.setProperty(name, i(t), priority);
        });
      }
      return b == null ? styleNull : (b += "", styleString);
    });
  };
  d3_transitionPrototype.styleTween = function(name, tween, priority) {
    if (arguments.length < 3) priority = "";
    return this.tween("style." + name, function(d, i) {
      var f = tween.call(this, d, i, getComputedStyle(this, null).getPropertyValue(name));
      return f && function(t) {
        this.style.setProperty(name, f(t), priority);
      };
    });
  };
  d3_transitionPrototype.text = function(value) {
    return d3_transition_tween(this, "text", value, d3_transition_text);
  };
  function d3_transition_text(b) {
    if (b == null) b = "";
    return function() {
      this.textContent = b;
    };
  }
  d3_transitionPrototype.remove = function() {
    return this.each("end.transition", function() {
      var p;
      if (!this.__transition__ && (p = this.parentNode)) p.removeChild(this);
    });
  };
  d3_transitionPrototype.ease = function(value) {
    var id = this.id;
    if (arguments.length < 1) return this.node().__transition__[id].ease;
    if (typeof value !== "function") value = d3.ease.apply(d3, arguments);
    return d3_selection_each(this, function(node) {
      node.__transition__[id].ease = value;
    });
  };
  d3_transitionPrototype.delay = function(value) {
    var id = this.id;
    return d3_selection_each(this, typeof value === "function" ? function(node, i, j) {
      node.__transition__[id].delay = value.call(node, node.__data__, i, j) | 0;
    } : (value |= 0, function(node) {
      node.__transition__[id].delay = value;
    }));
  };
  d3_transitionPrototype.duration = function(value) {
    var id = this.id;
    return d3_selection_each(this, typeof value === "function" ? function(node, i, j) {
      node.__transition__[id].duration = Math.max(1, value.call(node, node.__data__, i, j) | 0);
    } : (value = Math.max(1, value | 0), function(node) {
      node.__transition__[id].duration = value;
    }));
  };
  d3_transitionPrototype.each = function(type, listener) {
    var id = this.id;
    if (arguments.length < 2) {
      var inherit = d3_transitionInherit, inheritId = d3_transitionInheritId;
      d3_transitionInheritId = id;
      d3_selection_each(this, function(node, i, j) {
        d3_transitionInherit = node.__transition__[id];
        type.call(node, node.__data__, i, j);
      });
      d3_transitionInherit = inherit;
      d3_transitionInheritId = inheritId;
    } else {
      d3_selection_each(this, function(node) {
        node.__transition__[id].event.on(type, listener);
      });
    }
    return this;
  };
  d3_transitionPrototype.transition = function() {
    var id0 = this.id, id1 = ++d3_transitionId, subgroups = [], subgroup, group, node, transition;
    for (var j = 0, m = this.length; j < m; j++) {
      subgroups.push(subgroup = []);
      for (var group = this[j], i = 0, n = group.length; i < n; i++) {
        if (node = group[i]) {
          transition = Object.create(node.__transition__[id0]);
          transition.delay += transition.duration;
          d3_transitionNode(node, i, id1, transition);
        }
        subgroup.push(node);
      }
    }
    return d3_transition(subgroups, id1);
  };
  d3_transitionPrototype.tween = function(name, tween) {
    var id = this.id;
    if (arguments.length < 2) return this.node().__transition__[id].tween.get(name);
    return d3_selection_each(this, tween == null ? function(node) {
      node.__transition__[id].tween.remove(name);
    } : function(node) {
      node.__transition__[id].tween.set(name, tween);
    });
  };
  function d3_transition_tween(groups, name, value, tween) {
    var id = groups.id;
    return d3_selection_each(groups, typeof value === "function" ? function(node, i, j) {
      node.__transition__[id].tween.set(name, tween(value.call(node, node.__data__, i, j)));
    } : (value = tween(value), function(node) {
      node.__transition__[id].tween.set(name, value);
    }));
  }
  var d3_timer_id = 0, d3_timer_byId = {}, d3_timer_queue = null, d3_timer_interval, d3_timer_timeout;
  d3.timer = function(callback, delay, then) {
    if (arguments.length < 3) {
      if (arguments.length < 2) delay = 0; else if (!isFinite(delay)) return;
      then = Date.now();
    }
    var timer = d3_timer_byId[callback.id];
    if (timer && timer.callback === callback) {
      timer.then = then;
      timer.delay = delay;
    } else d3_timer_byId[callback.id = ++d3_timer_id] = d3_timer_queue = {
      callback: callback,
      then: then,
      delay: delay,
      next: d3_timer_queue
    };
    if (!d3_timer_interval) {
      d3_timer_timeout = clearTimeout(d3_timer_timeout);
      d3_timer_interval = 1;
      d3_timer_frame(d3_timer_step);
    }
  };
  function d3_timer_step() {
    var elapsed, now = Date.now(), t1 = d3_timer_queue;
    while (t1) {
      elapsed = now - t1.then;
      if (elapsed >= t1.delay) t1.flush = t1.callback(elapsed);
      t1 = t1.next;
    }
    var delay = d3_timer_flush() - now;
    if (delay > 24) {
      if (isFinite(delay)) {
        clearTimeout(d3_timer_timeout);
        d3_timer_timeout = setTimeout(d3_timer_step, delay);
      }
      d3_timer_interval = 0;
    } else {
      d3_timer_interval = 1;
      d3_timer_frame(d3_timer_step);
    }
  }
  d3.timer.flush = function() {
    var elapsed, now = Date.now(), t1 = d3_timer_queue;
    while (t1) {
      elapsed = now - t1.then;
      if (!t1.delay) t1.flush = t1.callback(elapsed);
      t1 = t1.next;
    }
    d3_timer_flush();
  };
  function d3_timer_flush() {
    var t0 = null, t1 = d3_timer_queue, then = Infinity;
    while (t1) {
      if (t1.flush) {
        delete d3_timer_byId[t1.callback.id];
        t1 = t0 ? t0.next = t1.next : d3_timer_queue = t1.next;
      } else {
        then = Math.min(then, t1.then + t1.delay);
        t1 = (t0 = t1).next;
      }
    }
    return then;
  }
  var d3_timer_frame = window.requestAnimationFrame || window.webkitRequestAnimationFrame || window.mozRequestAnimationFrame || window.oRequestAnimationFrame || window.msRequestAnimationFrame || function(callback) {
    setTimeout(callback, 17);
  };
  d3.mouse = function(container) {
    return d3_mousePoint(container, d3_eventSource());
  };
  var d3_mouse_bug44083 = /WebKit/.test(navigator.userAgent) ? -1 : 0;
  function d3_mousePoint(container, e) {
    var svg = container.ownerSVGElement || container;
    if (svg.createSVGPoint) {
      var point = svg.createSVGPoint();
      if (d3_mouse_bug44083 < 0 && (window.scrollX || window.scrollY)) {
        svg = d3.select(document.body).append("svg").style("position", "absolute").style("top", 0).style("left", 0);
        var ctm = svg[0][0].getScreenCTM();
        d3_mouse_bug44083 = !(ctm.f || ctm.e);
        svg.remove();
      }
      if (d3_mouse_bug44083) {
        point.x = e.pageX;
        point.y = e.pageY;
      } else {
        point.x = e.clientX;
        point.y = e.clientY;
      }
      point = point.matrixTransform(container.getScreenCTM().inverse());
      return [ point.x, point.y ];
    }
    var rect = container.getBoundingClientRect();
    return [ e.clientX - rect.left - container.clientLeft, e.clientY - rect.top - container.clientTop ];
  }
  d3.touches = function(container, touches) {
    if (arguments.length < 2) touches = d3_eventSource().touches;
    return touches ? d3_array(touches).map(function(touch) {
      var point = d3_mousePoint(container, touch);
      point.identifier = touch.identifier;
      return point;
    }) : [];
  };
  function d3_noop() {}
  d3.scale = {};
  function d3_scaleExtent(domain) {
    var start = domain[0], stop = domain[domain.length - 1];
    return start < stop ? [ start, stop ] : [ stop, start ];
  }
  function d3_scaleRange(scale) {
    return scale.rangeExtent ? scale.rangeExtent() : d3_scaleExtent(scale.range());
  }
  function d3_scale_nice(domain, nice) {
    var i0 = 0, i1 = domain.length - 1, x0 = domain[i0], x1 = domain[i1], dx;
    if (x1 < x0) {
      dx = i0, i0 = i1, i1 = dx;
      dx = x0, x0 = x1, x1 = dx;
    }
    if (nice = nice(x1 - x0)) {
      domain[i0] = nice.floor(x0);
      domain[i1] = nice.ceil(x1);
    }
    return domain;
  }
  function d3_scale_niceDefault() {
    return Math;
  }
  d3.scale.linear = function() {
    return d3_scale_linear([ 0, 1 ], [ 0, 1 ], d3.interpolate, false);
  };
  function d3_scale_linear(domain, range, interpolate, clamp) {
    var output, input;
    function rescale() {
      var linear = Math.min(domain.length, range.length) > 2 ? d3_scale_polylinear : d3_scale_bilinear, uninterpolate = clamp ? d3_uninterpolateClamp : d3_uninterpolateNumber;
      output = linear(domain, range, uninterpolate, interpolate);
      input = linear(range, domain, uninterpolate, d3.interpolate);
      return scale;
    }
    function scale(x) {
      return output(x);
    }
    scale.invert = function(y) {
      return input(y);
    };
    scale.domain = function(x) {
      if (!arguments.length) return domain;
      domain = x.map(Number);
      return rescale();
    };
    scale.range = function(x) {
      if (!arguments.length) return range;
      range = x;
      return rescale();
    };
    scale.rangeRound = function(x) {
      return scale.range(x).interpolate(d3.interpolateRound);
    };
    scale.clamp = function(x) {
      if (!arguments.length) return clamp;
      clamp = x;
      return rescale();
    };
    scale.interpolate = function(x) {
      if (!arguments.length) return interpolate;
      interpolate = x;
      return rescale();
    };
    scale.ticks = function(m) {
      return d3_scale_linearTicks(domain, m);
    };
    scale.tickFormat = function(m) {
      return d3_scale_linearTickFormat(domain, m);
    };
    scale.nice = function() {
      d3_scale_nice(domain, d3_scale_linearNice);
      return rescale();
    };
    scale.copy = function() {
      return d3_scale_linear(domain, range, interpolate, clamp);
    };
    return rescale();
  }
  function d3_scale_linearRebind(scale, linear) {
    return d3.rebind(scale, linear, "range", "rangeRound", "interpolate", "clamp");
  }
  function d3_scale_linearNice(dx) {
    dx = Math.pow(10, Math.round(Math.log(dx) / Math.LN10) - 1);
    return dx && {
      floor: function(x) {
        return Math.floor(x / dx) * dx;
      },
      ceil: function(x) {
        return Math.ceil(x / dx) * dx;
      }
    };
  }
  function d3_scale_linearTickRange(domain, m) {
    var extent = d3_scaleExtent(domain), span = extent[1] - extent[0], step = Math.pow(10, Math.floor(Math.log(span / m) / Math.LN10)), err = m / span * step;
    if (err <= .15) step *= 10; else if (err <= .35) step *= 5; else if (err <= .75) step *= 2;
    extent[0] = Math.ceil(extent[0] / step) * step;
    extent[1] = Math.floor(extent[1] / step) * step + step * .5;
    extent[2] = step;
    return extent;
  }
  function d3_scale_linearTicks(domain, m) {
    return d3.range.apply(d3, d3_scale_linearTickRange(domain, m));
  }
  function d3_scale_linearTickFormat(domain, m) {
    return d3.format(",." + Math.max(0, -Math.floor(Math.log(d3_scale_linearTickRange(domain, m)[2]) / Math.LN10 + .01)) + "f");
  }
  function d3_scale_bilinear(domain, range, uninterpolate, interpolate) {
    var u = uninterpolate(domain[0], domain[1]), i = interpolate(range[0], range[1]);
    return function(x) {
      return i(u(x));
    };
  }
  function d3_scale_polylinear(domain, range, uninterpolate, interpolate) {
    var u = [], i = [], j = 0, k = Math.min(domain.length, range.length) - 1;
    if (domain[k] < domain[0]) {
      domain = domain.slice().reverse();
      range = range.slice().reverse();
    }
    while (++j <= k) {
      u.push(uninterpolate(domain[j - 1], domain[j]));
      i.push(interpolate(range[j - 1], range[j]));
    }
    return function(x) {
      var j = d3.bisect(domain, x, 1, k) - 1;
      return i[j](u[j](x));
    };
  }
  d3.scale.log = function() {
    return d3_scale_log(d3.scale.linear(), d3_scale_logp);
  };
  function d3_scale_log(linear, log) {
    var pow = log.pow;
    function scale(x) {
      return linear(log(x));
    }
    scale.invert = function(x) {
      return pow(linear.invert(x));
    };
    scale.domain = function(x) {
      if (!arguments.length) return linear.domain().map(pow);
      log = x[0] < 0 ? d3_scale_logn : d3_scale_logp;
      pow = log.pow;
      linear.domain(x.map(log));
      return scale;
    };
    scale.nice = function() {
      linear.domain(d3_scale_nice(linear.domain(), d3_scale_niceDefault));
      return scale;
    };
    scale.ticks = function() {
      var extent = d3_scaleExtent(linear.domain()), ticks = [];
      if (extent.every(isFinite)) {
        var i = Math.floor(extent[0]), j = Math.ceil(extent[1]), u = pow(extent[0]), v = pow(extent[1]);
        if (log === d3_scale_logn) {
          ticks.push(pow(i));
          for (;i++ < j; ) for (var k = 9; k > 0; k--) ticks.push(pow(i) * k);
        } else {
          for (;i < j; i++) for (var k = 1; k < 10; k++) ticks.push(pow(i) * k);
          ticks.push(pow(i));
        }
        for (i = 0; ticks[i] < u; i++) {}
        for (j = ticks.length; ticks[j - 1] > v; j--) {}
        ticks = ticks.slice(i, j);
      }
      return ticks;
    };
    scale.tickFormat = function(n, format) {
      if (arguments.length < 2) format = d3_scale_logFormat;
      if (!arguments.length) return format;
      var k = Math.max(.1, n / scale.ticks().length), f = log === d3_scale_logn ? (e = -1e-12, 
      Math.floor) : (e = 1e-12, Math.ceil), e;
      return function(d) {
        return d / pow(f(log(d) + e)) <= k ? format(d) : "";
      };
    };
    scale.copy = function() {
      return d3_scale_log(linear.copy(), log);
    };
    return d3_scale_linearRebind(scale, linear);
  }
  var d3_scale_logFormat = d3.format(".0e");
  function d3_scale_logp(x) {
    return Math.log(x < 0 ? 0 : x) / Math.LN10;
  }
  function d3_scale_logn(x) {
    return -Math.log(x > 0 ? 0 : -x) / Math.LN10;
  }
  d3_scale_logp.pow = function(x) {
    return Math.pow(10, x);
  };
  d3_scale_logn.pow = function(x) {
    return -Math.pow(10, -x);
  };
  d3.scale.pow = function() {
    return d3_scale_pow(d3.scale.linear(), 1);
  };
  function d3_scale_pow(linear, exponent) {
    var powp = d3_scale_powPow(exponent), powb = d3_scale_powPow(1 / exponent);
    function scale(x) {
      return linear(powp(x));
    }
    scale.invert = function(x) {
      return powb(linear.invert(x));
    };
    scale.domain = function(x) {
      if (!arguments.length) return linear.domain().map(powb);
      linear.domain(x.map(powp));
      return scale;
    };
    scale.ticks = function(m) {
      return d3_scale_linearTicks(scale.domain(), m);
    };
    scale.tickFormat = function(m) {
      return d3_scale_linearTickFormat(scale.domain(), m);
    };
    scale.nice = function() {
      return scale.domain(d3_scale_nice(scale.domain(), d3_scale_linearNice));
    };
    scale.exponent = function(x) {
      if (!arguments.length) return exponent;
      var domain = scale.domain();
      powp = d3_scale_powPow(exponent = x);
      powb = d3_scale_powPow(1 / exponent);
      return scale.domain(domain);
    };
    scale.copy = function() {
      return d3_scale_pow(linear.copy(), exponent);
    };
    return d3_scale_linearRebind(scale, linear);
  }
  function d3_scale_powPow(e) {
    return function(x) {
      return x < 0 ? -Math.pow(-x, e) : Math.pow(x, e);
    };
  }
  d3.scale.sqrt = function() {
    return d3.scale.pow().exponent(.5);
  };
  d3.scale.ordinal = function() {
    return d3_scale_ordinal([], {
      t: "range",
      a: [ [] ]
    });
  };
  function d3_scale_ordinal(domain, ranger) {
    var index, range, rangeBand;
    function scale(x) {
      return range[((index.get(x) || index.set(x, domain.push(x))) - 1) % range.length];
    }
    function steps(start, step) {
      return d3.range(domain.length).map(function(i) {
        return start + step * i;
      });
    }
    scale.domain = function(x) {
      if (!arguments.length) return domain;
      domain = [];
      index = new d3_Map();
      var i = -1, n = x.length, xi;
      while (++i < n) if (!index.has(xi = x[i])) index.set(xi, domain.push(xi));
      return scale[ranger.t].apply(scale, ranger.a);
    };
    scale.range = function(x) {
      if (!arguments.length) return range;
      range = x;
      rangeBand = 0;
      ranger = {
        t: "range",
        a: arguments
      };
      return scale;
    };
    scale.rangePoints = function(x, padding) {
      if (arguments.length < 2) padding = 0;
      var start = x[0], stop = x[1], step = (stop - start) / (Math.max(1, domain.length - 1) + padding);
      range = steps(domain.length < 2 ? (start + stop) / 2 : start + step * padding / 2, step);
      rangeBand = 0;
      ranger = {
        t: "rangePoints",
        a: arguments
      };
      return scale;
    };
    scale.rangeBands = function(x, padding, outerPadding) {
      if (arguments.length < 2) padding = 0;
      if (arguments.length < 3) outerPadding = padding;
      var reverse = x[1] < x[0], start = x[reverse - 0], stop = x[1 - reverse], step = (stop - start) / (domain.length - padding + 2 * outerPadding);
      range = steps(start + step * outerPadding, step);
      if (reverse) range.reverse();
      rangeBand = step * (1 - padding);
      ranger = {
        t: "rangeBands",
        a: arguments
      };
      return scale;
    };
    scale.rangeRoundBands = function(x, padding, outerPadding) {
      if (arguments.length < 2) padding = 0;
      if (arguments.length < 3) outerPadding = padding;
      var reverse = x[1] < x[0], start = x[reverse - 0], stop = x[1 - reverse], step = Math.floor((stop - start) / (domain.length - padding + 2 * outerPadding)), error = stop - start - (domain.length - padding) * step;
      range = steps(start + Math.round(error / 2), step);
      if (reverse) range.reverse();
      rangeBand = Math.round(step * (1 - padding));
      ranger = {
        t: "rangeRoundBands",
        a: arguments
      };
      return scale;
    };
    scale.rangeBand = function() {
      return rangeBand;
    };
    scale.rangeExtent = function() {
      return d3_scaleExtent(ranger.a[0]);
    };
    scale.copy = function() {
      return d3_scale_ordinal(domain, ranger);
    };
    return scale.domain(domain);
  }
  d3.scale.category10 = function() {
    return d3.scale.ordinal().range(d3_category10);
  };
  d3.scale.category20 = function() {
    return d3.scale.ordinal().range(d3_category20);
  };
  d3.scale.category20b = function() {
    return d3.scale.ordinal().range(d3_category20b);
  };
  d3.scale.category20c = function() {
    return d3.scale.ordinal().range(d3_category20c);
  };
  var d3_category10 = [ "#1f77b4", "#ff7f0e", "#2ca02c", "#d62728", "#9467bd", "#8c564b", "#e377c2", "#7f7f7f", "#bcbd22", "#17becf" ];
  var d3_category20 = [ "#1f77b4", "#aec7e8", "#ff7f0e", "#ffbb78", "#2ca02c", "#98df8a", "#d62728", "#ff9896", "#9467bd", "#c5b0d5", "#8c564b", "#c49c94", "#e377c2", "#f7b6d2", "#7f7f7f", "#c7c7c7", "#bcbd22", "#dbdb8d", "#17becf", "#9edae5" ];
  var d3_category20b = [ "#393b79", "#5254a3", "#6b6ecf", "#9c9ede", "#637939", "#8ca252", "#b5cf6b", "#cedb9c", "#8c6d31", "#bd9e39", "#e7ba52", "#e7cb94", "#843c39", "#ad494a", "#d6616b", "#e7969c", "#7b4173", "#a55194", "#ce6dbd", "#de9ed6" ];
  var d3_category20c = [ "#3182bd", "#6baed6", "#9ecae1", "#c6dbef", "#e6550d", "#fd8d3c", "#fdae6b", "#fdd0a2", "#31a354", "#74c476", "#a1d99b", "#c7e9c0", "#756bb1", "#9e9ac8", "#bcbddc", "#dadaeb", "#636363", "#969696", "#bdbdbd", "#d9d9d9" ];
  d3.scale.quantile = function() {
    return d3_scale_quantile([], []);
  };
  function d3_scale_quantile(domain, range) {
    var thresholds;
    function rescale() {
      var k = 0, q = range.length;
      thresholds = [];
      while (++k < q) thresholds[k - 1] = d3.quantile(domain, k / q);
      return scale;
    }
    function scale(x) {
      if (isNaN(x = +x)) return NaN;
      return range[d3.bisect(thresholds, x)];
    }
    scale.domain = function(x) {
      if (!arguments.length) return domain;
      domain = x.filter(function(d) {
        return !isNaN(d);
      }).sort(d3.ascending);
      return rescale();
    };
    scale.range = function(x) {
      if (!arguments.length) return range;
      range = x;
      return rescale();
    };
    scale.quantiles = function() {
      return thresholds;
    };
    scale.copy = function() {
      return d3_scale_quantile(domain, range);
    };
    return rescale();
  }
  d3.scale.quantize = function() {
    return d3_scale_quantize(0, 1, [ 0, 1 ]);
  };
  function d3_scale_quantize(x0, x1, range) {
    var kx, i;
    function scale(x) {
      return range[Math.max(0, Math.min(i, Math.floor(kx * (x - x0))))];
    }
    function rescale() {
      kx = range.length / (x1 - x0);
      i = range.length - 1;
      return scale;
    }
    scale.domain = function(x) {
      if (!arguments.length) return [ x0, x1 ];
      x0 = +x[0];
      x1 = +x[x.length - 1];
      return rescale();
    };
    scale.range = function(x) {
      if (!arguments.length) return range;
      range = x;
      return rescale();
    };
    scale.copy = function() {
      return d3_scale_quantize(x0, x1, range);
    };
    return rescale();
  }
  d3.scale.threshold = function() {
    return d3_scale_threshold([ .5 ], [ 0, 1 ]);
  };
  function d3_scale_threshold(domain, range) {
    function scale(x) {
      return range[d3.bisect(domain, x)];
    }
    scale.domain = function(_) {
      if (!arguments.length) return domain;
      domain = _;
      return scale;
    };
    scale.range = function(_) {
      if (!arguments.length) return range;
      range = _;
      return scale;
    };
    scale.copy = function() {
      return d3_scale_threshold(domain, range);
    };
    return scale;
  }
  d3.scale.identity = function() {
    return d3_scale_identity([ 0, 1 ]);
  };
  function d3_scale_identity(domain) {
    function identity(x) {
      return +x;
    }
    identity.invert = identity;
    identity.domain = identity.range = function(x) {
      if (!arguments.length) return domain;
      domain = x.map(identity);
      return identity;
    };
    identity.ticks = function(m) {
      return d3_scale_linearTicks(domain, m);
    };
    identity.tickFormat = function(m) {
      return d3_scale_linearTickFormat(domain, m);
    };
    identity.copy = function() {
      return d3_scale_identity(domain);
    };
    return identity;
  }
  d3.svg = {};
  d3.svg.arc = function() {
    var innerRadius = d3_svg_arcInnerRadius, outerRadius = d3_svg_arcOuterRadius, startAngle = d3_svg_arcStartAngle, endAngle = d3_svg_arcEndAngle;
    function arc() {
      var r0 = innerRadius.apply(this, arguments), r1 = outerRadius.apply(this, arguments), a0 = startAngle.apply(this, arguments) + d3_svg_arcOffset, a1 = endAngle.apply(this, arguments) + d3_svg_arcOffset, da = (a1 < a0 && (da = a0, 
      a0 = a1, a1 = da), a1 - a0), df = da < π ? "0" : "1", c0 = Math.cos(a0), s0 = Math.sin(a0), c1 = Math.cos(a1), s1 = Math.sin(a1);
      return da >= d3_svg_arcMax ? r0 ? "M0," + r1 + "A" + r1 + "," + r1 + " 0 1,1 0," + -r1 + "A" + r1 + "," + r1 + " 0 1,1 0," + r1 + "M0," + r0 + "A" + r0 + "," + r0 + " 0 1,0 0," + -r0 + "A" + r0 + "," + r0 + " 0 1,0 0," + r0 + "Z" : "M0," + r1 + "A" + r1 + "," + r1 + " 0 1,1 0," + -r1 + "A" + r1 + "," + r1 + " 0 1,1 0," + r1 + "Z" : r0 ? "M" + r1 * c0 + "," + r1 * s0 + "A" + r1 + "," + r1 + " 0 " + df + ",1 " + r1 * c1 + "," + r1 * s1 + "L" + r0 * c1 + "," + r0 * s1 + "A" + r0 + "," + r0 + " 0 " + df + ",0 " + r0 * c0 + "," + r0 * s0 + "Z" : "M" + r1 * c0 + "," + r1 * s0 + "A" + r1 + "," + r1 + " 0 " + df + ",1 " + r1 * c1 + "," + r1 * s1 + "L0,0" + "Z";
    }
    arc.innerRadius = function(v) {
      if (!arguments.length) return innerRadius;
      innerRadius = d3_functor(v);
      return arc;
    };
    arc.outerRadius = function(v) {
      if (!arguments.length) return outerRadius;
      outerRadius = d3_functor(v);
      return arc;
    };
    arc.startAngle = function(v) {
      if (!arguments.length) return startAngle;
      startAngle = d3_functor(v);
      return arc;
    };
    arc.endAngle = function(v) {
      if (!arguments.length) return endAngle;
      endAngle = d3_functor(v);
      return arc;
    };
    arc.centroid = function() {
      var r = (innerRadius.apply(this, arguments) + outerRadius.apply(this, arguments)) / 2, a = (startAngle.apply(this, arguments) + endAngle.apply(this, arguments)) / 2 + d3_svg_arcOffset;
      return [ Math.cos(a) * r, Math.sin(a) * r ];
    };
    return arc;
  };
  var d3_svg_arcOffset = -π / 2, d3_svg_arcMax = 2 * π - 1e-6;
  function d3_svg_arcInnerRadius(d) {
    return d.innerRadius;
  }
  function d3_svg_arcOuterRadius(d) {
    return d.outerRadius;
  }
  function d3_svg_arcStartAngle(d) {
    return d.startAngle;
  }
  function d3_svg_arcEndAngle(d) {
    return d.endAngle;
  }
  function d3_svg_line(projection) {
    var x = d3_svg_lineX, y = d3_svg_lineY, defined = d3_true, interpolate = d3_svg_lineLinear, interpolateKey = interpolate.key, tension = .7;
    function line(data) {
      var segments = [], points = [], i = -1, n = data.length, d, fx = d3_functor(x), fy = d3_functor(y);
      function segment() {
        segments.push("M", interpolate(projection(points), tension));
      }
      while (++i < n) {
        if (defined.call(this, d = data[i], i)) {
          points.push([ +fx.call(this, d, i), +fy.call(this, d, i) ]);
        } else if (points.length) {
          segment();
          points = [];
        }
      }
      if (points.length) segment();
      return segments.length ? segments.join("") : null;
    }
    line.x = function(_) {
      if (!arguments.length) return x;
      x = _;
      return line;
    };
    line.y = function(_) {
      if (!arguments.length) return y;
      y = _;
      return line;
    };
    line.defined = function(_) {
      if (!arguments.length) return defined;
      defined = _;
      return line;
    };
    line.interpolate = function(_) {
      if (!arguments.length) return interpolateKey;
      if (typeof _ === "function") interpolateKey = interpolate = _; else interpolateKey = (interpolate = d3_svg_lineInterpolators.get(_) || d3_svg_lineLinear).key;
      return line;
    };
    line.tension = function(_) {
      if (!arguments.length) return tension;
      tension = _;
      return line;
    };
    return line;
  }
  d3.svg.line = function() {
    return d3_svg_line(d3_identity);
  };
  function d3_svg_lineX(d) {
    return d[0];
  }
  function d3_svg_lineY(d) {
    return d[1];
  }
  var d3_svg_lineInterpolators = d3.map({
    linear: d3_svg_lineLinear,
    "linear-closed": d3_svg_lineLinearClosed,
    "step-before": d3_svg_lineStepBefore,
    "step-after": d3_svg_lineStepAfter,
    basis: d3_svg_lineBasis,
    "basis-open": d3_svg_lineBasisOpen,
    "basis-closed": d3_svg_lineBasisClosed,
    bundle: d3_svg_lineBundle,
    cardinal: d3_svg_lineCardinal,
    "cardinal-open": d3_svg_lineCardinalOpen,
    "cardinal-closed": d3_svg_lineCardinalClosed,
    monotone: d3_svg_lineMonotone
  });
  d3_svg_lineInterpolators.forEach(function(key, value) {
    value.key = key;
    value.closed = /-closed$/.test(key);
  });
  function d3_svg_lineLinear(points) {
    return points.join("L");
  }
  function d3_svg_lineLinearClosed(points) {
    return d3_svg_lineLinear(points) + "Z";
  }
  function d3_svg_lineStepBefore(points) {
    var i = 0, n = points.length, p = points[0], path = [ p[0], ",", p[1] ];
    while (++i < n) path.push("V", (p = points[i])[1], "H", p[0]);
    return path.join("");
  }
  function d3_svg_lineStepAfter(points) {
    var i = 0, n = points.length, p = points[0], path = [ p[0], ",", p[1] ];
    while (++i < n) path.push("H", (p = points[i])[0], "V", p[1]);
    return path.join("");
  }
  function d3_svg_lineCardinalOpen(points, tension) {
    return points.length < 4 ? d3_svg_lineLinear(points) : points[1] + d3_svg_lineHermite(points.slice(1, points.length - 1), d3_svg_lineCardinalTangents(points, tension));
  }
  function d3_svg_lineCardinalClosed(points, tension) {
    return points.length < 3 ? d3_svg_lineLinear(points) : points[0] + d3_svg_lineHermite((points.push(points[0]), 
    points), d3_svg_lineCardinalTangents([ points[points.length - 2] ].concat(points, [ points[1] ]), tension));
  }
  function d3_svg_lineCardinal(points, tension) {
    return points.length < 3 ? d3_svg_lineLinear(points) : points[0] + d3_svg_lineHermite(points, d3_svg_lineCardinalTangents(points, tension));
  }
  function d3_svg_lineHermite(points, tangents) {
    if (tangents.length < 1 || points.length != tangents.length && points.length != tangents.length + 2) {
      return d3_svg_lineLinear(points);
    }
    var quad = points.length != tangents.length, path = "", p0 = points[0], p = points[1], t0 = tangents[0], t = t0, pi = 1;
    if (quad) {
      path += "Q" + (p[0] - t0[0] * 2 / 3) + "," + (p[1] - t0[1] * 2 / 3) + "," + p[0] + "," + p[1];
      p0 = points[1];
      pi = 2;
    }
    if (tangents.length > 1) {
      t = tangents[1];
      p = points[pi];
      pi++;
      path += "C" + (p0[0] + t0[0]) + "," + (p0[1] + t0[1]) + "," + (p[0] - t[0]) + "," + (p[1] - t[1]) + "," + p[0] + "," + p[1];
      for (var i = 2; i < tangents.length; i++, pi++) {
        p = points[pi];
        t = tangents[i];
        path += "S" + (p[0] - t[0]) + "," + (p[1] - t[1]) + "," + p[0] + "," + p[1];
      }
    }
    if (quad) {
      var lp = points[pi];
      path += "Q" + (p[0] + t[0] * 2 / 3) + "," + (p[1] + t[1] * 2 / 3) + "," + lp[0] + "," + lp[1];
    }
    return path;
  }
  function d3_svg_lineCardinalTangents(points, tension) {
    var tangents = [], a = (1 - tension) / 2, p0, p1 = points[0], p2 = points[1], i = 1, n = points.length;
    while (++i < n) {
      p0 = p1;
      p1 = p2;
      p2 = points[i];
      tangents.push([ a * (p2[0] - p0[0]), a * (p2[1] - p0[1]) ]);
    }
    return tangents;
  }
  function d3_svg_lineBasis(points) {
    if (points.length < 3) return d3_svg_lineLinear(points);
    var i = 1, n = points.length, pi = points[0], x0 = pi[0], y0 = pi[1], px = [ x0, x0, x0, (pi = points[1])[0] ], py = [ y0, y0, y0, pi[1] ], path = [ x0, ",", y0 ];
    d3_svg_lineBasisBezier(path, px, py);
    while (++i < n) {
      pi = points[i];
      px.shift();
      px.push(pi[0]);
      py.shift();
      py.push(pi[1]);
      d3_svg_lineBasisBezier(path, px, py);
    }
    i = -1;
    while (++i < 2) {
      px.shift();
      px.push(pi[0]);
      py.shift();
      py.push(pi[1]);
      d3_svg_lineBasisBezier(path, px, py);
    }
    return path.join("");
  }
  function d3_svg_lineBasisOpen(points) {
    if (points.length < 4) return d3_svg_lineLinear(points);
    var path = [], i = -1, n = points.length, pi, px = [ 0 ], py = [ 0 ];
    while (++i < 3) {
      pi = points[i];
      px.push(pi[0]);
      py.push(pi[1]);
    }
    path.push(d3_svg_lineDot4(d3_svg_lineBasisBezier3, px) + "," + d3_svg_lineDot4(d3_svg_lineBasisBezier3, py));
    --i;
    while (++i < n) {
      pi = points[i];
      px.shift();
      px.push(pi[0]);
      py.shift();
      py.push(pi[1]);
      d3_svg_lineBasisBezier(path, px, py);
    }
    return path.join("");
  }
  function d3_svg_lineBasisClosed(points) {
    var path, i = -1, n = points.length, m = n + 4, pi, px = [], py = [];
    while (++i < 4) {
      pi = points[i % n];
      px.push(pi[0]);
      py.push(pi[1]);
    }
    path = [ d3_svg_lineDot4(d3_svg_lineBasisBezier3, px), ",", d3_svg_lineDot4(d3_svg_lineBasisBezier3, py) ];
    --i;
    while (++i < m) {
      pi = points[i % n];
      px.shift();
      px.push(pi[0]);
      py.shift();
      py.push(pi[1]);
      d3_svg_lineBasisBezier(path, px, py);
    }
    return path.join("");
  }
  function d3_svg_lineBundle(points, tension) {
    var n = points.length - 1;
    if (n) {
      var x0 = points[0][0], y0 = points[0][1], dx = points[n][0] - x0, dy = points[n][1] - y0, i = -1, p, t;
      while (++i <= n) {
        p = points[i];
        t = i / n;
        p[0] = tension * p[0] + (1 - tension) * (x0 + t * dx);
        p[1] = tension * p[1] + (1 - tension) * (y0 + t * dy);
      }
    }
    return d3_svg_lineBasis(points);
  }
  function d3_svg_lineDot4(a, b) {
    return a[0] * b[0] + a[1] * b[1] + a[2] * b[2] + a[3] * b[3];
  }
  var d3_svg_lineBasisBezier1 = [ 0, 2 / 3, 1 / 3, 0 ], d3_svg_lineBasisBezier2 = [ 0, 1 / 3, 2 / 3, 0 ], d3_svg_lineBasisBezier3 = [ 0, 1 / 6, 2 / 3, 1 / 6 ];
  function d3_svg_lineBasisBezier(path, x, y) {
    path.push("C", d3_svg_lineDot4(d3_svg_lineBasisBezier1, x), ",", d3_svg_lineDot4(d3_svg_lineBasisBezier1, y), ",", d3_svg_lineDot4(d3_svg_lineBasisBezier2, x), ",", d3_svg_lineDot4(d3_svg_lineBasisBezier2, y), ",", d3_svg_lineDot4(d3_svg_lineBasisBezier3, x), ",", d3_svg_lineDot4(d3_svg_lineBasisBezier3, y));
  }
  function d3_svg_lineSlope(p0, p1) {
    return (p1[1] - p0[1]) / (p1[0] - p0[0]);
  }
  function d3_svg_lineFiniteDifferences(points) {
    var i = 0, j = points.length - 1, m = [], p0 = points[0], p1 = points[1], d = m[0] = d3_svg_lineSlope(p0, p1);
    while (++i < j) {
      m[i] = (d + (d = d3_svg_lineSlope(p0 = p1, p1 = points[i + 1]))) / 2;
    }
    m[i] = d;
    return m;
  }
  function d3_svg_lineMonotoneTangents(points) {
    var tangents = [], d, a, b, s, m = d3_svg_lineFiniteDifferences(points), i = -1, j = points.length - 1;
    while (++i < j) {
      d = d3_svg_lineSlope(points[i], points[i + 1]);
      if (Math.abs(d) < 1e-6) {
        m[i] = m[i + 1] = 0;
      } else {
        a = m[i] / d;
        b = m[i + 1] / d;
        s = a * a + b * b;
        if (s > 9) {
          s = d * 3 / Math.sqrt(s);
          m[i] = s * a;
          m[i + 1] = s * b;
        }
      }
    }
    i = -1;
    while (++i <= j) {
      s = (points[Math.min(j, i + 1)][0] - points[Math.max(0, i - 1)][0]) / (6 * (1 + m[i] * m[i]));
      tangents.push([ s || 0, m[i] * s || 0 ]);
    }
    return tangents;
  }
  function d3_svg_lineMonotone(points) {
    return points.length < 3 ? d3_svg_lineLinear(points) : points[0] + d3_svg_lineHermite(points, d3_svg_lineMonotoneTangents(points));
  }
  d3.svg.line.radial = function() {
    var line = d3_svg_line(d3_svg_lineRadial);
    line.radius = line.x, delete line.x;
    line.angle = line.y, delete line.y;
    return line;
  };
  function d3_svg_lineRadial(points) {
    var point, i = -1, n = points.length, r, a;
    while (++i < n) {
      point = points[i];
      r = point[0];
      a = point[1] + d3_svg_arcOffset;
      point[0] = r * Math.cos(a);
      point[1] = r * Math.sin(a);
    }
    return points;
  }
  function d3_svg_area(projection) {
    var x0 = d3_svg_lineX, x1 = d3_svg_lineX, y0 = 0, y1 = d3_svg_lineY, defined = d3_true, interpolate = d3_svg_lineLinear, interpolateKey = interpolate.key, interpolateReverse = interpolate, L = "L", tension = .7;
    function area(data) {
      var segments = [], points0 = [], points1 = [], i = -1, n = data.length, d, fx0 = d3_functor(x0), fy0 = d3_functor(y0), fx1 = x0 === x1 ? function() {
        return x;
      } : d3_functor(x1), fy1 = y0 === y1 ? function() {
        return y;
      } : d3_functor(y1), x, y;
      function segment() {
        segments.push("M", interpolate(projection(points1), tension), L, interpolateReverse(projection(points0.reverse()), tension), "Z");
      }
      while (++i < n) {
        if (defined.call(this, d = data[i], i)) {
          points0.push([ x = +fx0.call(this, d, i), y = +fy0.call(this, d, i) ]);
          points1.push([ +fx1.call(this, d, i), +fy1.call(this, d, i) ]);
        } else if (points0.length) {
          segment();
          points0 = [];
          points1 = [];
        }
      }
      if (points0.length) segment();
      return segments.length ? segments.join("") : null;
    }
    area.x = function(_) {
      if (!arguments.length) return x1;
      x0 = x1 = _;
      return area;
    };
    area.x0 = function(_) {
      if (!arguments.length) return x0;
      x0 = _;
      return area;
    };
    area.x1 = function(_) {
      if (!arguments.length) return x1;
      x1 = _;
      return area;
    };
    area.y = function(_) {
      if (!arguments.length) return y1;
      y0 = y1 = _;
      return area;
    };
    area.y0 = function(_) {
      if (!arguments.length) return y0;
      y0 = _;
      return area;
    };
    area.y1 = function(_) {
      if (!arguments.length) return y1;
      y1 = _;
      return area;
    };
    area.defined = function(_) {
      if (!arguments.length) return defined;
      defined = _;
      return area;
    };
    area.interpolate = function(_) {
      if (!arguments.length) return interpolateKey;
      if (typeof _ === "function") interpolateKey = interpolate = _; else interpolateKey = (interpolate = d3_svg_lineInterpolators.get(_) || d3_svg_lineLinear).key;
      interpolateReverse = interpolate.reverse || interpolate;
      L = interpolate.closed ? "M" : "L";
      return area;
    };
    area.tension = function(_) {
      if (!arguments.length) return tension;
      tension = _;
      return area;
    };
    return area;
  }
  d3_svg_lineStepBefore.reverse = d3_svg_lineStepAfter;
  d3_svg_lineStepAfter.reverse = d3_svg_lineStepBefore;
  d3.svg.area = function() {
    return d3_svg_area(d3_identity);
  };
  d3.svg.area.radial = function() {
    var area = d3_svg_area(d3_svg_lineRadial);
    area.radius = area.x, delete area.x;
    area.innerRadius = area.x0, delete area.x0;
    area.outerRadius = area.x1, delete area.x1;
    area.angle = area.y, delete area.y;
    area.startAngle = area.y0, delete area.y0;
    area.endAngle = area.y1, delete area.y1;
    return area;
  };
  d3.svg.chord = function() {
    var source = d3_source, target = d3_target, radius = d3_svg_chordRadius, startAngle = d3_svg_arcStartAngle, endAngle = d3_svg_arcEndAngle;
    function chord(d, i) {
      var s = subgroup(this, source, d, i), t = subgroup(this, target, d, i);
      return "M" + s.p0 + arc(s.r, s.p1, s.a1 - s.a0) + (equals(s, t) ? curve(s.r, s.p1, s.r, s.p0) : curve(s.r, s.p1, t.r, t.p0) + arc(t.r, t.p1, t.a1 - t.a0) + curve(t.r, t.p1, s.r, s.p0)) + "Z";
    }
    function subgroup(self, f, d, i) {
      var subgroup = f.call(self, d, i), r = radius.call(self, subgroup, i), a0 = startAngle.call(self, subgroup, i) + d3_svg_arcOffset, a1 = endAngle.call(self, subgroup, i) + d3_svg_arcOffset;
      return {
        r: r,
        a0: a0,
        a1: a1,
        p0: [ r * Math.cos(a0), r * Math.sin(a0) ],
        p1: [ r * Math.cos(a1), r * Math.sin(a1) ]
      };
    }
    function equals(a, b) {
      return a.a0 == b.a0 && a.a1 == b.a1;
    }
    function arc(r, p, a) {
      return "A" + r + "," + r + " 0 " + +(a > π) + ",1 " + p;
    }
    function curve(r0, p0, r1, p1) {
      return "Q 0,0 " + p1;
    }
    chord.radius = function(v) {
      if (!arguments.length) return radius;
      radius = d3_functor(v);
      return chord;
    };
    chord.source = function(v) {
      if (!arguments.length) return source;
      source = d3_functor(v);
      return chord;
    };
    chord.target = function(v) {
      if (!arguments.length) return target;
      target = d3_functor(v);
      return chord;
    };
    chord.startAngle = function(v) {
      if (!arguments.length) return startAngle;
      startAngle = d3_functor(v);
      return chord;
    };
    chord.endAngle = function(v) {
      if (!arguments.length) return endAngle;
      endAngle = d3_functor(v);
      return chord;
    };
    return chord;
  };
  function d3_svg_chordRadius(d) {
    return d.radius;
  }
  d3.svg.diagonal = function() {
    var source = d3_source, target = d3_target, projection = d3_svg_diagonalProjection;
    function diagonal(d, i) {
      var p0 = source.call(this, d, i), p3 = target.call(this, d, i), m = (p0.y + p3.y) / 2, p = [ p0, {
        x: p0.x,
        y: m
      }, {
        x: p3.x,
        y: m
      }, p3 ];
      p = p.map(projection);
      return "M" + p[0] + "C" + p[1] + " " + p[2] + " " + p[3];
    }
    diagonal.source = function(x) {
      if (!arguments.length) return source;
      source = d3_functor(x);
      return diagonal;
    };
    diagonal.target = function(x) {
      if (!arguments.length) return target;
      target = d3_functor(x);
      return diagonal;
    };
    diagonal.projection = function(x) {
      if (!arguments.length) return projection;
      projection = x;
      return diagonal;
    };
    return diagonal;
  };
  function d3_svg_diagonalProjection(d) {
    return [ d.x, d.y ];
  }
  d3.svg.diagonal.radial = function() {
    var diagonal = d3.svg.diagonal(), projection = d3_svg_diagonalProjection, projection_ = diagonal.projection;
    diagonal.projection = function(x) {
      return arguments.length ? projection_(d3_svg_diagonalRadialProjection(projection = x)) : projection;
    };
    return diagonal;
  };
  function d3_svg_diagonalRadialProjection(projection) {
    return function() {
      var d = projection.apply(this, arguments), r = d[0], a = d[1] + d3_svg_arcOffset;
      return [ r * Math.cos(a), r * Math.sin(a) ];
    };
  }
  d3.svg.symbol = function() {
    var type = d3_svg_symbolType, size = d3_svg_symbolSize;
    function symbol(d, i) {
      return (d3_svg_symbols.get(type.call(this, d, i)) || d3_svg_symbolCircle)(size.call(this, d, i));
    }
    symbol.type = function(x) {
      if (!arguments.length) return type;
      type = d3_functor(x);
      return symbol;
    };
    symbol.size = function(x) {
      if (!arguments.length) return size;
      size = d3_functor(x);
      return symbol;
    };
    return symbol;
  };
  function d3_svg_symbolSize() {
    return 64;
  }
  function d3_svg_symbolType() {
    return "circle";
  }
  function d3_svg_symbolCircle(size) {
    var r = Math.sqrt(size / π);
    return "M0," + r + "A" + r + "," + r + " 0 1,1 0," + -r + "A" + r + "," + r + " 0 1,1 0," + r + "Z";
  }
  var d3_svg_symbols = d3.map({
    circle: d3_svg_symbolCircle,
    cross: function(size) {
      var r = Math.sqrt(size / 5) / 2;
      return "M" + -3 * r + "," + -r + "H" + -r + "V" + -3 * r + "H" + r + "V" + -r + "H" + 3 * r + "V" + r + "H" + r + "V" + 3 * r + "H" + -r + "V" + r + "H" + -3 * r + "Z";
    },
    diamond: function(size) {
      var ry = Math.sqrt(size / (2 * d3_svg_symbolTan30)), rx = ry * d3_svg_symbolTan30;
      return "M0," + -ry + "L" + rx + ",0" + " 0," + ry + " " + -rx + ",0" + "Z";
    },
    square: function(size) {
      var r = Math.sqrt(size) / 2;
      return "M" + -r + "," + -r + "L" + r + "," + -r + " " + r + "," + r + " " + -r + "," + r + "Z";
    },
    "triangle-down": function(size) {
      var rx = Math.sqrt(size / d3_svg_symbolSqrt3), ry = rx * d3_svg_symbolSqrt3 / 2;
      return "M0," + ry + "L" + rx + "," + -ry + " " + -rx + "," + -ry + "Z";
    },
    "triangle-up": function(size) {
      var rx = Math.sqrt(size / d3_svg_symbolSqrt3), ry = rx * d3_svg_symbolSqrt3 / 2;
      return "M0," + -ry + "L" + rx + "," + ry + " " + -rx + "," + ry + "Z";
    }
  });
  d3.svg.symbolTypes = d3_svg_symbols.keys();
  var d3_svg_symbolSqrt3 = Math.sqrt(3), d3_svg_symbolTan30 = Math.tan(30 * d3_radians);
  d3.svg.axis = function() {
    var scale = d3.scale.linear(), orient = "bottom", tickMajorSize = 6, tickMinorSize = 6, tickEndSize = 6, tickPadding = 3, tickArguments_ = [ 10 ], tickValues = null, tickFormat_, tickSubdivide = 0;
    function axis(g) {
      g.each(function() {
        var g = d3.select(this);
        var ticks = tickValues == null ? scale.ticks ? scale.ticks.apply(scale, tickArguments_) : scale.domain() : tickValues, tickFormat = tickFormat_ == null ? scale.tickFormat ? scale.tickFormat.apply(scale, tickArguments_) : String : tickFormat_;
        var subticks = d3_svg_axisSubdivide(scale, ticks, tickSubdivide), subtick = g.selectAll(".minor").data(subticks, String), subtickEnter = subtick.enter().insert("line", "g").attr("class", "tick minor").style("opacity", 1e-6), subtickExit = d3.transition(subtick.exit()).style("opacity", 1e-6).remove(), subtickUpdate = d3.transition(subtick).style("opacity", 1);
        var tick = g.selectAll("g").data(ticks, String), tickEnter = tick.enter().insert("g", "path").style("opacity", 1e-6), tickExit = d3.transition(tick.exit()).style("opacity", 1e-6).remove(), tickUpdate = d3.transition(tick).style("opacity", 1), tickTransform;
        var range = d3_scaleRange(scale), path = g.selectAll(".domain").data([ 0 ]), pathUpdate = d3.transition(path);
        var scale1 = scale.copy(), scale0 = this.__chart__ || scale1;
        this.__chart__ = scale1;
        path.enter().append("path").attr("class", "domain");
        tickEnter.append("line").attr("class", "tick");
        tickEnter.append("text");
        var lineEnter = tickEnter.select("line"), lineUpdate = tickUpdate.select("line"), text = tick.select("text").text(tickFormat), textEnter = tickEnter.select("text"), textUpdate = tickUpdate.select("text");
        switch (orient) {
         case "bottom":
          {
            tickTransform = d3_svg_axisX;
            subtickEnter.attr("y2", tickMinorSize);
            subtickUpdate.attr("x2", 0).attr("y2", tickMinorSize);
            lineEnter.attr("y2", tickMajorSize);
            textEnter.attr("y", Math.max(tickMajorSize, 0) + tickPadding);
            lineUpdate.attr("x2", 0).attr("y2", tickMajorSize);
            textUpdate.attr("x", 0).attr("y", Math.max(tickMajorSize, 0) + tickPadding);
            text.attr("dy", ".71em").style("text-anchor", "middle");
            pathUpdate.attr("d", "M" + range[0] + "," + tickEndSize + "V0H" + range[1] + "V" + tickEndSize);
            break;
          }

         case "top":
          {
            tickTransform = d3_svg_axisX;
            subtickEnter.attr("y2", -tickMinorSize);
            subtickUpdate.attr("x2", 0).attr("y2", -tickMinorSize);
            lineEnter.attr("y2", -tickMajorSize);
            textEnter.attr("y", -(Math.max(tickMajorSize, 0) + tickPadding));
            lineUpdate.attr("x2", 0).attr("y2", -tickMajorSize);
            textUpdate.attr("x", 0).attr("y", -(Math.max(tickMajorSize, 0) + tickPadding));
            text.attr("dy", "0em").style("text-anchor", "middle");
            pathUpdate.attr("d", "M" + range[0] + "," + -tickEndSize + "V0H" + range[1] + "V" + -tickEndSize);
            break;
          }

         case "left":
          {
            tickTransform = d3_svg_axisY;
            subtickEnter.attr("x2", -tickMinorSize);
            subtickUpdate.attr("x2", -tickMinorSize).attr("y2", 0);
            lineEnter.attr("x2", -tickMajorSize);
            textEnter.attr("x", -(Math.max(tickMajorSize, 0) + tickPadding));
            lineUpdate.attr("x2", -tickMajorSize).attr("y2", 0);
            textUpdate.attr("x", -(Math.max(tickMajorSize, 0) + tickPadding)).attr("y", 0);
            text.attr("dy", ".32em").style("text-anchor", "end");
            pathUpdate.attr("d", "M" + -tickEndSize + "," + range[0] + "H0V" + range[1] + "H" + -tickEndSize);
            break;
          }

         case "right":
          {
            tickTransform = d3_svg_axisY;
            subtickEnter.attr("x2", tickMinorSize);
            subtickUpdate.attr("x2", tickMinorSize).attr("y2", 0);
            lineEnter.attr("x2", tickMajorSize);
            textEnter.attr("x", Math.max(tickMajorSize, 0) + tickPadding);
            lineUpdate.attr("x2", tickMajorSize).attr("y2", 0);
            textUpdate.attr("x", Math.max(tickMajorSize, 0) + tickPadding).attr("y", 0);
            text.attr("dy", ".32em").style("text-anchor", "start");
            pathUpdate.attr("d", "M" + tickEndSize + "," + range[0] + "H0V" + range[1] + "H" + tickEndSize);
            break;
          }
        }
        if (scale.ticks) {
          tickEnter.call(tickTransform, scale0);
          tickUpdate.call(tickTransform, scale1);
          tickExit.call(tickTransform, scale1);
          subtickEnter.call(tickTransform, scale0);
          subtickUpdate.call(tickTransform, scale1);
          subtickExit.call(tickTransform, scale1);
        } else {
          var dx = scale1.rangeBand() / 2, x = function(d) {
            return scale1(d) + dx;
          };
          tickEnter.call(tickTransform, x);
          tickUpdate.call(tickTransform, x);
        }
      });
    }
    axis.scale = function(x) {
      if (!arguments.length) return scale;
      scale = x;
      return axis;
    };
    axis.orient = function(x) {
      if (!arguments.length) return orient;
      orient = x;
      return axis;
    };
    axis.ticks = function() {
      if (!arguments.length) return tickArguments_;
      tickArguments_ = arguments;
      return axis;
    };
    axis.tickValues = function(x) {
      if (!arguments.length) return tickValues;
      tickValues = x;
      return axis;
    };
    axis.tickFormat = function(x) {
      if (!arguments.length) return tickFormat_;
      tickFormat_ = x;
      return axis;
    };
    axis.tickSize = function(x, y) {
      if (!arguments.length) return tickMajorSize;
      var n = arguments.length - 1;
      tickMajorSize = +x;
      tickMinorSize = n > 1 ? +y : tickMajorSize;
      tickEndSize = n > 0 ? +arguments[n] : tickMajorSize;
      return axis;
    };
    axis.tickPadding = function(x) {
      if (!arguments.length) return tickPadding;
      tickPadding = +x;
      return axis;
    };
    axis.tickSubdivide = function(x) {
      if (!arguments.length) return tickSubdivide;
      tickSubdivide = +x;
      return axis;
    };
    return axis;
  };
  function d3_svg_axisX(selection, x) {
    selection.attr("transform", function(d) {
      return "translate(" + x(d) + ",0)";
    });
  }
  function d3_svg_axisY(selection, y) {
    selection.attr("transform", function(d) {
      return "translate(0," + y(d) + ")";
    });
  }
  function d3_svg_axisSubdivide(scale, ticks, m) {
    subticks = [];
    if (m && ticks.length > 1) {
      var extent = d3_scaleExtent(scale.domain()), subticks, i = -1, n = ticks.length, d = (ticks[1] - ticks[0]) / ++m, j, v;
      while (++i < n) {
        for (j = m; --j > 0; ) {
          if ((v = +ticks[i] - j * d) >= extent[0]) {
            subticks.push(v);
          }
        }
      }
      for (--i, j = 0; ++j < m && (v = +ticks[i] + j * d) < extent[1]; ) {
        subticks.push(v);
      }
    }
    return subticks;
  }
  d3.svg.brush = function() {
    var event = d3_eventDispatch(brush, "brushstart", "brush", "brushend"), x = null, y = null, resizes = d3_svg_brushResizes[0], extent = [ [ 0, 0 ], [ 0, 0 ] ], extentDomain;
    function brush(g) {
      g.each(function() {
        var g = d3.select(this), bg = g.selectAll(".background").data([ 0 ]), fg = g.selectAll(".extent").data([ 0 ]), tz = g.selectAll(".resize").data(resizes, String), e;
        g.style("pointer-events", "all").on("mousedown.brush", brushstart).on("touchstart.brush", brushstart);
        bg.enter().append("rect").attr("class", "background").style("visibility", "hidden").style("cursor", "crosshair");
        fg.enter().append("rect").attr("class", "extent").style("cursor", "move");
        tz.enter().append("g").attr("class", function(d) {
          return "resize " + d;
        }).style("cursor", function(d) {
          return d3_svg_brushCursor[d];
        }).append("rect").attr("x", function(d) {
          return /[ew]$/.test(d) ? -3 : null;
        }).attr("y", function(d) {
          return /^[ns]/.test(d) ? -3 : null;
        }).attr("width", 6).attr("height", 6).style("visibility", "hidden");
        tz.style("display", brush.empty() ? "none" : null);
        tz.exit().remove();
        if (x) {
          e = d3_scaleRange(x);
          bg.attr("x", e[0]).attr("width", e[1] - e[0]);
          redrawX(g);
        }
        if (y) {
          e = d3_scaleRange(y);
          bg.attr("y", e[0]).attr("height", e[1] - e[0]);
          redrawY(g);
        }
        redraw(g);
      });
    }
    function redraw(g) {
      g.selectAll(".resize").attr("transform", function(d) {
        return "translate(" + extent[+/e$/.test(d)][0] + "," + extent[+/^s/.test(d)][1] + ")";
      });
    }
    function redrawX(g) {
      g.select(".extent").attr("x", extent[0][0]);
      g.selectAll(".extent,.n>rect,.s>rect").attr("width", extent[1][0] - extent[0][0]);
    }
    function redrawY(g) {
      g.select(".extent").attr("y", extent[0][1]);
      g.selectAll(".extent,.e>rect,.w>rect").attr("height", extent[1][1] - extent[0][1]);
    }
    function brushstart() {
      var target = this, eventTarget = d3.select(d3.event.target), event_ = event.of(target, arguments), g = d3.select(target), resizing = eventTarget.datum(), resizingX = !/^(n|s)$/.test(resizing) && x, resizingY = !/^(e|w)$/.test(resizing) && y, dragging = eventTarget.classed("extent"), center, origin = mouse(), offset;
      var w = d3.select(window).on("mousemove.brush", brushmove).on("mouseup.brush", brushend).on("touchmove.brush", brushmove).on("touchend.brush", brushend).on("keydown.brush", keydown).on("keyup.brush", keyup);
      if (dragging) {
        origin[0] = extent[0][0] - origin[0];
        origin[1] = extent[0][1] - origin[1];
      } else if (resizing) {
        var ex = +/w$/.test(resizing), ey = +/^n/.test(resizing);
        offset = [ extent[1 - ex][0] - origin[0], extent[1 - ey][1] - origin[1] ];
        origin[0] = extent[ex][0];
        origin[1] = extent[ey][1];
      } else if (d3.event.altKey) center = origin.slice();
      g.style("pointer-events", "none").selectAll(".resize").style("display", null);
      d3.select("body").style("cursor", eventTarget.style("cursor"));
      event_({
        type: "brushstart"
      });
      brushmove();
      d3_eventCancel();
      function mouse() {
        var touches = d3.event.changedTouches;
        return touches ? d3.touches(target, touches)[0] : d3.mouse(target);
      }
      function keydown() {
        if (d3.event.keyCode == 32) {
          if (!dragging) {
            center = null;
            origin[0] -= extent[1][0];
            origin[1] -= extent[1][1];
            dragging = 2;
          }
          d3_eventCancel();
        }
      }
      function keyup() {
        if (d3.event.keyCode == 32 && dragging == 2) {
          origin[0] += extent[1][0];
          origin[1] += extent[1][1];
          dragging = 0;
          d3_eventCancel();
        }
      }
      function brushmove() {
        var point = mouse(), moved = false;
        if (offset) {
          point[0] += offset[0];
          point[1] += offset[1];
        }
        if (!dragging) {
          if (d3.event.altKey) {
            if (!center) center = [ (extent[0][0] + extent[1][0]) / 2, (extent[0][1] + extent[1][1]) / 2 ];
            origin[0] = extent[+(point[0] < center[0])][0];
            origin[1] = extent[+(point[1] < center[1])][1];
          } else center = null;
        }
        if (resizingX && move1(point, x, 0)) {
          redrawX(g);
          moved = true;
        }
        if (resizingY && move1(point, y, 1)) {
          redrawY(g);
          moved = true;
        }
        if (moved) {
          redraw(g);
          event_({
            type: "brush",
            mode: dragging ? "move" : "resize"
          });
        }
      }
      function move1(point, scale, i) {
        var range = d3_scaleRange(scale), r0 = range[0], r1 = range[1], position = origin[i], size = extent[1][i] - extent[0][i], min, max;
        if (dragging) {
          r0 -= position;
          r1 -= size + position;
        }
        min = Math.max(r0, Math.min(r1, point[i]));
        if (dragging) {
          max = (min += position) + size;
        } else {
          if (center) position = Math.max(r0, Math.min(r1, 2 * center[i] - min));
          if (position < min) {
            max = min;
            min = position;
          } else {
            max = position;
          }
        }
        if (extent[0][i] !== min || extent[1][i] !== max) {
          extentDomain = null;
          extent[0][i] = min;
          extent[1][i] = max;
          return true;
        }
      }
      function brushend() {
        brushmove();
        g.style("pointer-events", "all").selectAll(".resize").style("display", brush.empty() ? "none" : null);
        d3.select("body").style("cursor", null);
        w.on("mousemove.brush", null).on("mouseup.brush", null).on("touchmove.brush", null).on("touchend.brush", null).on("keydown.brush", null).on("keyup.brush", null);
        event_({
          type: "brushend"
        });
        d3_eventCancel();
      }
    }
    brush.x = function(z) {
      if (!arguments.length) return x;
      x = z;
      resizes = d3_svg_brushResizes[!x << 1 | !y];
      return brush;
    };
    brush.y = function(z) {
      if (!arguments.length) return y;
      y = z;
      resizes = d3_svg_brushResizes[!x << 1 | !y];
      return brush;
    };
    brush.extent = function(z) {
      var x0, x1, y0, y1, t;
      if (!arguments.length) {
        z = extentDomain || extent;
        if (x) {
          x0 = z[0][0], x1 = z[1][0];
          if (!extentDomain) {
            x0 = extent[0][0], x1 = extent[1][0];
            if (x.invert) x0 = x.invert(x0), x1 = x.invert(x1);
            if (x1 < x0) t = x0, x0 = x1, x1 = t;
          }
        }
        if (y) {
          y0 = z[0][1], y1 = z[1][1];
          if (!extentDomain) {
            y0 = extent[0][1], y1 = extent[1][1];
            if (y.invert) y0 = y.invert(y0), y1 = y.invert(y1);
            if (y1 < y0) t = y0, y0 = y1, y1 = t;
          }
        }
        return x && y ? [ [ x0, y0 ], [ x1, y1 ] ] : x ? [ x0, x1 ] : y && [ y0, y1 ];
      }
      extentDomain = [ [ 0, 0 ], [ 0, 0 ] ];
      if (x) {
        x0 = z[0], x1 = z[1];
        if (y) x0 = x0[0], x1 = x1[0];
        extentDomain[0][0] = x0, extentDomain[1][0] = x1;
        if (x.invert) x0 = x(x0), x1 = x(x1);
        if (x1 < x0) t = x0, x0 = x1, x1 = t;
        extent[0][0] = x0 | 0, extent[1][0] = x1 | 0;
      }
      if (y) {
        y0 = z[0], y1 = z[1];
        if (x) y0 = y0[1], y1 = y1[1];
        extentDomain[0][1] = y0, extentDomain[1][1] = y1;
        if (y.invert) y0 = y(y0), y1 = y(y1);
        if (y1 < y0) t = y0, y0 = y1, y1 = t;
        extent[0][1] = y0 | 0, extent[1][1] = y1 | 0;
      }
      return brush;
    };
    brush.clear = function() {
      extentDomain = null;
      extent[0][0] = extent[0][1] = extent[1][0] = extent[1][1] = 0;
      return brush;
    };
    brush.empty = function() {
      return x && extent[0][0] === extent[1][0] || y && extent[0][1] === extent[1][1];
    };
    return d3.rebind(brush, event, "on");
  };
  var d3_svg_brushCursor = {
    n: "ns-resize",
    e: "ew-resize",
    s: "ns-resize",
    w: "ew-resize",
    nw: "nwse-resize",
    ne: "nesw-resize",
    se: "nwse-resize",
    sw: "nesw-resize"
  };
  var d3_svg_brushResizes = [ [ "n", "e", "s", "w", "nw", "ne", "se", "sw" ], [ "e", "w" ], [ "n", "s" ], [] ];
  d3.behavior = {};
  d3.behavior.drag = function() {
    var event = d3_eventDispatch(drag, "drag", "dragstart", "dragend"), origin = null;
    function drag() {
      this.on("mousedown.drag", mousedown).on("touchstart.drag", mousedown);
    }
    function mousedown() {
      var target = this, event_ = event.of(target, arguments), eventTarget = d3.event.target, touchId = d3.event.touches && d3.event.changedTouches[0].identifier, offset, origin_ = point(), moved = 0;
      var w = d3.select(window).on(touchId ? "touchmove.drag-" + touchId : "mousemove.drag", dragmove).on(touchId ? "touchend.drag-" + touchId : "mouseup.drag", dragend, true);
      if (origin) {
        offset = origin.apply(target, arguments);
        offset = [ offset.x - origin_[0], offset.y - origin_[1] ];
      } else {
        offset = [ 0, 0 ];
      }
      if (!touchId) d3_eventCancel();
      event_({
        type: "dragstart"
      });
      function point() {
        var p = target.parentNode;
        return touchId != null ? d3.touches(p).filter(function(p) {
          return p.identifier === touchId;
        })[0] : d3.mouse(p);
      }
      function dragmove() {
        if (!target.parentNode) return dragend();
        var p = point(), dx = p[0] - origin_[0], dy = p[1] - origin_[1];
        moved |= dx | dy;
        origin_ = p;
        d3_eventCancel();
        event_({
          type: "drag",
          x: p[0] + offset[0],
          y: p[1] + offset[1],
          dx: dx,
          dy: dy
        });
      }
      function dragend() {
        event_({
          type: "dragend"
        });
        if (moved) {
          d3_eventCancel();
          if (d3.event.target === eventTarget) w.on("click.drag", click, true);
        }
        w.on(touchId != null ? "touchmove.drag-" + touchId : "mousemove.drag", null).on(touchId != null ? "touchend.drag-" + touchId : "mouseup.drag", null);
      }
      function click() {
        d3_eventCancel();
        w.on("click.drag", null);
      }
<<<<<<< HEAD
=======
      var target = this, event_ = event.of(target, arguments), eventTarget = d3.event.target, touchId = d3.event.touches ? d3.event.changedTouches[0].identifier : null, offset, origin_ = point(), moved = 0;
      var w = d3.select(window).on(touchId != null ? "touchmove.drag-" + touchId : "mousemove.drag", dragmove).on(touchId != null ? "touchend.drag-" + touchId : "mouseup.drag", dragend, true);
      if (origin) {
        offset = origin.apply(target, arguments);
        offset = [ offset.x - origin_[0], offset.y - origin_[1] ];
      } else {
        offset = [ 0, 0 ];
      }
      if (touchId == null) d3_eventCancel();
      event_({
        type: "dragstart"
      });
>>>>>>> bf67747e
    }
    drag.origin = function(x) {
      if (!arguments.length) return origin;
      origin = x;
      return drag;
    };
    return d3.rebind(drag, event, "on");
  };
  d3.behavior.zoom = function() {
    var translate = [ 0, 0 ], translate0, scale = 1, scale0, scaleExtent = d3_behavior_zoomInfinity, event = d3_eventDispatch(zoom, "zoom"), x0, x1, y0, y1, touchtime;
    function zoom() {
      this.on("mousedown.zoom", mousedown).on("mousewheel.zoom", mousewheel).on("mousemove.zoom", mousemove).on("DOMMouseScroll.zoom", mousewheel).on("dblclick.zoom", dblclick).on("touchstart.zoom", touchstart).on("touchmove.zoom", touchmove).on("touchend.zoom", touchstart);
    }
    zoom.translate = function(x) {
      if (!arguments.length) return translate;
      translate = x.map(Number);
      rescale();
      return zoom;
    };
    zoom.scale = function(x) {
      if (!arguments.length) return scale;
      scale = +x;
      rescale();
      return zoom;
    };
    zoom.scaleExtent = function(x) {
      if (!arguments.length) return scaleExtent;
      scaleExtent = x == null ? d3_behavior_zoomInfinity : x.map(Number);
      return zoom;
    };
    zoom.x = function(z) {
      if (!arguments.length) return x1;
      x1 = z;
      x0 = z.copy();
      translate = [ 0, 0 ];
      scale = 1;
      return zoom;
    };
    zoom.y = function(z) {
      if (!arguments.length) return y1;
      y1 = z;
      y0 = z.copy();
      translate = [ 0, 0 ];
      scale = 1;
      return zoom;
    };
    function location(p) {
      return [ (p[0] - translate[0]) / scale, (p[1] - translate[1]) / scale ];
    }
    function point(l) {
      return [ l[0] * scale + translate[0], l[1] * scale + translate[1] ];
    }
    function scaleTo(s) {
      scale = Math.max(scaleExtent[0], Math.min(scaleExtent[1], s));
    }
    function translateTo(p, l) {
      l = point(l);
      translate[0] += p[0] - l[0];
      translate[1] += p[1] - l[1];
    }
    function rescale() {
      if (x1) x1.domain(x0.range().map(function(x) {
        return (x - translate[0]) / scale;
      }).map(x0.invert));
      if (y1) y1.domain(y0.range().map(function(y) {
        return (y - translate[1]) / scale;
      }).map(y0.invert));
    }
    function dispatch(event) {
      rescale();
      d3.event.preventDefault();
      event({
        type: "zoom",
        scale: scale,
        translate: translate
      });
    }
    function mousedown() {
      var target = this, event_ = event.of(target, arguments), eventTarget = d3.event.target, moved = 0, w = d3.select(window).on("mousemove.zoom", mousemove).on("mouseup.zoom", mouseup), l = location(d3.mouse(target));
      window.focus();
      d3_eventCancel();
      function mousemove() {
        moved = 1;
        translateTo(d3.mouse(target), l);
        dispatch(event_);
      }
      function mouseup() {
        if (moved) d3_eventCancel();
        w.on("mousemove.zoom", null).on("mouseup.zoom", null);
        if (moved && d3.event.target === eventTarget) w.on("click.zoom", click, true);
      }
      function click() {
        d3_eventCancel();
        w.on("click.zoom", null);
      }
    }
    function mousewheel() {
      if (!translate0) translate0 = location(d3.mouse(this));
      scaleTo(Math.pow(2, d3_behavior_zoomDelta() * .002) * scale);
      translateTo(d3.mouse(this), translate0);
      dispatch(event.of(this, arguments));
    }
    function mousemove() {
      translate0 = null;
    }
    function dblclick() {
      var p = d3.mouse(this), l = location(p), k = Math.log(scale) / Math.LN2;
      scaleTo(Math.pow(2, d3.event.shiftKey ? Math.ceil(k) - 1 : Math.floor(k) + 1));
      translateTo(p, l);
      dispatch(event.of(this, arguments));
    }
    function touchstart() {
      var touches = d3.touches(this), now = Date.now();
      scale0 = scale;
      translate0 = {};
      touches.forEach(function(t) {
        translate0[t.identifier] = location(t);
      });
      d3_eventCancel();
      if (touches.length === 1) {
        if (now - touchtime < 500) {
          var p = touches[0], l = location(touches[0]);
          scaleTo(scale * 2);
          translateTo(p, l);
          dispatch(event.of(this, arguments));
        }
        touchtime = now;
      }
    }
    function touchmove() {
      var touches = d3.touches(this), p0 = touches[0], l0 = translate0[p0.identifier];
      if (p1 = touches[1]) {
        var p1, l1 = translate0[p1.identifier];
        p0 = [ (p0[0] + p1[0]) / 2, (p0[1] + p1[1]) / 2 ];
        l0 = [ (l0[0] + l1[0]) / 2, (l0[1] + l1[1]) / 2 ];
        scaleTo(d3.event.scale * scale0);
      }
      translateTo(p0, l0);
      touchtime = null;
      dispatch(event.of(this, arguments));
    }
    return d3.rebind(zoom, event, "on");
  };
  var d3_behavior_zoomDiv, d3_behavior_zoomInfinity = [ 0, Infinity ];
  function d3_behavior_zoomDelta() {
    if (!d3_behavior_zoomDiv) {
      d3_behavior_zoomDiv = d3.select("body").append("div").style("visibility", "hidden").style("top", 0).style("height", 0).style("width", 0).style("overflow-y", "scroll").append("div").style("height", "2000px").node().parentNode;
    }
    var e = d3.event, delta;
    try {
      d3_behavior_zoomDiv.scrollTop = 1e3;
      d3_behavior_zoomDiv.dispatchEvent(e);
      delta = 1e3 - d3_behavior_zoomDiv.scrollTop;
    } catch (error) {
      delta = e.wheelDelta || -e.detail * 5;
    }
    return delta;
  }
  d3.layout = {};
  d3.layout.bundle = function() {
    return function(links) {
      var paths = [], i = -1, n = links.length;
      while (++i < n) paths.push(d3_layout_bundlePath(links[i]));
      return paths;
    };
  };
  function d3_layout_bundlePath(link) {
    var start = link.source, end = link.target, lca = d3_layout_bundleLeastCommonAncestor(start, end), points = [ start ];
    while (start !== lca) {
      start = start.parent;
      points.push(start);
    }
    var k = points.length;
    while (end !== lca) {
      points.splice(k, 0, end);
      end = end.parent;
    }
    return points;
  }
  function d3_layout_bundleAncestors(node) {
    var ancestors = [], parent = node.parent;
    while (parent != null) {
      ancestors.push(node);
      node = parent;
      parent = parent.parent;
    }
    ancestors.push(node);
    return ancestors;
  }
  function d3_layout_bundleLeastCommonAncestor(a, b) {
    if (a === b) return a;
    var aNodes = d3_layout_bundleAncestors(a), bNodes = d3_layout_bundleAncestors(b), aNode = aNodes.pop(), bNode = bNodes.pop(), sharedNode = null;
    while (aNode === bNode) {
      sharedNode = aNode;
      aNode = aNodes.pop();
      bNode = bNodes.pop();
    }
    return sharedNode;
  }
  d3.layout.chord = function() {
    var chord = {}, chords, groups, matrix, n, padding = 0, sortGroups, sortSubgroups, sortChords;
    function relayout() {
      var subgroups = {}, groupSums = [], groupIndex = d3.range(n), subgroupIndex = [], k, x, x0, i, j;
      chords = [];
      groups = [];
      k = 0, i = -1;
      while (++i < n) {
        x = 0, j = -1;
        while (++j < n) {
          x += matrix[i][j];
        }
        groupSums.push(x);
        subgroupIndex.push(d3.range(n));
        k += x;
      }
      if (sortGroups) {
        groupIndex.sort(function(a, b) {
          return sortGroups(groupSums[a], groupSums[b]);
        });
      }
      if (sortSubgroups) {
        subgroupIndex.forEach(function(d, i) {
          d.sort(function(a, b) {
            return sortSubgroups(matrix[i][a], matrix[i][b]);
          });
        });
      }
      k = (2 * π - padding * n) / k;
      x = 0, i = -1;
      while (++i < n) {
        x0 = x, j = -1;
        while (++j < n) {
          var di = groupIndex[i], dj = subgroupIndex[di][j], v = matrix[di][dj], a0 = x, a1 = x += v * k;
          subgroups[di + "-" + dj] = {
            index: di,
            subindex: dj,
            startAngle: a0,
            endAngle: a1,
            value: v
          };
        }
        groups[di] = {
          index: di,
          startAngle: x0,
          endAngle: x,
          value: (x - x0) / k
        };
        x += padding;
      }
      i = -1;
      while (++i < n) {
        j = i - 1;
        while (++j < n) {
          var source = subgroups[i + "-" + j], target = subgroups[j + "-" + i];
          if (source.value || target.value) {
            chords.push(source.value < target.value ? {
              source: target,
              target: source
            } : {
              source: source,
              target: target
            });
          }
        }
      }
      if (sortChords) resort();
    }
    function resort() {
      chords.sort(function(a, b) {
        return sortChords((a.source.value + a.target.value) / 2, (b.source.value + b.target.value) / 2);
      });
    }
    chord.matrix = function(x) {
      if (!arguments.length) return matrix;
      n = (matrix = x) && matrix.length;
      chords = groups = null;
      return chord;
    };
    chord.padding = function(x) {
      if (!arguments.length) return padding;
      padding = x;
      chords = groups = null;
      return chord;
    };
    chord.sortGroups = function(x) {
      if (!arguments.length) return sortGroups;
      sortGroups = x;
      chords = groups = null;
      return chord;
    };
    chord.sortSubgroups = function(x) {
      if (!arguments.length) return sortSubgroups;
      sortSubgroups = x;
      chords = null;
      return chord;
    };
    chord.sortChords = function(x) {
      if (!arguments.length) return sortChords;
      sortChords = x;
      if (chords) resort();
      return chord;
    };
    chord.chords = function() {
      if (!chords) relayout();
      return chords;
    };
    chord.groups = function() {
      if (!groups) relayout();
      return groups;
    };
    return chord;
  };
  d3.layout.force = function() {
    var force = {}, event = d3.dispatch("start", "tick", "end"), size = [ 1, 1 ], drag, alpha, friction = .9, linkDistance = d3_layout_forceLinkDistance, linkStrength = d3_layout_forceLinkStrength, charge = -30, gravity = .1, theta = .8, nodes = [], links = [], distances, strengths, charges;
    function repulse(node) {
      return function(quad, x1, _, x2) {
        if (quad.point !== node) {
          var dx = quad.cx - node.x, dy = quad.cy - node.y, dn = 1 / Math.sqrt(dx * dx + dy * dy);
          if ((x2 - x1) * dn < theta) {
            var k = quad.charge * dn * dn;
            node.px -= dx * k;
            node.py -= dy * k;
            return true;
          }
          if (quad.point && isFinite(dn)) {
            var k = quad.pointCharge * dn * dn;
            node.px -= dx * k;
            node.py -= dy * k;
          }
        }
        return !quad.charge;
      };
    }
    force.tick = function() {
      if ((alpha *= .99) < .005) {
        event.end({
          type: "end",
          alpha: alpha = 0
        });
        return true;
      }
      var n = nodes.length, m = links.length, q, i, o, s, t, l, k, x, y;
      for (i = 0; i < m; ++i) {
        o = links[i];
        s = o.source;
        t = o.target;
        x = t.x - s.x;
        y = t.y - s.y;
        if (l = x * x + y * y) {
          l = alpha * strengths[i] * ((l = Math.sqrt(l)) - distances[i]) / l;
          x *= l;
          y *= l;
          t.x -= x * (k = s.weight / (t.weight + s.weight));
          t.y -= y * k;
          s.x += x * (k = 1 - k);
          s.y += y * k;
        }
      }
      if (k = alpha * gravity) {
        x = size[0] / 2;
        y = size[1] / 2;
        i = -1;
        if (k) while (++i < n) {
          o = nodes[i];
          o.x += (x - o.x) * k;
          o.y += (y - o.y) * k;
        }
      }
      if (charge) {
        d3_layout_forceAccumulate(q = d3.geom.quadtree(nodes), alpha, charges);
        i = -1;
        while (++i < n) {
          if (!(o = nodes[i]).fixed) {
            q.visit(repulse(o));
          }
        }
      }
      i = -1;
      while (++i < n) {
        o = nodes[i];
        if (o.fixed) {
          o.x = o.px;
          o.y = o.py;
        } else {
          o.x -= (o.px - (o.px = o.x)) * friction;
          o.y -= (o.py - (o.py = o.y)) * friction;
        }
      }
      event.tick({
        type: "tick",
        alpha: alpha
      });
    };
    force.nodes = function(x) {
      if (!arguments.length) return nodes;
      nodes = x;
      return force;
    };
    force.links = function(x) {
      if (!arguments.length) return links;
      links = x;
      return force;
    };
    force.size = function(x) {
      if (!arguments.length) return size;
      size = x;
      return force;
    };
    force.linkDistance = function(x) {
      if (!arguments.length) return linkDistance;
      linkDistance = d3_functor(x);
      return force;
    };
    force.distance = force.linkDistance;
    force.linkStrength = function(x) {
      if (!arguments.length) return linkStrength;
      linkStrength = d3_functor(x);
      return force;
    };
    force.friction = function(x) {
      if (!arguments.length) return friction;
      friction = x;
      return force;
    };
    force.charge = function(x) {
      if (!arguments.length) return charge;
      charge = typeof x === "function" ? x : +x;
      return force;
    };
    force.gravity = function(x) {
      if (!arguments.length) return gravity;
      gravity = x;
      return force;
    };
    force.theta = function(x) {
      if (!arguments.length) return theta;
      theta = x;
      return force;
    };
    force.alpha = function(x) {
      if (!arguments.length) return alpha;
      if (alpha) {
        if (x > 0) alpha = x; else alpha = 0;
      } else if (x > 0) {
        event.start({
          type: "start",
          alpha: alpha = x
        });
        d3.timer(force.tick);
      }
      return force;
    };
    force.start = function() {
      var i, j, n = nodes.length, m = links.length, w = size[0], h = size[1], neighbors, o;
      for (i = 0; i < n; ++i) {
        (o = nodes[i]).index = i;
        o.weight = 0;
      }
      distances = [];
      strengths = [];
      for (i = 0; i < m; ++i) {
        o = links[i];
        if (typeof o.source == "number") o.source = nodes[o.source];
        if (typeof o.target == "number") o.target = nodes[o.target];
        distances[i] = linkDistance.call(this, o, i);
        strengths[i] = linkStrength.call(this, o, i);
        ++o.source.weight;
        ++o.target.weight;
      }
      for (i = 0; i < n; ++i) {
        o = nodes[i];
        if (isNaN(o.x)) o.x = position("x", w);
        if (isNaN(o.y)) o.y = position("y", h);
        if (isNaN(o.px)) o.px = o.x;
        if (isNaN(o.py)) o.py = o.y;
      }
      charges = [];
      if (typeof charge === "function") {
        for (i = 0; i < n; ++i) {
          charges[i] = +charge.call(this, nodes[i], i);
        }
      } else {
        for (i = 0; i < n; ++i) {
          charges[i] = charge;
        }
      }
      function position(dimension, size) {
        var neighbors = neighbor(i), j = -1, m = neighbors.length, x;
        while (++j < m) if (!isNaN(x = neighbors[j][dimension])) return x;
        return Math.random() * size;
      }
      function neighbor() {
        if (!neighbors) {
          neighbors = [];
          for (j = 0; j < n; ++j) {
            neighbors[j] = [];
          }
          for (j = 0; j < m; ++j) {
            var o = links[j];
            neighbors[o.source.index].push(o.target);
            neighbors[o.target.index].push(o.source);
          }
        }
        return neighbors[i];
      }
      return force.resume();
    };
    force.resume = function() {
      return force.alpha(.1);
    };
    force.stop = function() {
      return force.alpha(0);
    };
    force.drag = function() {
      if (!drag) drag = d3.behavior.drag().origin(d3_identity).on("dragstart", d3_layout_forceDragstart).on("drag", dragmove).on("dragend", d3_layout_forceDragend);
      this.on("mouseover.force", d3_layout_forceMouseover).on("mouseout.force", d3_layout_forceMouseout).call(drag);
    };
    function dragmove(d) {
      d.px = d3.event.x, d.py = d3.event.y;
      force.resume();
    }
    return d3.rebind(force, event, "on");
  };
  function d3_layout_forceDragstart(d) {
    d.fixed |= 2;
  }
  function d3_layout_forceDragend(d) {
    d.fixed &= 1;
  }
  function d3_layout_forceMouseover(d) {
    d.fixed |= 4;
    d.px = d.x, d.py = d.y;
  }
  function d3_layout_forceMouseout(d) {
    d.fixed &= 3;
  }
  function d3_layout_forceAccumulate(quad, alpha, charges) {
    var cx = 0, cy = 0;
    quad.charge = 0;
    if (!quad.leaf) {
      var nodes = quad.nodes, n = nodes.length, i = -1, c;
      while (++i < n) {
        c = nodes[i];
        if (c == null) continue;
        d3_layout_forceAccumulate(c, alpha, charges);
        quad.charge += c.charge;
        cx += c.charge * c.cx;
        cy += c.charge * c.cy;
      }
    }
    if (quad.point) {
      if (!quad.leaf) {
        quad.point.x += Math.random() - .5;
        quad.point.y += Math.random() - .5;
      }
      var k = alpha * charges[quad.point.index];
      quad.charge += quad.pointCharge = k;
      cx += k * quad.point.x;
      cy += k * quad.point.y;
    }
    quad.cx = cx / quad.charge;
    quad.cy = cy / quad.charge;
  }
  function d3_layout_forceLinkDistance() {
    return 20;
  }
  function d3_layout_forceLinkStrength() {
    return 1;
  }
  d3.layout.partition = function() {
    var hierarchy = d3.layout.hierarchy(), size = [ 1, 1 ];
    function position(node, x, dx, dy) {
      var children = node.children;
      node.x = x;
      node.y = node.depth * dy;
      node.dx = dx;
      node.dy = dy;
      if (children && (n = children.length)) {
        var i = -1, n, c, d;
        dx = node.value ? dx / node.value : 0;
        while (++i < n) {
          position(c = children[i], x, d = c.value * dx, dy);
          x += d;
        }
      }
    }
    function depth(node) {
      var children = node.children, d = 0;
      if (children && (n = children.length)) {
        var i = -1, n;
        while (++i < n) d = Math.max(d, depth(children[i]));
      }
      return 1 + d;
    }
    function partition(d, i) {
      var nodes = hierarchy.call(this, d, i);
      position(nodes[0], 0, size[0], size[1] / depth(nodes[0]));
      return nodes;
    }
    partition.size = function(x) {
      if (!arguments.length) return size;
      size = x;
      return partition;
    };
    return d3_layout_hierarchyRebind(partition, hierarchy);
  };
  d3.layout.pie = function() {
    var value = Number, sort = d3_layout_pieSortByValue, startAngle = 0, endAngle = 2 * π;
    function pie(data) {
      var values = data.map(function(d, i) {
        return +value.call(pie, d, i);
      });
      var a = +(typeof startAngle === "function" ? startAngle.apply(this, arguments) : startAngle);
      var k = ((typeof endAngle === "function" ? endAngle.apply(this, arguments) : endAngle) - startAngle) / d3.sum(values);
      var index = d3.range(data.length);
      if (sort != null) index.sort(sort === d3_layout_pieSortByValue ? function(i, j) {
        return values[j] - values[i];
      } : function(i, j) {
        return sort(data[i], data[j]);
      });
      var arcs = [];
      index.forEach(function(i) {
        var d;
        arcs[i] = {
          data: data[i],
          value: d = values[i],
          startAngle: a,
          endAngle: a += d * k
        };
      });
      return arcs;
    }
    pie.value = function(x) {
      if (!arguments.length) return value;
      value = x;
      return pie;
    };
    pie.sort = function(x) {
      if (!arguments.length) return sort;
      sort = x;
      return pie;
    };
    pie.startAngle = function(x) {
      if (!arguments.length) return startAngle;
      startAngle = x;
      return pie;
    };
    pie.endAngle = function(x) {
      if (!arguments.length) return endAngle;
      endAngle = x;
      return pie;
    };
    return pie;
  };
  var d3_layout_pieSortByValue = {};
  d3.layout.stack = function() {
    var values = d3_identity, order = d3_layout_stackOrderDefault, offset = d3_layout_stackOffsetZero, out = d3_layout_stackOut, x = d3_layout_stackX, y = d3_layout_stackY;
    function stack(data, index) {
      var series = data.map(function(d, i) {
        return values.call(stack, d, i);
      });
      var points = series.map(function(d) {
        return d.map(function(v, i) {
          return [ x.call(stack, v, i), y.call(stack, v, i) ];
        });
      });
      var orders = order.call(stack, points, index);
      series = d3.permute(series, orders);
      points = d3.permute(points, orders);
      var offsets = offset.call(stack, points, index);
      var n = series.length, m = series[0].length, i, j, o;
      for (j = 0; j < m; ++j) {
        out.call(stack, series[0][j], o = offsets[j], points[0][j][1]);
        for (i = 1; i < n; ++i) {
          out.call(stack, series[i][j], o += points[i - 1][j][1], points[i][j][1]);
        }
      }
      return data;
    }
    stack.values = function(x) {
      if (!arguments.length) return values;
      values = x;
      return stack;
    };
    stack.order = function(x) {
      if (!arguments.length) return order;
      order = typeof x === "function" ? x : d3_layout_stackOrders.get(x) || d3_layout_stackOrderDefault;
      return stack;
    };
    stack.offset = function(x) {
      if (!arguments.length) return offset;
      offset = typeof x === "function" ? x : d3_layout_stackOffsets.get(x) || d3_layout_stackOffsetZero;
      return stack;
    };
    stack.x = function(z) {
      if (!arguments.length) return x;
      x = z;
      return stack;
    };
    stack.y = function(z) {
      if (!arguments.length) return y;
      y = z;
      return stack;
    };
    stack.out = function(z) {
      if (!arguments.length) return out;
      out = z;
      return stack;
    };
    return stack;
  };
  function d3_layout_stackX(d) {
    return d.x;
  }
  function d3_layout_stackY(d) {
    return d.y;
  }
  function d3_layout_stackOut(d, y0, y) {
    d.y0 = y0;
    d.y = y;
  }
  var d3_layout_stackOrders = d3.map({
    "inside-out": function(data) {
      var n = data.length, i, j, max = data.map(d3_layout_stackMaxIndex), sums = data.map(d3_layout_stackReduceSum), index = d3.range(n).sort(function(a, b) {
        return max[a] - max[b];
      }), top = 0, bottom = 0, tops = [], bottoms = [];
      for (i = 0; i < n; ++i) {
        j = index[i];
        if (top < bottom) {
          top += sums[j];
          tops.push(j);
        } else {
          bottom += sums[j];
          bottoms.push(j);
        }
      }
      return bottoms.reverse().concat(tops);
    },
    reverse: function(data) {
      return d3.range(data.length).reverse();
    },
    "default": d3_layout_stackOrderDefault
  });
  var d3_layout_stackOffsets = d3.map({
    silhouette: function(data) {
      var n = data.length, m = data[0].length, sums = [], max = 0, i, j, o, y0 = [];
      for (j = 0; j < m; ++j) {
        for (i = 0, o = 0; i < n; i++) o += data[i][j][1];
        if (o > max) max = o;
        sums.push(o);
      }
      for (j = 0; j < m; ++j) {
        y0[j] = (max - sums[j]) / 2;
      }
      return y0;
    },
    wiggle: function(data) {
      var n = data.length, x = data[0], m = x.length, i, j, k, s1, s2, s3, dx, o, o0, y0 = [];
      y0[0] = o = o0 = 0;
      for (j = 1; j < m; ++j) {
        for (i = 0, s1 = 0; i < n; ++i) s1 += data[i][j][1];
        for (i = 0, s2 = 0, dx = x[j][0] - x[j - 1][0]; i < n; ++i) {
          for (k = 0, s3 = (data[i][j][1] - data[i][j - 1][1]) / (2 * dx); k < i; ++k) {
            s3 += (data[k][j][1] - data[k][j - 1][1]) / dx;
          }
          s2 += s3 * data[i][j][1];
        }
        y0[j] = o -= s1 ? s2 / s1 * dx : 0;
        if (o < o0) o0 = o;
      }
      for (j = 0; j < m; ++j) y0[j] -= o0;
      return y0;
    },
    expand: function(data) {
      var n = data.length, m = data[0].length, k = 1 / n, i, j, o, y0 = [];
      for (j = 0; j < m; ++j) {
        for (i = 0, o = 0; i < n; i++) o += data[i][j][1];
        if (o) for (i = 0; i < n; i++) data[i][j][1] /= o; else for (i = 0; i < n; i++) data[i][j][1] = k;
      }
      for (j = 0; j < m; ++j) y0[j] = 0;
      return y0;
    },
    zero: d3_layout_stackOffsetZero
  });
  function d3_layout_stackOrderDefault(data) {
    return d3.range(data.length);
  }
  function d3_layout_stackOffsetZero(data) {
    var j = -1, m = data[0].length, y0 = [];
    while (++j < m) y0[j] = 0;
    return y0;
  }
  function d3_layout_stackMaxIndex(array) {
    var i = 1, j = 0, v = array[0][1], k, n = array.length;
    for (;i < n; ++i) {
      if ((k = array[i][1]) > v) {
        j = i;
        v = k;
      }
    }
    return j;
  }
  function d3_layout_stackReduceSum(d) {
    return d.reduce(d3_layout_stackSum, 0);
  }
  function d3_layout_stackSum(p, d) {
    return p + d[1];
  }
  d3.layout.histogram = function() {
    var frequency = true, valuer = Number, ranger = d3_layout_histogramRange, binner = d3_layout_histogramBinSturges;
    function histogram(data, i) {
      var bins = [], values = data.map(valuer, this), range = ranger.call(this, values, i), thresholds = binner.call(this, range, values, i), bin, i = -1, n = values.length, m = thresholds.length - 1, k = frequency ? 1 : 1 / n, x;
      while (++i < m) {
        bin = bins[i] = [];
        bin.dx = thresholds[i + 1] - (bin.x = thresholds[i]);
        bin.y = 0;
      }
      if (m > 0) {
        i = -1;
        while (++i < n) {
          x = values[i];
          if (x >= range[0] && x <= range[1]) {
            bin = bins[d3.bisect(thresholds, x, 1, m) - 1];
            bin.y += k;
            bin.push(data[i]);
          }
        }
      }
      return bins;
    }
    histogram.value = function(x) {
      if (!arguments.length) return valuer;
      valuer = x;
      return histogram;
    };
    histogram.range = function(x) {
      if (!arguments.length) return ranger;
      ranger = d3_functor(x);
      return histogram;
    };
    histogram.bins = function(x) {
      if (!arguments.length) return binner;
      binner = typeof x === "number" ? function(range) {
        return d3_layout_histogramBinFixed(range, x);
      } : d3_functor(x);
      return histogram;
    };
    histogram.frequency = function(x) {
      if (!arguments.length) return frequency;
      frequency = !!x;
      return histogram;
    };
    return histogram;
  };
  function d3_layout_histogramBinSturges(range, values) {
    return d3_layout_histogramBinFixed(range, Math.ceil(Math.log(values.length) / Math.LN2 + 1));
  }
  function d3_layout_histogramBinFixed(range, n) {
    var x = -1, b = +range[0], m = (range[1] - b) / n, f = [];
    while (++x <= n) f[x] = m * x + b;
    return f;
  }
  function d3_layout_histogramRange(values) {
    return [ d3.min(values), d3.max(values) ];
  }
  d3.layout.hierarchy = function() {
    var sort = d3_layout_hierarchySort, children = d3_layout_hierarchyChildren, value = d3_layout_hierarchyValue;
    function recurse(data, depth, nodes) {
      var childs = children.call(hierarchy, data, depth), node = d3_layout_hierarchyInline ? data : {
        data: data
      };
      node.depth = depth;
      nodes.push(node);
      if (childs && (n = childs.length)) {
        var i = -1, n, c = node.children = [], v = 0, j = depth + 1, d;
        while (++i < n) {
          d = recurse(childs[i], j, nodes);
          d.parent = node;
          c.push(d);
          v += d.value;
        }
        if (sort) c.sort(sort);
        if (value) node.value = v;
      } else if (value) {
        node.value = +value.call(hierarchy, data, depth) || 0;
      }
      return node;
    }
    function revalue(node, depth) {
      var children = node.children, v = 0;
      if (children && (n = children.length)) {
        var i = -1, n, j = depth + 1;
        while (++i < n) v += revalue(children[i], j);
      } else if (value) {
        v = +value.call(hierarchy, d3_layout_hierarchyInline ? node : node.data, depth) || 0;
      }
      if (value) node.value = v;
      return v;
    }
    function hierarchy(d) {
      var nodes = [];
      recurse(d, 0, nodes);
      return nodes;
    }
    hierarchy.sort = function(x) {
      if (!arguments.length) return sort;
      sort = x;
      return hierarchy;
    };
    hierarchy.children = function(x) {
      if (!arguments.length) return children;
      children = x;
      return hierarchy;
    };
    hierarchy.value = function(x) {
      if (!arguments.length) return value;
      value = x;
      return hierarchy;
    };
    hierarchy.revalue = function(root) {
      revalue(root, 0);
      return root;
    };
    return hierarchy;
  };
  function d3_layout_hierarchyRebind(object, hierarchy) {
    d3.rebind(object, hierarchy, "sort", "children", "value");
    object.links = d3_layout_hierarchyLinks;
    object.nodes = function(d) {
      d3_layout_hierarchyInline = true;
      return (object.nodes = object)(d);
    };
    return object;
  }
  function d3_layout_hierarchyChildren(d) {
    return d.children;
  }
  function d3_layout_hierarchyValue(d) {
    return d.value;
  }
  function d3_layout_hierarchySort(a, b) {
    return b.value - a.value;
  }
  function d3_layout_hierarchyLinks(nodes) {
    return d3.merge(nodes.map(function(parent) {
      return (parent.children || []).map(function(child) {
        return {
          source: parent,
          target: child
        };
      });
    }));
  }
  var d3_layout_hierarchyInline = false;
  d3.layout.pack = function() {
    var hierarchy = d3.layout.hierarchy().sort(d3_layout_packSort), padding = 0, size = [ 1, 1 ];
    function pack(d, i) {
      var nodes = hierarchy.call(this, d, i), root = nodes[0];
      root.x = 0;
      root.y = 0;
      d3_layout_treeVisitAfter(root, function(d) {
        d.r = Math.sqrt(d.value);
      });
      d3_layout_treeVisitAfter(root, d3_layout_packSiblings);
      var w = size[0], h = size[1], k = Math.max(2 * root.r / w, 2 * root.r / h);
      if (padding > 0) {
        var dr = padding * k / 2;
        d3_layout_treeVisitAfter(root, function(d) {
          d.r += dr;
        });
        d3_layout_treeVisitAfter(root, d3_layout_packSiblings);
        d3_layout_treeVisitAfter(root, function(d) {
          d.r -= dr;
        });
        k = Math.max(2 * root.r / w, 2 * root.r / h);
      }
      d3_layout_packTransform(root, w / 2, h / 2, 1 / k);
      return nodes;
    }
    pack.size = function(x) {
      if (!arguments.length) return size;
      size = x;
      return pack;
    };
    pack.padding = function(_) {
      if (!arguments.length) return padding;
      padding = +_;
      return pack;
    };
    return d3_layout_hierarchyRebind(pack, hierarchy);
  };
  function d3_layout_packSort(a, b) {
    return a.value - b.value;
  }
  function d3_layout_packInsert(a, b) {
    var c = a._pack_next;
    a._pack_next = b;
    b._pack_prev = a;
    b._pack_next = c;
    c._pack_prev = b;
  }
  function d3_layout_packSplice(a, b) {
    a._pack_next = b;
    b._pack_prev = a;
  }
  function d3_layout_packIntersects(a, b) {
    var dx = b.x - a.x, dy = b.y - a.y, dr = a.r + b.r;
    return dr * dr - dx * dx - dy * dy > .001;
  }
  function d3_layout_packSiblings(node) {
    if (!(nodes = node.children) || !(n = nodes.length)) return;
    var nodes, xMin = Infinity, xMax = -Infinity, yMin = Infinity, yMax = -Infinity, a, b, c, i, j, k, n;
    function bound(node) {
      xMin = Math.min(node.x - node.r, xMin);
      xMax = Math.max(node.x + node.r, xMax);
      yMin = Math.min(node.y - node.r, yMin);
      yMax = Math.max(node.y + node.r, yMax);
    }
    nodes.forEach(d3_layout_packLink);
    a = nodes[0];
    a.x = -a.r;
    a.y = 0;
    bound(a);
    if (n > 1) {
      b = nodes[1];
      b.x = b.r;
      b.y = 0;
      bound(b);
      if (n > 2) {
        c = nodes[2];
        d3_layout_packPlace(a, b, c);
        bound(c);
        d3_layout_packInsert(a, c);
        a._pack_prev = c;
        d3_layout_packInsert(c, b);
        b = a._pack_next;
        for (i = 3; i < n; i++) {
          d3_layout_packPlace(a, b, c = nodes[i]);
          var isect = 0, s1 = 1, s2 = 1;
          for (j = b._pack_next; j !== b; j = j._pack_next, s1++) {
            if (d3_layout_packIntersects(j, c)) {
              isect = 1;
              break;
            }
          }
          if (isect == 1) {
            for (k = a._pack_prev; k !== j._pack_prev; k = k._pack_prev, s2++) {
              if (d3_layout_packIntersects(k, c)) {
                break;
              }
            }
          }
          if (isect) {
            if (s1 < s2 || s1 == s2 && b.r < a.r) d3_layout_packSplice(a, b = j); else d3_layout_packSplice(a = k, b);
            i--;
          } else {
            d3_layout_packInsert(a, c);
            b = c;
            bound(c);
          }
        }
      }
    }
    var cx = (xMin + xMax) / 2, cy = (yMin + yMax) / 2, cr = 0;
    for (i = 0; i < n; i++) {
      c = nodes[i];
      c.x -= cx;
      c.y -= cy;
      cr = Math.max(cr, c.r + Math.sqrt(c.x * c.x + c.y * c.y));
    }
    node.r = cr;
    nodes.forEach(d3_layout_packUnlink);
  }
  function d3_layout_packLink(node) {
    node._pack_next = node._pack_prev = node;
  }
  function d3_layout_packUnlink(node) {
    delete node._pack_next;
    delete node._pack_prev;
  }
  function d3_layout_packTransform(node, x, y, k) {
    var children = node.children;
    node.x = x += k * node.x;
    node.y = y += k * node.y;
    node.r *= k;
    if (children) {
      var i = -1, n = children.length;
      while (++i < n) d3_layout_packTransform(children[i], x, y, k);
    }
  }
  function d3_layout_packPlace(a, b, c) {
    var db = a.r + c.r, dx = b.x - a.x, dy = b.y - a.y;
    if (db && (dx || dy)) {
      var da = b.r + c.r, dc = dx * dx + dy * dy;
      da *= da;
      db *= db;
      var x = .5 + (db - da) / (2 * dc), y = Math.sqrt(Math.max(0, 2 * da * (db + dc) - (db -= dc) * db - da * da)) / (2 * dc);
      c.x = a.x + x * dx + y * dy;
      c.y = a.y + x * dy - y * dx;
    } else {
      c.x = a.x + db;
      c.y = a.y;
    }
  }
  d3.layout.cluster = function() {
    var hierarchy = d3.layout.hierarchy().sort(null).value(null), separation = d3_layout_treeSeparation, size = [ 1, 1 ];
    function cluster(d, i) {
      var nodes = hierarchy.call(this, d, i), root = nodes[0], previousNode, x = 0;
      d3_layout_treeVisitAfter(root, function(node) {
        var children = node.children;
        if (children && children.length) {
          node.x = d3_layout_clusterX(children);
          node.y = d3_layout_clusterY(children);
        } else {
          node.x = previousNode ? x += separation(node, previousNode) : 0;
          node.y = 0;
          previousNode = node;
        }
      });
      var left = d3_layout_clusterLeft(root), right = d3_layout_clusterRight(root), x0 = left.x - separation(left, right) / 2, x1 = right.x + separation(right, left) / 2;
      d3_layout_treeVisitAfter(root, function(node) {
        node.x = (node.x - x0) / (x1 - x0) * size[0];
        node.y = (1 - (root.y ? node.y / root.y : 1)) * size[1];
      });
      return nodes;
    }
    cluster.separation = function(x) {
      if (!arguments.length) return separation;
      separation = x;
      return cluster;
    };
    cluster.size = function(x) {
      if (!arguments.length) return size;
      size = x;
      return cluster;
    };
    return d3_layout_hierarchyRebind(cluster, hierarchy);
  };
  function d3_layout_clusterY(children) {
    return 1 + d3.max(children, function(child) {
      return child.y;
    });
  }
  function d3_layout_clusterX(children) {
    return children.reduce(function(x, child) {
      return x + child.x;
    }, 0) / children.length;
  }
  function d3_layout_clusterLeft(node) {
    var children = node.children;
    return children && children.length ? d3_layout_clusterLeft(children[0]) : node;
  }
  function d3_layout_clusterRight(node) {
    var children = node.children, n;
    return children && (n = children.length) ? d3_layout_clusterRight(children[n - 1]) : node;
  }
  d3.layout.tree = function() {
    var hierarchy = d3.layout.hierarchy().sort(null).value(null), separation = d3_layout_treeSeparation, size = [ 1, 1 ];
    function tree(d, i) {
      var nodes = hierarchy.call(this, d, i), root = nodes[0];
      function firstWalk(node, previousSibling) {
        var children = node.children, layout = node._tree;
        if (children && (n = children.length)) {
          var n, firstChild = children[0], previousChild, ancestor = firstChild, child, i = -1;
          while (++i < n) {
            child = children[i];
            firstWalk(child, previousChild);
            ancestor = apportion(child, previousChild, ancestor);
            previousChild = child;
          }
          d3_layout_treeShift(node);
          var midpoint = .5 * (firstChild._tree.prelim + child._tree.prelim);
          if (previousSibling) {
            layout.prelim = previousSibling._tree.prelim + separation(node, previousSibling);
            layout.mod = layout.prelim - midpoint;
          } else {
            layout.prelim = midpoint;
          }
        } else {
          if (previousSibling) {
            layout.prelim = previousSibling._tree.prelim + separation(node, previousSibling);
          }
        }
      }
      function secondWalk(node, x) {
        node.x = node._tree.prelim + x;
        var children = node.children;
        if (children && (n = children.length)) {
          var i = -1, n;
          x += node._tree.mod;
          while (++i < n) {
            secondWalk(children[i], x);
          }
        }
      }
      function apportion(node, previousSibling, ancestor) {
        if (previousSibling) {
          var vip = node, vop = node, vim = previousSibling, vom = node.parent.children[0], sip = vip._tree.mod, sop = vop._tree.mod, sim = vim._tree.mod, som = vom._tree.mod, shift;
          while (vim = d3_layout_treeRight(vim), vip = d3_layout_treeLeft(vip), vim && vip) {
            vom = d3_layout_treeLeft(vom);
            vop = d3_layout_treeRight(vop);
            vop._tree.ancestor = node;
            shift = vim._tree.prelim + sim - vip._tree.prelim - sip + separation(vim, vip);
            if (shift > 0) {
              d3_layout_treeMove(d3_layout_treeAncestor(vim, node, ancestor), node, shift);
              sip += shift;
              sop += shift;
            }
            sim += vim._tree.mod;
            sip += vip._tree.mod;
            som += vom._tree.mod;
            sop += vop._tree.mod;
          }
          if (vim && !d3_layout_treeRight(vop)) {
            vop._tree.thread = vim;
            vop._tree.mod += sim - sop;
          }
          if (vip && !d3_layout_treeLeft(vom)) {
            vom._tree.thread = vip;
            vom._tree.mod += sip - som;
            ancestor = node;
          }
        }
        return ancestor;
      }
      d3_layout_treeVisitAfter(root, function(node, previousSibling) {
        node._tree = {
          ancestor: node,
          prelim: 0,
          mod: 0,
          change: 0,
          shift: 0,
          number: previousSibling ? previousSibling._tree.number + 1 : 0
        };
      });
      firstWalk(root);
      secondWalk(root, -root._tree.prelim);
      var left = d3_layout_treeSearch(root, d3_layout_treeLeftmost), right = d3_layout_treeSearch(root, d3_layout_treeRightmost), deep = d3_layout_treeSearch(root, d3_layout_treeDeepest), x0 = left.x - separation(left, right) / 2, x1 = right.x + separation(right, left) / 2, y1 = deep.depth || 1;
      d3_layout_treeVisitAfter(root, function(node) {
        node.x = (node.x - x0) / (x1 - x0) * size[0];
        node.y = node.depth / y1 * size[1];
        delete node._tree;
      });
      return nodes;
    }
    tree.separation = function(x) {
      if (!arguments.length) return separation;
      separation = x;
      return tree;
    };
    tree.size = function(x) {
      if (!arguments.length) return size;
      size = x;
      return tree;
    };
    return d3_layout_hierarchyRebind(tree, hierarchy);
  };
  function d3_layout_treeSeparation(a, b) {
    return a.parent == b.parent ? 1 : 2;
  }
  function d3_layout_treeLeft(node) {
    var children = node.children;
    return children && children.length ? children[0] : node._tree.thread;
  }
  function d3_layout_treeRight(node) {
    var children = node.children, n;
    return children && (n = children.length) ? children[n - 1] : node._tree.thread;
  }
  function d3_layout_treeSearch(node, compare) {
    var children = node.children;
    if (children && (n = children.length)) {
      var child, n, i = -1;
      while (++i < n) {
        if (compare(child = d3_layout_treeSearch(children[i], compare), node) > 0) {
          node = child;
        }
      }
    }
    return node;
  }
  function d3_layout_treeRightmost(a, b) {
    return a.x - b.x;
  }
  function d3_layout_treeLeftmost(a, b) {
    return b.x - a.x;
  }
  function d3_layout_treeDeepest(a, b) {
    return a.depth - b.depth;
  }
  function d3_layout_treeVisitAfter(node, callback) {
    function visit(node, previousSibling) {
      var children = node.children;
      if (children && (n = children.length)) {
        var child, previousChild = null, i = -1, n;
        while (++i < n) {
          child = children[i];
          visit(child, previousChild);
          previousChild = child;
        }
      }
      callback(node, previousSibling);
    }
    visit(node, null);
  }
  function d3_layout_treeShift(node) {
    var shift = 0, change = 0, children = node.children, i = children.length, child;
    while (--i >= 0) {
      child = children[i]._tree;
      child.prelim += shift;
      child.mod += shift;
      shift += child.shift + (change += child.change);
    }
  }
  function d3_layout_treeMove(ancestor, node, shift) {
    ancestor = ancestor._tree;
    node = node._tree;
    var change = shift / (node.number - ancestor.number);
    ancestor.change += change;
    node.change -= change;
    node.shift += shift;
    node.prelim += shift;
    node.mod += shift;
  }
  function d3_layout_treeAncestor(vim, node, ancestor) {
    return vim._tree.ancestor.parent == node.parent ? vim._tree.ancestor : ancestor;
  }
  d3.layout.treemap = function() {
    var hierarchy = d3.layout.hierarchy(), round = Math.round, size = [ 1, 1 ], padding = null, pad = d3_layout_treemapPadNull, sticky = false, stickies, mode = "squarify", ratio = .5 * (1 + Math.sqrt(5));
    function scale(children, k) {
      var i = -1, n = children.length, child, area;
      while (++i < n) {
        area = (child = children[i]).value * (k < 0 ? 0 : k);
        child.area = isNaN(area) || area <= 0 ? 0 : area;
      }
    }
    function squarify(node) {
      var children = node.children;
      if (children && children.length) {
        var rect = pad(node), row = [], remaining = children.slice(), child, best = Infinity, score, u = mode === "slice" ? rect.dx : mode === "dice" || mode === "slice-dice" && node.depth & 1 ? rect.dy : Math.min(rect.dx, rect.dy), n;
        scale(remaining, rect.dx * rect.dy / node.value);
        row.area = 0;
        while ((n = remaining.length) > 0) {
          row.push(child = remaining[n - 1]);
          row.area += child.area;
          if (mode !== "squarify" || (score = worst(row, u)) <= best) {
            remaining.pop();
            best = score;
          } else {
            row.area -= row.pop().area;
            position(row, u, rect, false);
            u = Math.min(rect.dx, rect.dy);
            row.length = row.area = 0;
            best = Infinity;
          }
        }
        if (row.length) {
          position(row, u, rect, true);
          row.length = row.area = 0;
        }
        children.forEach(squarify);
      }
    }
    function stickify(node) {
      var children = node.children;
      if (children && children.length) {
        var rect = pad(node), remaining = children.slice(), child, row = [];
        scale(remaining, rect.dx * rect.dy / node.value);
        row.area = 0;
        while (child = remaining.pop()) {
          row.push(child);
          row.area += child.area;
          if (child.z != null) {
            position(row, child.z ? rect.dx : rect.dy, rect, !remaining.length);
            row.length = row.area = 0;
          }
        }
        children.forEach(stickify);
      }
    }
    function worst(row, u) {
      var s = row.area, r, rmax = 0, rmin = Infinity, i = -1, n = row.length;
      while (++i < n) {
        if (!(r = row[i].area)) continue;
        if (r < rmin) rmin = r;
        if (r > rmax) rmax = r;
      }
      s *= s;
      u *= u;
      return s ? Math.max(u * rmax * ratio / s, s / (u * rmin * ratio)) : Infinity;
    }
    function position(row, u, rect, flush) {
      var i = -1, n = row.length, x = rect.x, y = rect.y, v = u ? round(row.area / u) : 0, o;
      if (u == rect.dx) {
        if (flush || v > rect.dy) v = rect.dy;
        while (++i < n) {
          o = row[i];
          o.x = x;
          o.y = y;
          o.dy = v;
          x += o.dx = Math.min(rect.x + rect.dx - x, v ? round(o.area / v) : 0);
        }
        o.z = true;
        o.dx += rect.x + rect.dx - x;
        rect.y += v;
        rect.dy -= v;
      } else {
        if (flush || v > rect.dx) v = rect.dx;
        while (++i < n) {
          o = row[i];
          o.x = x;
          o.y = y;
          o.dx = v;
          y += o.dy = Math.min(rect.y + rect.dy - y, v ? round(o.area / v) : 0);
        }
        o.z = false;
        o.dy += rect.y + rect.dy - y;
        rect.x += v;
        rect.dx -= v;
      }
    }
    function treemap(d) {
      var nodes = stickies || hierarchy(d), root = nodes[0];
      root.x = 0;
      root.y = 0;
      root.dx = size[0];
      root.dy = size[1];
      if (stickies) hierarchy.revalue(root);
      scale([ root ], root.dx * root.dy / root.value);
      (stickies ? stickify : squarify)(root);
      if (sticky) stickies = nodes;
      return nodes;
    }
    treemap.size = function(x) {
      if (!arguments.length) return size;
      size = x;
      return treemap;
    };
    treemap.padding = function(x) {
      if (!arguments.length) return padding;
      function padFunction(node) {
        var p = x.call(treemap, node, node.depth);
        return p == null ? d3_layout_treemapPadNull(node) : d3_layout_treemapPad(node, typeof p === "number" ? [ p, p, p, p ] : p);
      }
      function padConstant(node) {
        return d3_layout_treemapPad(node, x);
      }
      var type;
      pad = (padding = x) == null ? d3_layout_treemapPadNull : (type = typeof x) === "function" ? padFunction : type === "number" ? (x = [ x, x, x, x ], 
      padConstant) : padConstant;
      return treemap;
    };
    treemap.round = function(x) {
      if (!arguments.length) return round != Number;
      round = x ? Math.round : Number;
      return treemap;
    };
    treemap.sticky = function(x) {
      if (!arguments.length) return sticky;
      sticky = x;
      stickies = null;
      return treemap;
    };
    treemap.ratio = function(x) {
      if (!arguments.length) return ratio;
      ratio = x;
      return treemap;
    };
    treemap.mode = function(x) {
      if (!arguments.length) return mode;
      mode = x + "";
      return treemap;
    };
    return d3_layout_hierarchyRebind(treemap, hierarchy);
  };
  function d3_layout_treemapPadNull(node) {
    return {
      x: node.x,
      y: node.y,
      dx: node.dx,
      dy: node.dy
    };
  }
  function d3_layout_treemapPad(node, padding) {
    var x = node.x + padding[3], y = node.y + padding[0], dx = node.dx - padding[1] - padding[3], dy = node.dy - padding[0] - padding[2];
    if (dx < 0) {
      x += dx / 2;
      dx = 0;
    }
    if (dy < 0) {
      y += dy / 2;
      dy = 0;
    }
    return {
      x: x,
      y: y,
      dx: dx,
      dy: dy
    };
  }
  function d3_dsv(delimiter, mimeType) {
    var reFormat = new RegExp('["' + delimiter + "\n]"), delimiterCode = delimiter.charCodeAt(0);
    function dsv(url, callback) {
      return d3.xhr(url, mimeType, callback).response(response);
    }
    function response(request) {
      return dsv.parse(request.responseText);
    }
    dsv.parse = function(text) {
      var o;
      return dsv.parseRows(text, function(row) {
        if (o) return o(row);
        o = new Function("d", "return {" + row.map(function(name, i) {
          return JSON.stringify(name) + ": d[" + i + "]";
        }).join(",") + "}");
      });
    };
    dsv.parseRows = function(text, f) {
      var EOL = {}, EOF = {}, rows = [], N = text.length, I = 0, n = 0, t, eol;
      function token() {
        if (I >= N) return EOF;
        if (eol) return eol = false, EOL;
        var j = I;
        if (text.charCodeAt(j) === 34) {
          var i = j;
          while (i++ < N) {
            if (text.charCodeAt(i) === 34) {
              if (text.charCodeAt(i + 1) !== 34) break;
              ++i;
            }
          }
          I = i + 2;
          var c = text.charCodeAt(i + 1);
          if (c === 13) {
            eol = true;
            if (text.charCodeAt(i + 2) === 10) ++I;
          } else if (c === 10) {
            eol = true;
          }
          return text.substring(j + 1, i).replace(/""/g, '"');
        }
        while (I < N) {
          var c = text.charCodeAt(I++), k = 1;
          if (c === 10) eol = true; else if (c === 13) {
            eol = true;
            if (text.charCodeAt(I) === 10) ++I, ++k;
          } else if (c !== delimiterCode) continue;
          return text.substring(j, I - k);
        }
        return text.substring(j);
      }
      while ((t = token()) !== EOF) {
        var a = [];
        while (t !== EOL && t !== EOF) {
          a.push(t);
          t = token();
        }
        if (f && !(a = f(a, n++))) continue;
        rows.push(a);
      }
      return rows;
    };
    dsv.format = function(rows) {
      return rows.map(formatRow).join("\n");
    };
    function formatRow(row) {
      return row.map(formatValue).join(delimiter);
    }
    function formatValue(text) {
      return reFormat.test(text) ? '"' + text.replace(/\"/g, '""') + '"' : text;
    }
    return dsv;
  }
  d3.csv = d3_dsv(",", "text/csv");
  d3.tsv = d3_dsv("	", "text/tab-separated-values");
  d3.geo = {};
  function d3_geo_type(types) {
    for (var type in d3_geo_typeDefaults) {
      if (!(type in types)) {
        types[type] = d3_geo_typeDefaults[type];
      }
    }
    return types;
  }
  var d3_geo_typeDefaults = {
    Feature: function(feature) {
      this.geometry(feature.geometry);
    },
    FeatureCollection: function(collection) {
      var features = collection.features, i = -1, n = features.length;
      while (++i < n) this.Feature(features[i]);
    },
    GeometryCollection: function(collection) {
      var geometries = collection.geometries, i = -1, n = geometries.length;
      while (++i < n) this.geometry(geometries[i]);
    },
    LineString: function(lineString) {
      this.line(lineString.coordinates);
    },
    MultiLineString: function(multiLineString) {
      var coordinates = multiLineString.coordinates, i = -1, n = coordinates.length;
      while (++i < n) this.line(coordinates[i]);
    },
    MultiPoint: function(multiPoint) {
      var coordinates = multiPoint.coordinates, i = -1, n = coordinates.length;
      while (++i < n) this.point(coordinates[i]);
    },
    MultiPolygon: function(multiPolygon) {
      var coordinates = multiPolygon.coordinates, i = -1, n = coordinates.length;
      while (++i < n) this.polygon(coordinates[i]);
    },
    Point: function(point) {
      this.point(point.coordinates);
    },
    Polygon: function(polygon) {
      this.polygon(polygon.coordinates);
    },
    Sphere: d3_noop,
    object: function(object) {
      return d3_geo_typeObjects.hasOwnProperty(object.type) ? this[object.type](object) : this.geometry(object);
    },
    geometry: function(geometry) {
      return d3_geo_typeGeometries.hasOwnProperty(geometry.type) ? this[geometry.type](geometry) : null;
    },
    point: d3_noop,
    line: function(coordinates) {
      var i = -1, n = coordinates.length;
      while (++i < n) this.point(coordinates[i]);
    },
    polygon: function(coordinates) {
      var i = -1, n = coordinates.length;
      while (++i < n) this.line(coordinates[i]);
    }
  };
  var d3_geo_typeGeometries = {
    LineString: 1,
    MultiLineString: 1,
    MultiPoint: 1,
    MultiPolygon: 1,
    Point: 1,
    Polygon: 1,
    Sphere: 1
  };
  var d3_geo_typeObjects = {
    Feature: 1,
    FeatureCollection: 1,
    GeometryCollection: 1
  };
  d3.geo.albersUsa = function() {
    var lower48 = d3.geo.albers();
    var alaska = d3.geo.albers().rotate([ 160, 0 ]).center([ 0, 60 ]).parallels([ 55, 65 ]);
    var hawaii = d3.geo.albers().rotate([ 160, 0 ]).center([ 0, 20 ]).parallels([ 8, 18 ]);
    var puertoRico = d3.geo.albers().rotate([ 60, 0 ]).center([ 0, 10 ]).parallels([ 8, 18 ]);
    function albersUsa(coordinates) {
      return projection(coordinates)(coordinates);
    }
    function projection(point) {
      var lon = point[0], lat = point[1];
      return lat > 50 ? alaska : lon < -140 ? hawaii : lat < 21 ? puertoRico : lower48;
    }
    albersUsa.point = function(coordinates, context) {
      return projection(coordinates).point(coordinates, context);
    };
    albersUsa.line = function(coordinates, context) {
      return projection(coordinates[0]).line(coordinates, context);
    };
    albersUsa.polygon = function(coordinates, context) {
      return projection(coordinates[0][0]).polygon(coordinates, context);
    };
    albersUsa.scale = function(x) {
      if (!arguments.length) return lower48.scale();
      lower48.scale(x);
      alaska.scale(x * .6);
      hawaii.scale(x);
      puertoRico.scale(x * 1.5);
      return albersUsa.translate(lower48.translate());
    };
    albersUsa.translate = function(x) {
      if (!arguments.length) return lower48.translate();
      var dz = lower48.scale(), dx = x[0], dy = x[1];
      lower48.translate(x);
      alaska.translate([ dx - .4 * dz, dy + .17 * dz ]);
      hawaii.translate([ dx - .19 * dz, dy + .2 * dz ]);
      puertoRico.translate([ dx + .58 * dz, dy + .43 * dz ]);
      return albersUsa;
    };
    return albersUsa.scale(lower48.scale());
  };
  function d3_geo_albers(φ0, φ1) {
    var sinφ0 = Math.sin(φ0), n = (sinφ0 + Math.sin(φ1)) / 2, C = 1 + sinφ0 * (2 * n - sinφ0), ρ0 = Math.sqrt(C) / n;
    function albers(λ, φ) {
      var ρ = Math.sqrt(C - 2 * n * Math.sin(φ)) / n;
      return [ ρ * Math.sin(λ *= n), ρ0 - ρ * Math.cos(λ) ];
    }
    albers.invert = function(x, y) {
      var ρ0_y = ρ0 - y;
      return [ Math.atan2(x, ρ0_y) / n, Math.asin((C - (x * x + ρ0_y * ρ0_y) * n * n) / (2 * n)) ];
    };
    return albers;
  }
  (d3.geo.albers = function() {
    var φ0 = 29.5 * d3_radians, φ1 = 45.5 * d3_radians, m = d3_geo_projectionMutator(d3_geo_albers), p = m(φ0, φ1);
    p.parallels = function(_) {
      if (!arguments.length) return [ φ0 * d3_degrees, φ1 * d3_degrees ];
      return m(φ0 = _[0] * d3_radians, φ1 = _[1] * d3_radians);
    };
    return p.rotate([ 98, 0 ]).center([ 0, 38 ]).scale(1e3);
  }).raw = d3_geo_albers;
  var d3_geo_azimuthalEqualArea = d3_geo_azimuthal(function(cosλcosφ) {
    return Math.sqrt(2 / (1 + cosλcosφ));
  }, function(ρ) {
    return 2 * Math.asin(ρ / 2);
  });
  (d3.geo.azimuthalEqualArea = function() {
    return d3_geo_projection(d3_geo_azimuthalEqualArea);
  }).raw = d3_geo_azimuthalEqualArea;
  var d3_geo_azimuthalEquidistant = d3_geo_azimuthal(function(cosλcosφ) {
    var c = Math.acos(cosλcosφ);
    return c && c / Math.sin(c);
  }, d3_identity);
  (d3.geo.azimuthalEquidistant = function() {
    return d3_geo_projection(d3_geo_azimuthalEquidistant);
  }).raw = d3_geo_azimuthalEquidistant;
  d3.geo.bounds = d3_geo_bounds(d3_identity);
  function d3_geo_bounds(projection) {
    var x0, y0, x1, y1, bounds = d3_geo_type({
      point: function(point) {
        point = projection(point);
        var x = point[0], y = point[1];
        if (x < x0) x0 = x;
        if (x > x1) x1 = x;
        if (y < y0) y0 = y;
        if (y > y1) y1 = y;
      },
      polygon: function(coordinates) {
        this.line(coordinates[0]);
      }
    });
    return function(feature) {
      y1 = x1 = -(x0 = y0 = Infinity);
      bounds.object(feature);
      return [ [ x0, y0 ], [ x1, y1 ] ];
    };
  }
  d3.geo.circle = function() {
    var origin = [ 0, 0 ], angle, precision = 6, rotate, interpolate;
    function circle() {
      var o = typeof origin === "function" ? origin.apply(this, arguments) : origin;
      rotate = d3_geo_rotation(-o[0] * d3_radians, -o[1] * d3_radians, 0);
      var ring = [];
      interpolate(null, null, 1, {
        lineTo: function(λ, φ) {
          var point = rotate.invert(λ, φ);
          point[0] *= d3_degrees;
          point[1] *= d3_degrees;
          ring.push(point);
        }
      });
      return {
        type: "Polygon",
        coordinates: [ ring ]
      };
    }
    circle.origin = function(x) {
      if (!arguments.length) return origin;
      origin = x;
      return circle;
    };
    circle.angle = function(x) {
      if (!arguments.length) return angle;
      interpolate = d3_geo_circleInterpolate((angle = +x) * d3_radians, precision * d3_radians);
      return circle;
    };
    circle.precision = function(_) {
      if (!arguments.length) return precision;
      interpolate = d3_geo_circleInterpolate(angle * d3_radians, (precision = +_) * d3_radians);
      return circle;
    };
    return circle.angle(90);
  };
  function d3_geo_circleClip(degrees, rotate) {
    var radians = degrees * d3_radians, cr = Math.cos(radians), interpolate = d3_geo_circleInterpolate(radians, 6 * d3_radians);
    return {
      point: function(coordinates, context) {
        if (visible(coordinates = rotate(coordinates))) {
          context.point(coordinates[0], coordinates[1]);
        }
      },
      line: function(coordinates, context) {
        clipLine(coordinates, context);
      },
      polygon: function(polygon, context) {
        d3_geo_circleClipPolygon(polygon, context, clipLine, interpolate);
      },
      sphere: function(context) {
        d3_geo_projectionSphere(context, interpolate);
      }
    };
    function visible(point) {
      return Math.cos(point[1]) * Math.cos(point[0]) > cr;
    }
    function clipLine(coordinates, context, ring) {
      if (!(n = coordinates.length)) return [ ring && 0, false ];
      var point0 = rotate(coordinates[0]), point1, point2, v0 = visible(point0), v00 = ring && v0, v, n, clean = ring, area = 0, p, x0, x, y0, y;
      if (clean) {
        x0 = (p = d3_geo_stereographic(point0[0] + (v0 ? 0 : π), point0[1]))[0];
        y0 = p[1];
      }
      if (v0) context.moveTo(point0[0], point0[1]);
      for (var i = 1; i < n; i++) {
        point1 = rotate(coordinates[i]);
        v = visible(point1);
        if (v !== v0) {
          point2 = intersect(point0, point1);
          if (d3_geo_circlePointsEqual(point0, point2) || d3_geo_circlePointsEqual(point1, point2)) {
            point1[0] += ε;
            point1[1] += ε;
            v = visible(point1);
          }
        }
        if (v !== v0) {
          clean = false;
          if (v0 = v) {
            point2 = intersect(point1, point0);
            context.moveTo(point2[0], point2[1]);
          } else {
            point2 = intersect(point0, point1);
            context.lineTo(point2[0], point2[1]);
          }
          point0 = point2;
        }
        if (clean) {
          p = d3_geo_stereographic(point1[0] + (v ? 0 : π), point1[1]);
          x = p[0];
          y = p[1];
          area += y0 * x - x0 * y;
          x0 = x;
          y0 = y;
        }
        if (v && !d3_geo_circlePointsEqual(point0, point1)) context.lineTo(point1[0], point1[1]);
        point0 = point1;
      }
      return [ clean && area * .5, v00 && v ];
    }
    function intersect(a, b) {
      var pa = d3_geo_circleCartesian(a, [ 0, 0, 0 ]), pb = d3_geo_circleCartesian(b, [ 0, 0, 0 ]);
      var n1 = [ 1, 0, 0 ], n2 = d3_geo_circleCross(pa, pb), n2n2 = d3_geo_circleDot(n2, n2), n1n2 = n2[0], determinant = n2n2 - n1n2 * n1n2;
      if (!determinant) return a;
      var c1 = cr * n2n2 / determinant, c2 = -cr * n1n2 / determinant, n1xn2 = d3_geo_circleCross(n1, n2), A = d3_geo_circleScale(n1, c1), B = d3_geo_circleScale(n2, c2);
      d3_geo_circleAdd(A, B);
      var u = n1xn2, w = d3_geo_circleDot(A, u), uu = d3_geo_circleDot(u, u), t = Math.sqrt(w * w - uu * (d3_geo_circleDot(A, A) - 1)), q = d3_geo_circleScale(u, (-w - t) / uu);
      d3_geo_circleAdd(q, A);
      return d3_geo_circleSpherical(q);
    }
  }
  function d3_geo_circleInterpolate(radians, precision) {
    var cr = Math.cos(radians), sr = Math.sin(radians);
    return function(from, to, direction, context) {
      if (from != null) {
        from = d3_geo_circleAngle(cr, from);
        to = d3_geo_circleAngle(cr, to);
        if (direction > 0 ? from < to : from > to) from += direction * 2 * π;
      } else {
        from = radians + direction * 2 * π;
        to = radians;
      }
      for (var step = direction * precision, t = from; direction > 0 ? t > to : t < to; t -= step) {
        var c = Math.cos(t), s = Math.sin(t), point = d3_geo_circleSpherical([ cr, -sr * c, -sr * s ]);
        context.lineTo(point[0], point[1]);
      }
    };
  }
  function d3_geo_circleClipPolygon(coordinates, context, clipLine, interpolate) {
    var subject = [], clip = [], segments = [], buffer = d3_geo_circleBufferSegments(clipLine), draw = [], visibleArea = 0, invisibleArea = 0, invisible = false;
    coordinates.forEach(function(ring) {
      var x = buffer(ring, context), ringSegments = x[1], segment, n = ringSegments.length;
      if (!n) {
        invisible = true;
        invisibleArea += x[0][0];
        return;
      }
      if (x[0][0] !== false) {
        visibleArea += x[0][0];
        draw.push(segment = ringSegments[0]);
        var point = segment[0], n = segment.length - 1, i = 0;
        context.moveTo(point[0], point[1]);
        while (++i < n) context.lineTo((point = segment[i])[0], point[1]);
        context.closePath();
        return;
      }
      if (n > 1 && x[0][1]) ringSegments.push(ringSegments.pop().concat(ringSegments.shift()));
      segments = segments.concat(ringSegments.filter(d3_geo_circleSegmentLength1));
    });
    if (!segments.length) {
      if (visibleArea < 0 || invisible && invisibleArea < 0) {
        d3_geo_projectionSphere(context, interpolate);
      }
    }
    segments.forEach(function(segment) {
      var n = segment.length;
      if (n <= 1) return;
      var p0 = segment[0], p1 = segment[n - 1], a = {
        point: p0,
        points: segment,
        other: null,
        visited: false,
        entry: true,
        subject: true
      }, b = {
        point: p0,
        points: [ p0 ],
        other: a,
        visited: false,
        entry: false,
        subject: false
      };
      a.other = b;
      subject.push(a);
      clip.push(b);
      a = {
        point: p1,
        points: [ p1 ],
        other: null,
        visited: false,
        entry: false,
        subject: true
      };
      b = {
        point: p1,
        points: [ p1 ],
        other: a,
        visited: false,
        entry: true,
        subject: false
      };
      a.other = b;
      subject.push(a);
      clip.push(b);
    });
    clip.sort(d3_geo_circleClipSort);
    d3_geo_circleLinkCircular(subject);
    d3_geo_circleLinkCircular(clip);
    if (!subject.length) return;
    var start = subject[0], current, points, point;
    while (1) {
      current = start;
      while (current.visited) if ((current = current.next) === start) return;
      points = current.points;
      context.moveTo((point = points.shift())[0], point[1]);
      do {
        current.visited = current.other.visited = true;
        if (current.entry) {
          if (current.subject) {
            for (var i = 0; i < points.length; i++) context.lineTo((point = points[i])[0], point[1]);
          } else {
            interpolate(current.point, current.next.point, 1, context);
          }
          current = current.next;
        } else {
          if (current.subject) {
            points = current.prev.points;
            for (var i = points.length; --i >= 0; ) context.lineTo((point = points[i])[0], point[1]);
          } else {
            interpolate(current.point, current.prev.point, -1, context);
          }
          current = current.prev;
        }
        current = current.other;
        points = current.points;
      } while (!current.visited);
      context.closePath();
    }
  }
  function d3_geo_circleLinkCircular(array) {
    for (var i = 0, a = array[0], b, n = array.length; i < n; ) {
      a.next = b = array[++i % n];
      b.prev = a;
      a = b;
    }
  }
  function d3_geo_circleClipSort(a, b) {
    return ((a = a.point)[0] < 0 ? a[1] - π / 2 - ε : π / 2 - a[1]) - ((b = b.point)[0] < 0 ? b[1] - π / 2 - ε : π / 2 - b[1]);
  }
  function d3_geo_circleAngle(cr, point) {
    var a = d3_geo_circleCartesian(point, [ cr, 0, 0 ]);
    d3_geo_circleNormalize(a);
    var angle = Math.acos(Math.max(-1, Math.min(1, -a[1])));
    return ((-a[2] < 0 ? -angle : angle) + 2 * Math.PI - ε) % (2 * Math.PI);
  }
  function d3_geo_circleCartesian(point, origin) {
    var p0 = point[0], p1 = point[1], c1 = Math.cos(p1);
    return [ c1 * Math.cos(p0) - origin[0], c1 * Math.sin(p0) - origin[1], Math.sin(p1) - origin[2] ];
  }
  function d3_geo_circleSpherical(point) {
    return [ Math.atan2(point[1], point[0]), Math.asin(Math.max(-1, Math.min(1, point[2]))) ];
  }
  function d3_geo_circleDot(a, b) {
    return a[0] * b[0] + a[1] * b[1] + a[2] * b[2];
  }
  function d3_geo_circleCross(a, b) {
    return [ a[1] * b[2] - a[2] * b[1], a[2] * b[0] - a[0] * b[2], a[0] * b[1] - a[1] * b[0] ];
  }
  function d3_geo_circleAdd(a, b) {
    a[0] += b[0];
    a[1] += b[1];
    a[2] += b[2];
  }
  function d3_geo_circleScale(vector, s) {
    return [ vector[0] * s, vector[1] * s, vector[2] * s ];
  }
  function d3_geo_circleNormalize(d) {
    var l = Math.sqrt(d[0] * d[0] + d[1] * d[1] + d[2] * d[2]);
    d[0] /= l;
    d[1] /= l;
    d[2] /= l;
  }
  function d3_geo_circleBufferSegments(f) {
    return function(coordinates) {
      var segments = [], segment;
      return [ f(coordinates, {
        moveTo: function(x, y) {
          segments.push(segment = [ [ x, y ] ]);
        },
        lineTo: function(x, y) {
          segment.push([ x, y ]);
        }
      }, true), segments ];
    };
  }
  function d3_geo_circlePointsEqual(a, b) {
    return Math.abs(a[0] - b[0]) < ε && Math.abs(a[1] - b[1]) < ε;
  }
  function d3_geo_circleSegmentLength1(segment) {
    return segment.length > 1;
  }
  function d3_geo_compose(a, b) {
    if (a === d3_geo_equirectangular) return b;
    if (b === d3_geo_equirectangular) return a;
    function compose(λ, φ) {
      var coordinates = a(λ, φ);
      return b(coordinates[0], coordinates[1]);
    }
    if (a.invert && b.invert) compose.invert = function(x, y) {
      var coordinates = b.invert(x, y);
      return a.invert(coordinates[0], coordinates[1]);
    };
    return compose;
  }
  function d3_geo_equirectangular(λ, φ) {
    return [ λ, φ ];
  }
  (d3.geo.equirectangular = function() {
    return d3_geo_projection(d3_geo_equirectangular).scale(250 / π);
  }).raw = d3_geo_equirectangular.invert = d3_geo_equirectangular;
  var d3_geo_gnomonic = d3_geo_azimuthal(function(cosλcosφ) {
    return 1 / cosλcosφ;
  }, Math.atan);
  (d3.geo.gnomonic = function() {
    return d3_geo_projection(d3_geo_gnomonic);
  }).raw = d3_geo_gnomonic;
  d3.geo.graticule = function() {
    var x1, x0, y1, y0, dx = 22.5, dy = dx, x, y, precision = 2.5;
    function graticule() {
      return {
        type: "GeometryCollection",
        geometries: graticule.lines()
      };
    }
    graticule.lines = function() {
      return d3.range(Math.ceil(x0 / dx) * dx, x1, dx).map(x).concat(d3.range(Math.ceil(y0 / dy) * dy, y1, dy).map(y)).map(function(coordinates) {
        return {
          type: "LineString",
          coordinates: coordinates
        };
      });
    };
    graticule.outline = function() {
      return {
        type: "Polygon",
        coordinates: [ x(x0).concat(y(y1).slice(1), x(x1).reverse().slice(1), y(y0).reverse().slice(1)) ]
      };
    };
    graticule.extent = function(_) {
      if (!arguments.length) return [ [ x0, y0 ], [ x1, y1 ] ];
      x0 = +_[0][0], x1 = +_[1][0];
      y0 = +_[0][1], y1 = +_[1][1];
      if (x0 > x1) _ = x0, x0 = x1, x1 = _;
      if (y0 > y1) _ = y0, y0 = y1, y1 = _;
      return graticule.precision(precision);
    };
    graticule.step = function(_) {
      if (!arguments.length) return [ dx, dy ];
      dx = +_[0], dy = +_[1];
      return graticule;
    };
    graticule.precision = function(_) {
      if (!arguments.length) return precision;
      precision = +_;
      x = d3_geo_graticuleX(y0, y1, precision);
      y = d3_geo_graticuleY(x0, x1, precision);
      return graticule;
    };
    return graticule.extent([ [ -180 + ε, -90 + ε ], [ 180 - ε, 90 - ε ] ]);
  };
  function d3_geo_graticuleX(y0, y1, dy) {
    var y = d3.range(y0, y1 - ε, dy).concat(y1);
    return function(x) {
      return y.map(function(y) {
        return [ x, y ];
      });
    };
  }
  function d3_geo_graticuleY(x0, x1, dx) {
    var x = d3.range(x0, x1 - ε, dx).concat(x1);
    return function(y) {
      return x.map(function(x) {
        return [ x, y ];
      });
    };
  }
  d3.geo.greatArc = function() {
    var source = d3_source, p0, target = d3_target, p1, precision = 6 * d3_radians, interpolate = d3_geo_greatArcInterpolator();
    function greatArc() {
      var d = greatArc.distance.apply(this, arguments), t = 0, dt = precision / d, coordinates = [ p0 ];
      while ((t += dt) < 1) coordinates.push(interpolate(t));
      coordinates.push(p1);
      return {
        type: "LineString",
        coordinates: coordinates
      };
    }
    greatArc.distance = function() {
      if (typeof source === "function") interpolate.source(p0 = source.apply(this, arguments));
      if (typeof target === "function") interpolate.target(p1 = target.apply(this, arguments));
      return interpolate.distance();
    };
    greatArc.source = function(_) {
      if (!arguments.length) return source;
      source = _;
      if (typeof source !== "function") interpolate.source(p0 = source);
      return greatArc;
    };
    greatArc.target = function(_) {
      if (!arguments.length) return target;
      target = _;
      if (typeof target !== "function") interpolate.target(p1 = target);
      return greatArc;
    };
    greatArc.precision = function(_) {
      if (!arguments.length) return precision / d3_radians;
      precision = _ * d3_radians;
      return greatArc;
    };
    return greatArc;
  };
  function d3_geo_greatArcInterpolator() {
    var x0, y0, cy0, sy0, kx0, ky0, x1, y1, cy1, sy1, kx1, ky1, d, k;
    function interpolate(t) {
      var B = Math.sin(t *= d) * k, A = Math.sin(d - t) * k, x = A * kx0 + B * kx1, y = A * ky0 + B * ky1, z = A * sy0 + B * sy1;
      return [ Math.atan2(y, x) / d3_radians, Math.atan2(z, Math.sqrt(x * x + y * y)) / d3_radians ];
    }
    interpolate.distance = function() {
      if (d == null) k = 1 / Math.sin(d = Math.acos(Math.max(-1, Math.min(1, sy0 * sy1 + cy0 * cy1 * Math.cos(x1 - x0)))));
      return d;
    };
    interpolate.source = function(_) {
      var cx0 = Math.cos(x0 = _[0] * d3_radians), sx0 = Math.sin(x0);
      cy0 = Math.cos(y0 = _[1] * d3_radians);
      sy0 = Math.sin(y0);
      kx0 = cy0 * cx0;
      ky0 = cy0 * sx0;
      d = null;
      return interpolate;
    };
    interpolate.target = function(_) {
      var cx1 = Math.cos(x1 = _[0] * d3_radians), sx1 = Math.sin(x1);
      cy1 = Math.cos(y1 = _[1] * d3_radians);
      sy1 = Math.sin(y1);
      kx1 = cy1 * cx1;
      ky1 = cy1 * sx1;
      d = null;
      return interpolate;
    };
    return interpolate;
  }
  function d3_geo_mercator(λ, φ) {
    return [ λ / (2 * π), Math.max(-.5, Math.min(+.5, Math.log(Math.tan(π / 4 + φ / 2)) / (2 * π))) ];
  }
  d3_geo_mercator.invert = function(x, y) {
    return [ 2 * π * x, 2 * Math.atan(Math.exp(2 * π * y)) - π / 2 ];
  };
  (d3.geo.mercator = function() {
    return d3_geo_projection(d3_geo_mercator).scale(500);
  }).raw = d3_geo_mercator;
  var d3_geo_orthographic = d3_geo_azimuthal(function() {
    return 1;
  }, Math.asin);
  (d3.geo.orthographic = function() {
    return d3_geo_projection(d3_geo_orthographic);
  }).raw = d3_geo_orthographic;
  d3.geo.path = function() {
    var pointRadius = 4.5, pointCircle = d3_geo_pathCircle(pointRadius), projection = d3.geo.albersUsa(), bounds, buffer = [];
    var bufferContext = {
      point: function(x, y) {
        buffer.push("M", x, ",", y, pointCircle);
      },
      moveTo: function(x, y) {
        buffer.push("M", x, ",", y);
      },
      lineTo: function(x, y) {
        buffer.push("L", x, ",", y);
      },
      closePath: function() {
        buffer.push("Z");
      }
    };
    var area, centroidWeight, x00, y00, x0, y0, cx, cy;
    var areaContext = {
      point: d3_noop,
      moveTo: moveTo,
      lineTo: function(x, y) {
        area += y0 * x - x0 * y;
        x0 = x;
        y0 = y;
      },
      closePath: closePath
    };
    var lineCentroidContext = {
      point: function(x, y) {
        cx += x;
        cy += y;
        ++centroidWeight;
      },
      moveTo: moveTo,
      lineTo: function(x, y) {
        var dx = x - x0, dy = y - y0, δ = Math.sqrt(dx * dx + dy * dy);
        centroidWeight += δ;
        cx += δ * (x0 + x) / 2;
        cy += δ * (y0 + y) / 2;
        x0 = x;
        y0 = y;
      },
      closePath: closePath
    };
    var polygonCentroidContext = {
      point: d3_noop,
      moveTo: moveTo,
      lineTo: function(x, y) {
        var δ = y0 * x - x0 * y;
        centroidWeight += δ * 3;
        cx += δ * (x0 + x);
        cy += δ * (y0 + y);
        x0 = x;
        y0 = y;
      },
      closePath: closePath
    };
    function moveTo(x, y) {
      x00 = x0 = x;
      y00 = y0 = y;
    }
    function closePath() {
      this.lineTo(x00, y00);
    }
    var context = bufferContext;
    function path(object) {
      var result = null;
      if (object != result) {
        if (typeof pointRadius === "function") pointCircle = d3_geo_pathCircle(pointRadius.apply(this, arguments));
        pathType.object(object);
        if (buffer.length) result = buffer.join(""), buffer = [];
      }
      return result;
    }
    var pathType = d3_geo_type({
      line: function(coordinates) {
        projection.line(coordinates, context);
      },
      polygon: function(coordinates) {
        projection.polygon(coordinates, context);
      },
      point: function(coordinates) {
        projection.point(coordinates, context);
      },
      Sphere: function() {
        projection.sphere(context);
      }
    });
    var areaType = d3_geo_type({
      Feature: function(feature) {
        return areaType.geometry(feature.geometry);
      },
      FeatureCollection: function(collection) {
        return d3.sum(collection.features, areaType.Feature);
      },
      GeometryCollection: function(collection) {
        return d3.sum(collection.geometries, areaType.geometry);
      },
      LineString: d3_zero,
      MultiLineString: d3_zero,
      MultiPoint: d3_zero,
      MultiPolygon: function(multiPolygon) {
        return d3.sum(multiPolygon.coordinates, polygonArea);
      },
      Point: d3_zero,
      Polygon: function(polygon) {
        return polygonArea(polygon.coordinates);
      },
      Sphere: sphereArea
    });
    function polygonArea(coordinates) {
      area = 0;
      projection.polygon(coordinates, areaContext);
      return Math.abs(area) / 2;
    }
    function sphereArea() {
      area = 0;
      projection.sphere(areaContext);
      return Math.abs(area) / 2;
    }
    path.area = function(object) {
      return areaType.object(object);
    };
    var centroidType = d3_geo_type({
      Feature: function(feature) {
        return centroidType.geometry(feature.geometry);
      },
      LineString: weightedCentroid(function(lineString) {
        projection.line(lineString.coordinates, lineCentroidContext);
      }),
      MultiLineString: weightedCentroid(function(multiLineString) {
        var coordinates = multiLineString.coordinates, i = -1, n = coordinates.length;
        while (++i < n) projection.line(coordinates[i], lineCentroidContext);
      }),
      MultiPoint: weightedCentroid(function(multiPoint) {
        var coordinates = multiPoint.coordinates, i = -1, n = coordinates.length;
        while (++i < n) projection.point(coordinates[i], lineCentroidContext);
      }),
      MultiPolygon: weightedCentroid(function(multiPolygon) {
        var coordinates = multiPolygon.coordinates, i = -1, n = coordinates.length;
        while (++i < n) projection.polygon(coordinates[i], polygonCentroidContext);
      }),
      Point: weightedCentroid(function(point) {
        projection.point(point.coordinates, lineCentroidContext);
      }),
      Polygon: weightedCentroid(function(polygon) {
        projection.polygon(polygon.coordinates, polygonCentroidContext);
      }),
      Sphere: weightedCentroid(function() {
        projection.sphere(polygonCentroidContext);
      })
    });
    function weightedCentroid(f) {
      return function() {
        centroidWeight = cx = cy = 0;
        f.apply(this, arguments);
        return centroidWeight ? [ cx / centroidWeight, cy / centroidWeight ] : null;
      };
    }
    path.bounds = function(object) {
      return (bounds || (bounds = d3_geo_bounds(projection)))(object);
    };
    path.centroid = function(object) {
      return centroidType.object(object);
    };
    path.projection = function(_) {
      if (!arguments.length) return projection;
      projection = _;
      bounds = null;
      return path;
    };
    path.context = function(_) {
      if (!arguments.length) return context === bufferContext ? null : context;
      context = _;
      if (context == null) context = bufferContext;
      return path;
    };
    path.pointRadius = function(x) {
      if (!arguments.length) return pointRadius;
      if (typeof x === "function") pointRadius = x; else pointCircle = d3_geo_pathCircle(pointRadius = +x);
      return path;
    };
    return path;
  };
  function d3_geo_pathCircle(radius) {
    return "m0," + radius + "a" + radius + "," + radius + " 0 1,1 0," + -2 * radius + "a" + radius + "," + radius + " 0 1,1 0," + +2 * radius + "z";
  }
  d3.geo.projection = d3_geo_projection;
  d3.geo.projectionMutator = d3_geo_projectionMutator;
  function d3_geo_projection(project) {
    return d3_geo_projectionMutator(function() {
      return project;
    })();
  }
  function d3_geo_projectionMutator(projectAt) {
    var project, rotate, projectRotate, k = 150, x = 480, y = 250, λ = 0, φ = 0, δλ = 0, δφ = 0, δγ = 0, δx = x, δy = y, δ2 = .5, clip = d3_geo_projectionCutAntemeridian(rotatePoint), clipAngle = null, context;
    function projection(coordinates) {
      coordinates = projectRotate(coordinates[0] * d3_radians, coordinates[1] * d3_radians);
      return [ coordinates[0] * k + δx, δy - coordinates[1] * k ];
    }
    function invert(coordinates) {
      coordinates = projectRotate.invert((coordinates[0] - δx) / k, (δy - coordinates[1]) / k);
      return [ coordinates[0] * d3_degrees, coordinates[1] * d3_degrees ];
    }
    projection.point = function(coordinates, c) {
      context = c;
      clip.point(coordinates, resample);
      context = null;
    };
    projection.line = function(coordinates, c) {
      context = c;
      clip.line(coordinates, resample);
      context = null;
    };
    projection.polygon = function(coordinates, c) {
      context = c;
      clip.polygon(coordinates, resample);
      context = null;
    };
    projection.sphere = function(c) {
      context = c;
      clip.sphere(resample);
      context = null;
    };
    projection.clipAngle = function(_) {
      if (!arguments.length) return clipAngle;
      clip = _ == null ? (clipAngle = _, d3_geo_projectionCutAntemeridian(rotatePoint)) : d3_geo_circleClip(clipAngle = +_, rotatePoint);
      return projection;
    };
    var λ00, φ00, λ0, sinφ0, cosφ0, x0, y0, maxDepth = 16;
    function point(λ, φ) {
      var p = projectPoint(λ, φ);
      context.point(p[0], p[1]);
    }
    function moveTo(λ, φ) {
      var p = projectPoint(λ00 = λ0 = λ, φ00 = φ);
      sinφ0 = Math.sin(φ);
      cosφ0 = Math.cos(φ);
      context.moveTo(x0 = p[0], y0 = p[1]);
    }
    function lineTo(λ, φ) {
      var p = projectPoint(λ, φ);
      resampleLineTo(x0, y0, λ0, sinφ0, cosφ0, x0 = p[0], y0 = p[1], λ0 = λ, sinφ0 = Math.sin(φ), cosφ0 = Math.cos(φ), maxDepth);
      context.lineTo(x0, y0);
    }
    function resampleLineTo(x0, y0, λ0, sinφ0, cosφ0, x1, y1, λ1, sinφ1, cosφ1, depth) {
      var dx = x1 - x0, dy = y1 - y0, distance2 = dx * dx + dy * dy;
      if (distance2 > 4 * δ2 && depth--) {
        var cosΩ = sinφ0 * sinφ1 + cosφ0 * cosφ1 * Math.cos(λ1 - λ0), k = 1 / (Math.SQRT2 * Math.sqrt(1 + cosΩ)), x = k * (cosφ0 * Math.cos(λ0) + cosφ1 * Math.cos(λ1)), y = k * (cosφ0 * Math.sin(λ0) + cosφ1 * Math.sin(λ1)), z = Math.max(-1, Math.min(1, k * (sinφ0 + sinφ1))), φ2 = Math.asin(z), zε = Math.abs(Math.abs(z) - 1), λ2 = zε < ε || zε < εε && (Math.abs(cosφ0) < εε || Math.abs(cosφ1) < εε) ? (λ0 + λ1) / 2 : Math.atan2(y, x), p = projectPoint(λ2, φ2), x2 = p[0], y2 = p[1], dx2 = x0 - x2, dy2 = y0 - y2, dz = dx * dy2 - dy * dx2;
        if (dz * dz / distance2 > δ2) {
          var cosφ2 = Math.cos(φ2);
          resampleLineTo(x0, y0, λ0, sinφ0, cosφ0, x2, y2, λ2, z, cosφ2, depth);
          context.lineTo(x2, y2);
          resampleLineTo(x2, y2, λ2, z, cosφ2, x1, y1, λ1, sinφ1, cosφ1, depth);
        }
      }
    }
    function closePath() {
      var p = projectPoint(λ00, φ00);
      resampleLineTo(x0, y0, λ0, sinφ0, cosφ0, p[0], p[1], λ00, Math.sin(φ00), Math.cos(φ00), maxDepth);
      context.closePath();
    }
    var resample = {
      point: point,
      moveTo: moveTo,
      lineTo: lineTo,
      closePath: closePath
    };
    function rotatePoint(coordinates) {
      return rotate(coordinates[0] * d3_radians, coordinates[1] * d3_radians);
    }
    function projectPoint(λ, φ) {
      var point = project(λ, φ);
      return [ point[0] * k + δx, δy - point[1] * k ];
    }
    projection.scale = function(_) {
      if (!arguments.length) return k;
      k = +_;
      return reset();
    };
    projection.translate = function(_) {
      if (!arguments.length) return [ x, y ];
      x = +_[0];
      y = +_[1];
      return reset();
    };
    projection.center = function(_) {
      if (!arguments.length) return [ λ * d3_degrees, φ * d3_degrees ];
      λ = _[0] % 360 * d3_radians;
      φ = _[1] % 360 * d3_radians;
      return reset();
    };
    projection.rotate = function(_) {
      if (!arguments.length) return [ δλ * d3_degrees, δφ * d3_degrees, δγ * d3_degrees ];
      δλ = _[0] % 360 * d3_radians;
      δφ = _[1] % 360 * d3_radians;
      δγ = _.length > 2 ? _[2] % 360 * d3_radians : 0;
      return reset();
    };
    projection.precision = function(_) {
      if (!arguments.length) return Math.sqrt(δ2);
      maxDepth = (δ2 = _ * _) > 0 && 16;
      return projection;
    };
    function reset() {
      projectRotate = d3_geo_compose(rotate = d3_geo_rotation(δλ, δφ, δγ), project);
      var center = project(λ, φ);
      δx = x - center[0] * k;
      δy = y + center[1] * k;
      return projection;
    }
    return function() {
      project = projectAt.apply(this, arguments);
      projection.invert = project.invert && invert;
      return reset();
    };
  }
  function d3_geo_projectionIntersectAntemeridian(λ0, φ0, λ1, φ1) {
    var cosφ0, cosφ1, sinλ0_λ1 = Math.sin(λ0 - λ1);
    return Math.abs(sinλ0_λ1) > ε ? Math.atan((Math.sin(φ0) * (cosφ1 = Math.cos(φ1)) * Math.sin(λ1) - Math.sin(φ1) * (cosφ0 = Math.cos(φ0)) * Math.sin(λ0)) / (cosφ0 * cosφ1 * sinλ0_λ1)) : (φ0 + φ1) / 2;
  }
  function d3_geo_projectionCutAntemeridian(rotatePoint) {
    var clip = {
      point: function(coordinates, context) {
        var point = rotatePoint(coordinates);
        context.point(point[0], point[1]);
      },
      line: function(coordinates, context, ring) {
        if (!(n = coordinates.length)) return [ ring && 0, false ];
        var point = rotatePoint(coordinates[0]), λ0 = point[0], φ0 = point[1], λ1, φ1, sλ0 = λ0 > 0 ? π : -π, sλ1, dλ, i = 0, n, clean = ring, area = 0, x0 = (point = d3_geo_stereographic(λ0, φ0))[0], x, y0 = point[1], y;
        context.moveTo(λ0, φ0);
        while (++i < n) {
          point = rotatePoint(coordinates[i]);
          λ1 = point[0];
          φ1 = point[1];
          sλ1 = λ1 > 0 ? π : -π;
          dλ = Math.abs(λ1 - λ0);
          if (Math.abs(dλ - π) < ε) {
            context.lineTo(λ0, φ0 = (φ0 + φ1) / 2 > 0 ? π / 2 : -π / 2);
            context.lineTo(sλ0, φ0);
            context.moveTo(sλ1, φ0);
            context.lineTo(λ1, φ0);
            clean = false;
          } else if (sλ0 !== sλ1 && dλ >= π) {
            if (Math.abs(λ0 - sλ0) < ε) λ0 -= sλ0 * ε;
            if (Math.abs(λ1 - sλ1) < ε) λ1 -= sλ1 * ε;
            φ0 = d3_geo_projectionIntersectAntemeridian(λ0, φ0, λ1, φ1);
            context.lineTo(sλ0, φ0);
            context.moveTo(sλ1, φ0);
            clean = false;
          }
          if (clean) {
            x = (point = d3_geo_stereographic(λ1, φ1))[0];
            y = point[1];
            area += y0 * x - x0 * y;
            x0 = x;
            y0 = y;
          }
          context.lineTo(λ0 = λ1, φ0 = φ1);
          sλ0 = sλ1;
        }
        return [ clean && area, true ];
      },
      polygon: function(polygon, context) {
        d3_geo_circleClipPolygon(polygon, context, clip.line, d3_geo_antemeridianInterpolate);
      },
      sphere: function(context) {
        d3_geo_projectionSphere(context, d3_geo_antemeridianInterpolate);
      }
    };
    return clip;
  }
  function d3_geo_antemeridianInterpolate(from, to, direction, context) {
    var φ;
    if (from == null) {
      φ = direction * π / 2;
      context.lineTo(-π, φ);
      context.lineTo(0, φ);
      context.lineTo(π, φ);
      context.lineTo(π, 0);
      context.lineTo(π, -φ);
      context.lineTo(0, -φ);
      context.lineTo(-π, -φ);
      context.lineTo(-π, 0);
    } else if (Math.abs(from[0] - to[0]) > ε) {
      var s = (from[0] < to[0] ? 1 : -1) * π;
      φ = direction * s / 2;
      context.lineTo(-s, φ);
      context.lineTo(0, φ);
      context.lineTo(s, φ);
    } else {
      context.lineTo(to[0], to[1]);
    }
  }
  function d3_geo_projectionSphere(context, interpolate) {
    var moved = false;
    interpolate(null, null, 1, {
      lineTo: function(x, y) {
        (moved ? context.lineTo : (moved = true, context.moveTo))(x, y);
      }
    });
    context.closePath();
  }
  function d3_geo_rotation(δλ, δφ, δγ) {
    return δλ ? δφ || δγ ? d3_geo_compose(d3_geo_rotationλ(δλ), d3_geo_rotationφγ(δφ, δγ)) : d3_geo_rotationλ(δλ) : δφ || δγ ? d3_geo_rotationφγ(δφ, δγ) : d3_geo_identityRotation;
  }
  function d3_geo_identityRotation(λ, φ) {
    return [ λ > π ? λ - 2 * π : λ < -π ? λ + 2 * π : λ, φ ];
  }
  d3_geo_identityRotation.invert = function(x, y) {
    return [ x, y ];
  };
  function d3_geo_forwardRotationλ(δλ) {
    return function(λ, φ) {
      return [ (λ += δλ) > π ? λ - 2 * π : λ < -π ? λ + 2 * π : λ, φ ];
    };
  }
  function d3_geo_rotationλ(δλ) {
    var rotation = d3_geo_forwardRotationλ(δλ);
    rotation.invert = d3_geo_forwardRotationλ(-δλ);
    return rotation;
  }
  function d3_geo_rotationφγ(δφ, δγ) {
    var cosδφ = Math.cos(δφ), sinδφ = Math.sin(δφ), cosδγ = Math.cos(δγ), sinδγ = Math.sin(δγ);
    function rotation(λ, φ) {
      var cosφ = Math.cos(φ), x = Math.cos(λ) * cosφ, y = Math.sin(λ) * cosφ, z = Math.sin(φ), k = z * cosδφ + x * sinδφ;
      return [ Math.atan2(y * cosδγ - k * sinδγ, x * cosδφ - z * sinδφ), Math.asin(Math.max(-1, Math.min(1, k * cosδγ + y * sinδγ))) ];
    }
    rotation.invert = function(λ, φ) {
      var cosφ = Math.cos(φ), x = Math.cos(λ) * cosφ, y = Math.sin(λ) * cosφ, z = Math.sin(φ), k = z * cosδγ - y * sinδγ;
      return [ Math.atan2(y * cosδγ + z * sinδγ, x * cosδφ + k * sinδφ), Math.asin(Math.max(-1, Math.min(1, k * cosδφ - x * sinδφ))) ];
    };
    return rotation;
  }
  var d3_geo_stereographic = d3_geo_azimuthal(function(cosλcosφ) {
    return 1 / (1 + cosλcosφ);
  }, function(ρ) {
    return 2 * Math.atan(ρ);
  });
  (d3.geo.stereographic = function() {
    return d3_geo_projection(d3_geo_stereographic);
  }).raw = d3_geo_stereographic;
  function d3_geo_azimuthal(scale, angle) {
    function azimuthal(λ, φ) {
      var cosλ = Math.cos(λ), cosφ = Math.cos(φ), k = scale(cosλ * cosφ);
      return [ k * cosφ * Math.sin(λ), k * Math.sin(φ) ];
    }
    azimuthal.invert = function(x, y) {
      var ρ = Math.sqrt(x * x + y * y), c = angle(ρ), sinc = Math.sin(c), cosc = Math.cos(c);
      return [ Math.atan2(x * sinc, ρ * cosc), Math.asin(ρ && y * sinc / ρ) ];
    };
    return azimuthal;
  }
  d3.geom = {};
  d3.geom.hull = function(vertices) {
    if (vertices.length < 3) return [];
    var len = vertices.length, plen = len - 1, points = [], stack = [], i, j, h = 0, x1, y1, x2, y2, u, v, a, sp;
    for (i = 1; i < len; ++i) {
      if (vertices[i][1] < vertices[h][1]) {
        h = i;
      } else if (vertices[i][1] == vertices[h][1]) {
        h = vertices[i][0] < vertices[h][0] ? i : h;
      }
    }
    for (i = 0; i < len; ++i) {
      if (i === h) continue;
      y1 = vertices[i][1] - vertices[h][1];
      x1 = vertices[i][0] - vertices[h][0];
      points.push({
        angle: Math.atan2(y1, x1),
        index: i
      });
    }
    points.sort(function(a, b) {
      return a.angle - b.angle;
    });
    a = points[0].angle;
    v = points[0].index;
    u = 0;
    for (i = 1; i < plen; ++i) {
      j = points[i].index;
      if (a == points[i].angle) {
        x1 = vertices[v][0] - vertices[h][0];
        y1 = vertices[v][1] - vertices[h][1];
        x2 = vertices[j][0] - vertices[h][0];
        y2 = vertices[j][1] - vertices[h][1];
        if (x1 * x1 + y1 * y1 >= x2 * x2 + y2 * y2) {
          points[i].index = -1;
        } else {
          points[u].index = -1;
          a = points[i].angle;
          u = i;
          v = j;
        }
      } else {
        a = points[i].angle;
        u = i;
        v = j;
      }
    }
    stack.push(h);
    for (i = 0, j = 0; i < 2; ++j) {
      if (points[j].index !== -1) {
        stack.push(points[j].index);
        i++;
      }
    }
    sp = stack.length;
    for (;j < plen; ++j) {
      if (points[j].index === -1) continue;
      while (!d3_geom_hullCCW(stack[sp - 2], stack[sp - 1], points[j].index, vertices)) {
        --sp;
      }
      stack[sp++] = points[j].index;
    }
    var poly = [];
    for (i = 0; i < sp; ++i) {
      poly.push(vertices[stack[i]]);
    }
    return poly;
  };
  function d3_geom_hullCCW(i1, i2, i3, v) {
    var t, a, b, c, d, e, f;
    t = v[i1];
    a = t[0];
    b = t[1];
    t = v[i2];
    c = t[0];
    d = t[1];
    t = v[i3];
    e = t[0];
    f = t[1];
    return (f - b) * (c - a) - (d - b) * (e - a) > 0;
  }
  d3.geom.polygon = function(coordinates) {
    coordinates.area = function() {
      var i = 0, n = coordinates.length, area = coordinates[n - 1][1] * coordinates[0][0] - coordinates[n - 1][0] * coordinates[0][1];
      while (++i < n) {
        area += coordinates[i - 1][1] * coordinates[i][0] - coordinates[i - 1][0] * coordinates[i][1];
      }
      return area * .5;
    };
    coordinates.centroid = function(k) {
      var i = -1, n = coordinates.length, x = 0, y = 0, a, b = coordinates[n - 1], c;
      if (!arguments.length) k = -1 / (6 * coordinates.area());
      while (++i < n) {
        a = b;
        b = coordinates[i];
        c = a[0] * b[1] - b[0] * a[1];
        x += (a[0] + b[0]) * c;
        y += (a[1] + b[1]) * c;
      }
      return [ x * k, y * k ];
    };
    coordinates.clip = function(subject) {
      var input, i = -1, n = coordinates.length, j, m, a = coordinates[n - 1], b, c, d;
      while (++i < n) {
        input = subject.slice();
        subject.length = 0;
        b = coordinates[i];
        c = input[(m = input.length) - 1];
        j = -1;
        while (++j < m) {
          d = input[j];
          if (d3_geom_polygonInside(d, a, b)) {
            if (!d3_geom_polygonInside(c, a, b)) {
              subject.push(d3_geom_polygonIntersect(c, d, a, b));
            }
            subject.push(d);
          } else if (d3_geom_polygonInside(c, a, b)) {
            subject.push(d3_geom_polygonIntersect(c, d, a, b));
          }
          c = d;
        }
        a = b;
      }
      return subject;
    };
    return coordinates;
  };
  function d3_geom_polygonInside(p, a, b) {
    return (b[0] - a[0]) * (p[1] - a[1]) < (b[1] - a[1]) * (p[0] - a[0]);
  }
  function d3_geom_polygonIntersect(c, d, a, b) {
    var x1 = c[0], x3 = a[0], x21 = d[0] - x1, x43 = b[0] - x3, y1 = c[1], y3 = a[1], y21 = d[1] - y1, y43 = b[1] - y3, ua = (x43 * (y1 - y3) - y43 * (x1 - x3)) / (y43 * x21 - x43 * y21);
    return [ x1 + ua * x21, y1 + ua * y21 ];
  }
  d3.geom.voronoi = function(vertices) {
    var polygons = vertices.map(function() {
      return [];
    }), Z = 1e6;
    d3_voronoi_tessellate(vertices, function(e) {
      var s1, s2, x1, x2, y1, y2;
      if (e.a === 1 && e.b >= 0) {
        s1 = e.ep.r;
        s2 = e.ep.l;
      } else {
        s1 = e.ep.l;
        s2 = e.ep.r;
      }
      if (e.a === 1) {
        y1 = s1 ? s1.y : -Z;
        x1 = e.c - e.b * y1;
        y2 = s2 ? s2.y : Z;
        x2 = e.c - e.b * y2;
      } else {
        x1 = s1 ? s1.x : -Z;
        y1 = e.c - e.a * x1;
        x2 = s2 ? s2.x : Z;
        y2 = e.c - e.a * x2;
      }
      var v1 = [ x1, y1 ], v2 = [ x2, y2 ];
      polygons[e.region.l.index].push(v1, v2);
      polygons[e.region.r.index].push(v1, v2);
    });
    polygons = polygons.map(function(polygon, i) {
      var cx = vertices[i][0], cy = vertices[i][1], angle = polygon.map(function(v) {
        return Math.atan2(v[0] - cx, v[1] - cy);
      });
      return d3.range(polygon.length).sort(function(a, b) {
        return angle[a] - angle[b];
      }).filter(function(d, i, order) {
        return !i || angle[d] - angle[order[i - 1]] > ε;
      }).map(function(d) {
        return polygon[d];
      });
    });
    polygons.forEach(function(polygon, i) {
      var n = polygon.length;
      if (!n) return polygon.push([ -Z, -Z ], [ -Z, Z ], [ Z, Z ], [ Z, -Z ]);
      if (n > 2) return;
      var p0 = vertices[i], p1 = polygon[0], p2 = polygon[1], x0 = p0[0], y0 = p0[1], x1 = p1[0], y1 = p1[1], x2 = p2[0], y2 = p2[1], dx = Math.abs(x2 - x1), dy = y2 - y1;
      if (Math.abs(dy) < ε) {
        var y = y0 < y1 ? -Z : Z;
        polygon.push([ -Z, y ], [ Z, y ]);
      } else if (dx < ε) {
        var x = x0 < x1 ? -Z : Z;
        polygon.push([ x, -Z ], [ x, Z ]);
      } else {
        var y = (x2 - x1) * (y1 - y0) < (x1 - x0) * (y2 - y1) ? Z : -Z, z = Math.abs(dy) - dx;
        if (Math.abs(z) < ε) {
          polygon.push([ dy < 0 ? y : -y, y ]);
        } else {
          if (z > 0) y *= -1;
          polygon.push([ -Z, y ], [ Z, y ]);
        }
      }
    });
    return polygons;
  };
  var d3_voronoi_opposite = {
    l: "r",
    r: "l"
  };
  function d3_voronoi_tessellate(vertices, callback) {
    var Sites = {
      list: vertices.map(function(v, i) {
        return {
          index: i,
          x: v[0],
          y: v[1]
        };
      }).sort(function(a, b) {
        return a.y < b.y ? -1 : a.y > b.y ? 1 : a.x < b.x ? -1 : a.x > b.x ? 1 : 0;
      }),
      bottomSite: null
    };
    var EdgeList = {
      list: [],
      leftEnd: null,
      rightEnd: null,
      init: function() {
        EdgeList.leftEnd = EdgeList.createHalfEdge(null, "l");
        EdgeList.rightEnd = EdgeList.createHalfEdge(null, "l");
        EdgeList.leftEnd.r = EdgeList.rightEnd;
        EdgeList.rightEnd.l = EdgeList.leftEnd;
        EdgeList.list.unshift(EdgeList.leftEnd, EdgeList.rightEnd);
      },
      createHalfEdge: function(edge, side) {
        return {
          edge: edge,
          side: side,
          vertex: null,
          l: null,
          r: null
        };
      },
      insert: function(lb, he) {
        he.l = lb;
        he.r = lb.r;
        lb.r.l = he;
        lb.r = he;
      },
      leftBound: function(p) {
        var he = EdgeList.leftEnd;
        do {
          he = he.r;
        } while (he != EdgeList.rightEnd && Geom.rightOf(he, p));
        he = he.l;
        return he;
      },
      del: function(he) {
        he.l.r = he.r;
        he.r.l = he.l;
        he.edge = null;
      },
      right: function(he) {
        return he.r;
      },
      left: function(he) {
        return he.l;
      },
      leftRegion: function(he) {
        return he.edge == null ? Sites.bottomSite : he.edge.region[he.side];
      },
      rightRegion: function(he) {
        return he.edge == null ? Sites.bottomSite : he.edge.region[d3_voronoi_opposite[he.side]];
      }
    };
    var Geom = {
      bisect: function(s1, s2) {
        var newEdge = {
          region: {
            l: s1,
            r: s2
          },
          ep: {
            l: null,
            r: null
          }
        };
        var dx = s2.x - s1.x, dy = s2.y - s1.y, adx = dx > 0 ? dx : -dx, ady = dy > 0 ? dy : -dy;
        newEdge.c = s1.x * dx + s1.y * dy + (dx * dx + dy * dy) * .5;
        if (adx > ady) {
          newEdge.a = 1;
          newEdge.b = dy / dx;
          newEdge.c /= dx;
        } else {
          newEdge.b = 1;
          newEdge.a = dx / dy;
          newEdge.c /= dy;
        }
        return newEdge;
      },
      intersect: function(el1, el2) {
        var e1 = el1.edge, e2 = el2.edge;
        if (!e1 || !e2 || e1.region.r == e2.region.r) {
          return null;
        }
        var d = e1.a * e2.b - e1.b * e2.a;
        if (Math.abs(d) < 1e-10) {
          return null;
        }
        var xint = (e1.c * e2.b - e2.c * e1.b) / d, yint = (e2.c * e1.a - e1.c * e2.a) / d, e1r = e1.region.r, e2r = e2.region.r, el, e;
        if (e1r.y < e2r.y || e1r.y == e2r.y && e1r.x < e2r.x) {
          el = el1;
          e = e1;
        } else {
          el = el2;
          e = e2;
        }
        var rightOfSite = xint >= e.region.r.x;
        if (rightOfSite && el.side === "l" || !rightOfSite && el.side === "r") {
          return null;
        }
        return {
          x: xint,
          y: yint
        };
      },
      rightOf: function(he, p) {
        var e = he.edge, topsite = e.region.r, rightOfSite = p.x > topsite.x;
        if (rightOfSite && he.side === "l") {
          return 1;
        }
        if (!rightOfSite && he.side === "r") {
          return 0;
        }
        if (e.a === 1) {
          var dyp = p.y - topsite.y, dxp = p.x - topsite.x, fast = 0, above = 0;
          if (!rightOfSite && e.b < 0 || rightOfSite && e.b >= 0) {
            above = fast = dyp >= e.b * dxp;
          } else {
            above = p.x + p.y * e.b > e.c;
            if (e.b < 0) {
              above = !above;
            }
            if (!above) {
              fast = 1;
            }
          }
          if (!fast) {
            var dxs = topsite.x - e.region.l.x;
            above = e.b * (dxp * dxp - dyp * dyp) < dxs * dyp * (1 + 2 * dxp / dxs + e.b * e.b);
            if (e.b < 0) {
              above = !above;
            }
          }
        } else {
          var yl = e.c - e.a * p.x, t1 = p.y - yl, t2 = p.x - topsite.x, t3 = yl - topsite.y;
          above = t1 * t1 > t2 * t2 + t3 * t3;
        }
        return he.side === "l" ? above : !above;
      },
      endPoint: function(edge, side, site) {
        edge.ep[side] = site;
        if (!edge.ep[d3_voronoi_opposite[side]]) return;
        callback(edge);
      },
      distance: function(s, t) {
        var dx = s.x - t.x, dy = s.y - t.y;
        return Math.sqrt(dx * dx + dy * dy);
      }
    };
    var EventQueue = {
      list: [],
      insert: function(he, site, offset) {
        he.vertex = site;
        he.ystar = site.y + offset;
        for (var i = 0, list = EventQueue.list, l = list.length; i < l; i++) {
          var next = list[i];
          if (he.ystar > next.ystar || he.ystar == next.ystar && site.x > next.vertex.x) {
            continue;
          } else {
            break;
          }
        }
        list.splice(i, 0, he);
      },
      del: function(he) {
        for (var i = 0, ls = EventQueue.list, l = ls.length; i < l && ls[i] != he; ++i) {}
        ls.splice(i, 1);
      },
      empty: function() {
        return EventQueue.list.length === 0;
      },
      nextEvent: function(he) {
        for (var i = 0, ls = EventQueue.list, l = ls.length; i < l; ++i) {
          if (ls[i] == he) return ls[i + 1];
        }
        return null;
      },
      min: function() {
        var elem = EventQueue.list[0];
        return {
          x: elem.vertex.x,
          y: elem.ystar
        };
      },
      extractMin: function() {
        return EventQueue.list.shift();
      }
    };
    EdgeList.init();
    Sites.bottomSite = Sites.list.shift();
    var newSite = Sites.list.shift(), newIntStar;
    var lbnd, rbnd, llbnd, rrbnd, bisector;
    var bot, top, temp, p, v;
    var e, pm;
    while (true) {
      if (!EventQueue.empty()) {
        newIntStar = EventQueue.min();
      }
      if (newSite && (EventQueue.empty() || newSite.y < newIntStar.y || newSite.y == newIntStar.y && newSite.x < newIntStar.x)) {
        lbnd = EdgeList.leftBound(newSite);
        rbnd = EdgeList.right(lbnd);
        bot = EdgeList.rightRegion(lbnd);
        e = Geom.bisect(bot, newSite);
        bisector = EdgeList.createHalfEdge(e, "l");
        EdgeList.insert(lbnd, bisector);
        p = Geom.intersect(lbnd, bisector);
        if (p) {
          EventQueue.del(lbnd);
          EventQueue.insert(lbnd, p, Geom.distance(p, newSite));
        }
        lbnd = bisector;
        bisector = EdgeList.createHalfEdge(e, "r");
        EdgeList.insert(lbnd, bisector);
        p = Geom.intersect(bisector, rbnd);
        if (p) {
          EventQueue.insert(bisector, p, Geom.distance(p, newSite));
        }
        newSite = Sites.list.shift();
      } else if (!EventQueue.empty()) {
        lbnd = EventQueue.extractMin();
        llbnd = EdgeList.left(lbnd);
        rbnd = EdgeList.right(lbnd);
        rrbnd = EdgeList.right(rbnd);
        bot = EdgeList.leftRegion(lbnd);
        top = EdgeList.rightRegion(rbnd);
        v = lbnd.vertex;
        Geom.endPoint(lbnd.edge, lbnd.side, v);
        Geom.endPoint(rbnd.edge, rbnd.side, v);
        EdgeList.del(lbnd);
        EventQueue.del(rbnd);
        EdgeList.del(rbnd);
        pm = "l";
        if (bot.y > top.y) {
          temp = bot;
          bot = top;
          top = temp;
          pm = "r";
        }
        e = Geom.bisect(bot, top);
        bisector = EdgeList.createHalfEdge(e, pm);
        EdgeList.insert(llbnd, bisector);
        Geom.endPoint(e, d3_voronoi_opposite[pm], v);
        p = Geom.intersect(llbnd, bisector);
        if (p) {
          EventQueue.del(llbnd);
          EventQueue.insert(llbnd, p, Geom.distance(p, bot));
        }
        p = Geom.intersect(bisector, rrbnd);
        if (p) {
          EventQueue.insert(bisector, p, Geom.distance(p, bot));
        }
      } else {
        break;
      }
    }
    for (lbnd = EdgeList.right(EdgeList.leftEnd); lbnd != EdgeList.rightEnd; lbnd = EdgeList.right(lbnd)) {
      callback(lbnd.edge);
    }
  }
  d3.geom.delaunay = function(vertices) {
    var edges = vertices.map(function() {
      return [];
    }), triangles = [];
    d3_voronoi_tessellate(vertices, function(e) {
      edges[e.region.l.index].push(vertices[e.region.r.index]);
    });
    edges.forEach(function(edge, i) {
      var v = vertices[i], cx = v[0], cy = v[1];
      edge.forEach(function(v) {
        v.angle = Math.atan2(v[0] - cx, v[1] - cy);
      });
      edge.sort(function(a, b) {
        return a.angle - b.angle;
      });
      for (var j = 0, m = edge.length - 1; j < m; j++) {
        triangles.push([ v, edge[j], edge[j + 1] ]);
      }
    });
    return triangles;
  };
  d3.geom.quadtree = function(points, x1, y1, x2, y2) {
    var p, i = -1, n = points.length;
    if (arguments.length < 5) {
      if (arguments.length === 3) {
        y2 = y1;
        x2 = x1;
        y1 = x1 = 0;
      } else {
        x1 = y1 = Infinity;
        x2 = y2 = -Infinity;
        while (++i < n) {
          p = points[i];
          if (p.x < x1) x1 = p.x;
          if (p.y < y1) y1 = p.y;
          if (p.x > x2) x2 = p.x;
          if (p.y > y2) y2 = p.y;
        }
      }
    }
    var dx = x2 - x1, dy = y2 - y1;
    if (dx > dy) y2 = y1 + dx; else x2 = x1 + dy;
    function insert(n, p, x1, y1, x2, y2) {
      if (isNaN(p.x) || isNaN(p.y)) return;
      if (n.leaf) {
        var v = n.point;
        if (v) {
          if (Math.abs(v.x - p.x) + Math.abs(v.y - p.y) < .01) {
            insertChild(n, p, x1, y1, x2, y2);
          } else {
            n.point = null;
            insertChild(n, v, x1, y1, x2, y2);
            insertChild(n, p, x1, y1, x2, y2);
          }
        } else {
          n.point = p;
        }
      } else {
        insertChild(n, p, x1, y1, x2, y2);
      }
    }
    function insertChild(n, p, x1, y1, x2, y2) {
      var sx = (x1 + x2) * .5, sy = (y1 + y2) * .5, right = p.x >= sx, bottom = p.y >= sy, i = (bottom << 1) + right;
      n.leaf = false;
      n = n.nodes[i] || (n.nodes[i] = d3_geom_quadtreeNode());
      if (right) x1 = sx; else x2 = sx;
      if (bottom) y1 = sy; else y2 = sy;
      insert(n, p, x1, y1, x2, y2);
    }
    var root = d3_geom_quadtreeNode();
    root.add = function(p) {
      insert(root, p, x1, y1, x2, y2);
    };
    root.visit = function(f) {
      d3_geom_quadtreeVisit(f, root, x1, y1, x2, y2);
    };
    points.forEach(root.add);
    return root;
  };
  function d3_geom_quadtreeNode() {
    return {
      leaf: true,
      nodes: [],
      point: null
    };
  }
  function d3_geom_quadtreeVisit(f, node, x1, y1, x2, y2) {
    if (!f(node, x1, y1, x2, y2)) {
      var sx = (x1 + x2) * .5, sy = (y1 + y2) * .5, children = node.nodes;
      if (children[0]) d3_geom_quadtreeVisit(f, children[0], x1, y1, sx, sy);
      if (children[1]) d3_geom_quadtreeVisit(f, children[1], sx, y1, x2, sy);
      if (children[2]) d3_geom_quadtreeVisit(f, children[2], x1, sy, sx, y2);
      if (children[3]) d3_geom_quadtreeVisit(f, children[3], sx, sy, x2, y2);
    }
  }
  d3.time = {};
  var d3_time = Date, d3_time_daySymbols = [ "Sunday", "Monday", "Tuesday", "Wednesday", "Thursday", "Friday", "Saturday" ];
  function d3_time_utc() {
    this._ = new Date(arguments.length > 1 ? Date.UTC.apply(this, arguments) : arguments[0]);
  }
  d3_time_utc.prototype = {
    getDate: function() {
      return this._.getUTCDate();
    },
    getDay: function() {
      return this._.getUTCDay();
    },
    getFullYear: function() {
      return this._.getUTCFullYear();
    },
    getHours: function() {
      return this._.getUTCHours();
    },
    getMilliseconds: function() {
      return this._.getUTCMilliseconds();
    },
    getMinutes: function() {
      return this._.getUTCMinutes();
    },
    getMonth: function() {
      return this._.getUTCMonth();
    },
    getSeconds: function() {
      return this._.getUTCSeconds();
    },
    getTime: function() {
      return this._.getTime();
    },
    getTimezoneOffset: function() {
      return 0;
    },
    valueOf: function() {
      return this._.valueOf();
    },
    setDate: function() {
      d3_time_prototype.setUTCDate.apply(this._, arguments);
    },
    setDay: function() {
      d3_time_prototype.setUTCDay.apply(this._, arguments);
    },
    setFullYear: function() {
      d3_time_prototype.setUTCFullYear.apply(this._, arguments);
    },
    setHours: function() {
      d3_time_prototype.setUTCHours.apply(this._, arguments);
    },
    setMilliseconds: function() {
      d3_time_prototype.setUTCMilliseconds.apply(this._, arguments);
    },
    setMinutes: function() {
      d3_time_prototype.setUTCMinutes.apply(this._, arguments);
    },
    setMonth: function() {
      d3_time_prototype.setUTCMonth.apply(this._, arguments);
    },
    setSeconds: function() {
      d3_time_prototype.setUTCSeconds.apply(this._, arguments);
    },
    setTime: function() {
      d3_time_prototype.setTime.apply(this._, arguments);
    }
  };
  var d3_time_prototype = Date.prototype;
  var d3_time_formatDateTime = "%a %b %e %X %Y", d3_time_formatDate = "%m/%d/%Y", d3_time_formatTime = "%H:%M:%S";
  var d3_time_days = [ "Sunday", "Monday", "Tuesday", "Wednesday", "Thursday", "Friday", "Saturday" ], d3_time_dayAbbreviations = [ "Sun", "Mon", "Tue", "Wed", "Thu", "Fri", "Sat" ], d3_time_months = [ "January", "February", "March", "April", "May", "June", "July", "August", "September", "October", "November", "December" ], d3_time_monthAbbreviations = [ "Jan", "Feb", "Mar", "Apr", "May", "Jun", "Jul", "Aug", "Sep", "Oct", "Nov", "Dec" ];
  d3.time.format = function(template) {
    var n = template.length;
    function format(date) {
      var string = [], i = -1, j = 0, c, p, f;
      while (++i < n) {
        if (template.charCodeAt(i) === 37) {
          string.push(template.substring(j, i));
          if ((p = d3_time_formatPads[c = template.charAt(++i)]) != null) c = template.charAt(++i);
          if (f = d3_time_formats[c]) c = f(date, p == null ? c === "e" ? " " : "0" : p);
          string.push(c);
          j = i + 1;
        }
      }
      string.push(template.substring(j, i));
      return string.join("");
    }
    format.parse = function(string) {
      var d = {
        y: 1900,
        m: 0,
        d: 1,
        H: 0,
        M: 0,
        S: 0,
        L: 0
      }, i = d3_time_parse(d, template, string, 0);
      if (i != string.length) return null;
      if ("p" in d) d.H = d.H % 12 + d.p * 12;
      var date = new d3_time();
      date.setFullYear(d.y, d.m, d.d);
      date.setHours(d.H, d.M, d.S, d.L);
      return date;
    };
    format.toString = function() {
      return template;
    };
    return format;
  };
  function d3_time_parse(date, template, string, j) {
    var c, p, i = 0, n = template.length, m = string.length;
    while (i < n) {
      if (j >= m) return -1;
      c = template.charCodeAt(i++);
      if (c === 37) {
        p = d3_time_parsers[template.charAt(i++)];
        if (!p || (j = p(date, string, j)) < 0) return -1;
      } else if (c != string.charCodeAt(j++)) {
        return -1;
      }
    }
    return j;
  }
  function d3_time_formatRe(names) {
    return new RegExp("^(?:" + names.map(d3.requote).join("|") + ")", "i");
  }
  function d3_time_formatLookup(names) {
    var map = new d3_Map(), i = -1, n = names.length;
    while (++i < n) map.set(names[i].toLowerCase(), i);
    return map;
  }
  function d3_time_formatPad(value, fill, width) {
    value += "";
    var length = value.length;
    return length < width ? new Array(width - length + 1).join(fill) + value : value;
  }
  var d3_time_dayRe = d3_time_formatRe(d3_time_days), d3_time_dayAbbrevRe = d3_time_formatRe(d3_time_dayAbbreviations), d3_time_monthRe = d3_time_formatRe(d3_time_months), d3_time_monthLookup = d3_time_formatLookup(d3_time_months), d3_time_monthAbbrevRe = d3_time_formatRe(d3_time_monthAbbreviations), d3_time_monthAbbrevLookup = d3_time_formatLookup(d3_time_monthAbbreviations);
  var d3_time_formatPads = {
    "-": "",
    _: " ",
    "0": "0"
  };
  var d3_time_formats = {
    a: function(d) {
      return d3_time_dayAbbreviations[d.getDay()];
    },
    A: function(d) {
      return d3_time_days[d.getDay()];
    },
    b: function(d) {
      return d3_time_monthAbbreviations[d.getMonth()];
    },
    B: function(d) {
      return d3_time_months[d.getMonth()];
    },
    c: d3.time.format(d3_time_formatDateTime),
    d: function(d, p) {
      return d3_time_formatPad(d.getDate(), p, 2);
    },
    e: function(d, p) {
      return d3_time_formatPad(d.getDate(), p, 2);
    },
    H: function(d, p) {
      return d3_time_formatPad(d.getHours(), p, 2);
    },
    I: function(d, p) {
      return d3_time_formatPad(d.getHours() % 12 || 12, p, 2);
    },
    j: function(d, p) {
      return d3_time_formatPad(1 + d3.time.dayOfYear(d), p, 3);
    },
    L: function(d, p) {
      return d3_time_formatPad(d.getMilliseconds(), p, 3);
    },
    m: function(d, p) {
      return d3_time_formatPad(d.getMonth() + 1, p, 2);
    },
    M: function(d, p) {
      return d3_time_formatPad(d.getMinutes(), p, 2);
    },
    p: function(d) {
      return d.getHours() >= 12 ? "PM" : "AM";
    },
    S: function(d, p) {
      return d3_time_formatPad(d.getSeconds(), p, 2);
    },
    U: function(d, p) {
      return d3_time_formatPad(d3.time.sundayOfYear(d), p, 2);
    },
    w: function(d) {
      return d.getDay();
    },
    W: function(d, p) {
      return d3_time_formatPad(d3.time.mondayOfYear(d), p, 2);
    },
    x: d3.time.format(d3_time_formatDate),
    X: d3.time.format(d3_time_formatTime),
    y: function(d, p) {
      return d3_time_formatPad(d.getFullYear() % 100, p, 2);
    },
    Y: function(d, p) {
      return d3_time_formatPad(d.getFullYear() % 1e4, p, 4);
    },
    Z: d3_time_zone,
    "%": function() {
      return "%";
    }
  };
  var d3_time_parsers = {
    a: d3_time_parseWeekdayAbbrev,
    A: d3_time_parseWeekday,
    b: d3_time_parseMonthAbbrev,
    B: d3_time_parseMonth,
    c: d3_time_parseLocaleFull,
    d: d3_time_parseDay,
    e: d3_time_parseDay,
    H: d3_time_parseHour24,
    I: d3_time_parseHour24,
    L: d3_time_parseMilliseconds,
    m: d3_time_parseMonthNumber,
    M: d3_time_parseMinutes,
    p: d3_time_parseAmPm,
    S: d3_time_parseSeconds,
    x: d3_time_parseLocaleDate,
    X: d3_time_parseLocaleTime,
    y: d3_time_parseYear,
    Y: d3_time_parseFullYear
  };
  function d3_time_parseWeekdayAbbrev(date, string, i) {
    d3_time_dayAbbrevRe.lastIndex = 0;
    var n = d3_time_dayAbbrevRe.exec(string.substring(i));
    return n ? i += n[0].length : -1;
  }
  function d3_time_parseWeekday(date, string, i) {
    d3_time_dayRe.lastIndex = 0;
    var n = d3_time_dayRe.exec(string.substring(i));
    return n ? i += n[0].length : -1;
  }
  function d3_time_parseMonthAbbrev(date, string, i) {
    d3_time_monthAbbrevRe.lastIndex = 0;
    var n = d3_time_monthAbbrevRe.exec(string.substring(i));
    return n ? (date.m = d3_time_monthAbbrevLookup.get(n[0].toLowerCase()), i += n[0].length) : -1;
  }
  function d3_time_parseMonth(date, string, i) {
    d3_time_monthRe.lastIndex = 0;
    var n = d3_time_monthRe.exec(string.substring(i));
    return n ? (date.m = d3_time_monthLookup.get(n[0].toLowerCase()), i += n[0].length) : -1;
  }
  function d3_time_parseLocaleFull(date, string, i) {
    return d3_time_parse(date, d3_time_formats.c.toString(), string, i);
  }
  function d3_time_parseLocaleDate(date, string, i) {
    return d3_time_parse(date, d3_time_formats.x.toString(), string, i);
  }
  function d3_time_parseLocaleTime(date, string, i) {
    return d3_time_parse(date, d3_time_formats.X.toString(), string, i);
  }
  function d3_time_parseFullYear(date, string, i) {
    d3_time_numberRe.lastIndex = 0;
    var n = d3_time_numberRe.exec(string.substring(i, i + 4));
    return n ? (date.y = +n[0], i += n[0].length) : -1;
  }
  function d3_time_parseYear(date, string, i) {
    d3_time_numberRe.lastIndex = 0;
    var n = d3_time_numberRe.exec(string.substring(i, i + 2));
    return n ? (date.y = d3_time_expandYear(+n[0]), i += n[0].length) : -1;
  }
  function d3_time_expandYear(d) {
    return d + (d > 68 ? 1900 : 2e3);
  }
  function d3_time_parseMonthNumber(date, string, i) {
    d3_time_numberRe.lastIndex = 0;
    var n = d3_time_numberRe.exec(string.substring(i, i + 2));
    return n ? (date.m = n[0] - 1, i += n[0].length) : -1;
  }
  function d3_time_parseDay(date, string, i) {
    d3_time_numberRe.lastIndex = 0;
    var n = d3_time_numberRe.exec(string.substring(i, i + 2));
    return n ? (date.d = +n[0], i += n[0].length) : -1;
  }
  function d3_time_parseHour24(date, string, i) {
    d3_time_numberRe.lastIndex = 0;
    var n = d3_time_numberRe.exec(string.substring(i, i + 2));
    return n ? (date.H = +n[0], i += n[0].length) : -1;
  }
  function d3_time_parseMinutes(date, string, i) {
    d3_time_numberRe.lastIndex = 0;
    var n = d3_time_numberRe.exec(string.substring(i, i + 2));
    return n ? (date.M = +n[0], i += n[0].length) : -1;
  }
  function d3_time_parseSeconds(date, string, i) {
    d3_time_numberRe.lastIndex = 0;
    var n = d3_time_numberRe.exec(string.substring(i, i + 2));
    return n ? (date.S = +n[0], i += n[0].length) : -1;
  }
  function d3_time_parseMilliseconds(date, string, i) {
    d3_time_numberRe.lastIndex = 0;
    var n = d3_time_numberRe.exec(string.substring(i, i + 3));
    return n ? (date.L = +n[0], i += n[0].length) : -1;
  }
  var d3_time_numberRe = /^\s*\d+/;
  function d3_time_parseAmPm(date, string, i) {
    var n = d3_time_amPmLookup.get(string.substring(i, i += 2).toLowerCase());
    return n == null ? -1 : (date.p = n, i);
  }
  var d3_time_amPmLookup = d3.map({
    am: 0,
    pm: 1
  });
  function d3_time_zone(d) {
    var z = d.getTimezoneOffset(), zs = z > 0 ? "-" : "+", zh = ~~(Math.abs(z) / 60), zm = Math.abs(z) % 60;
    return zs + d3_time_formatPad(zh, "0", 2) + d3_time_formatPad(zm, "0", 2);
  }
  d3.time.format.utc = function(template) {
    var local = d3.time.format(template);
    function format(date) {
      try {
        d3_time = d3_time_utc;
        var utc = new d3_time();
        utc._ = date;
        return local(utc);
      } finally {
        d3_time = Date;
      }
    }
    format.parse = function(string) {
      try {
        d3_time = d3_time_utc;
        var date = local.parse(string);
        return date && date._;
      } finally {
        d3_time = Date;
      }
    };
    format.toString = local.toString;
    return format;
  };
  var d3_time_formatIso = d3.time.format.utc("%Y-%m-%dT%H:%M:%S.%LZ");
  d3.time.format.iso = Date.prototype.toISOString ? d3_time_formatIsoNative : d3_time_formatIso;
  function d3_time_formatIsoNative(date) {
    return date.toISOString();
  }
  d3_time_formatIsoNative.parse = function(string) {
    var date = new Date(string);
    return isNaN(date) ? null : date;
  };
  d3_time_formatIsoNative.toString = d3_time_formatIso.toString;
  function d3_time_interval(local, step, number) {
    function round(date) {
      var d0 = local(date), d1 = offset(d0, 1);
      return date - d0 < d1 - date ? d0 : d1;
    }
    function ceil(date) {
      step(date = local(new d3_time(date - 1)), 1);
      return date;
    }
    function offset(date, k) {
      step(date = new d3_time(+date), k);
      return date;
    }
    function range(t0, t1, dt) {
      var time = ceil(t0), times = [];
      if (dt > 1) {
        while (time < t1) {
          if (!(number(time) % dt)) times.push(new Date(+time));
          step(time, 1);
        }
      } else {
        while (time < t1) times.push(new Date(+time)), step(time, 1);
      }
      return times;
    }
    function range_utc(t0, t1, dt) {
      try {
        d3_time = d3_time_utc;
        var utc = new d3_time_utc();
        utc._ = t0;
        return range(utc, t1, dt);
      } finally {
        d3_time = Date;
      }
    }
    local.floor = local;
    local.round = round;
    local.ceil = ceil;
    local.offset = offset;
    local.range = range;
    var utc = local.utc = d3_time_interval_utc(local);
    utc.floor = utc;
    utc.round = d3_time_interval_utc(round);
    utc.ceil = d3_time_interval_utc(ceil);
    utc.offset = d3_time_interval_utc(offset);
    utc.range = range_utc;
    return local;
  }
  function d3_time_interval_utc(method) {
    return function(date, k) {
      try {
        d3_time = d3_time_utc;
        var utc = new d3_time_utc();
        utc._ = date;
        return method(utc, k)._;
      } finally {
        d3_time = Date;
      }
    };
  }
  d3.time.second = d3_time_interval(function(date) {
    return new d3_time(Math.floor(date / 1e3) * 1e3);
  }, function(date, offset) {
    date.setTime(date.getTime() + Math.floor(offset) * 1e3);
  }, function(date) {
    return date.getSeconds();
  });
  d3.time.seconds = d3.time.second.range;
  d3.time.seconds.utc = d3.time.second.utc.range;
  d3.time.minute = d3_time_interval(function(date) {
    return new d3_time(Math.floor(date / 6e4) * 6e4);
  }, function(date, offset) {
    date.setTime(date.getTime() + Math.floor(offset) * 6e4);
  }, function(date) {
    return date.getMinutes();
  });
  d3.time.minutes = d3.time.minute.range;
  d3.time.minutes.utc = d3.time.minute.utc.range;
  d3.time.hour = d3_time_interval(function(date) {
    var timezone = date.getTimezoneOffset() / 60;
    return new d3_time((Math.floor(date / 36e5 - timezone) + timezone) * 36e5);
  }, function(date, offset) {
    date.setTime(date.getTime() + Math.floor(offset) * 36e5);
  }, function(date) {
    return date.getHours();
  });
  d3.time.hours = d3.time.hour.range;
  d3.time.hours.utc = d3.time.hour.utc.range;
  d3.time.day = d3_time_interval(function(date) {
    var day = new d3_time(1970, 0);
    day.setFullYear(date.getFullYear(), date.getMonth(), date.getDate());
    return day;
  }, function(date, offset) {
    date.setDate(date.getDate() + offset);
  }, function(date) {
    return date.getDate() - 1;
  });
  d3.time.days = d3.time.day.range;
  d3.time.days.utc = d3.time.day.utc.range;
  d3.time.dayOfYear = function(date) {
    var year = d3.time.year(date);
    return Math.floor((date - year - (date.getTimezoneOffset() - year.getTimezoneOffset()) * 6e4) / 864e5);
  };
  d3_time_daySymbols.forEach(function(day, i) {
    day = day.toLowerCase();
    i = 7 - i;
    var interval = d3.time[day] = d3_time_interval(function(date) {
      (date = d3.time.day(date)).setDate(date.getDate() - (date.getDay() + i) % 7);
      return date;
    }, function(date, offset) {
      date.setDate(date.getDate() + Math.floor(offset) * 7);
    }, function(date) {
      var day = d3.time.year(date).getDay();
      return Math.floor((d3.time.dayOfYear(date) + (day + i) % 7) / 7) - (day !== i);
    });
    d3.time[day + "s"] = interval.range;
    d3.time[day + "s"].utc = interval.utc.range;
    d3.time[day + "OfYear"] = function(date) {
      var day = d3.time.year(date).getDay();
      return Math.floor((d3.time.dayOfYear(date) + (day + i) % 7) / 7);
    };
  });
  d3.time.week = d3.time.sunday;
  d3.time.weeks = d3.time.sunday.range;
  d3.time.weeks.utc = d3.time.sunday.utc.range;
  d3.time.weekOfYear = d3.time.sundayOfYear;
  d3.time.month = d3_time_interval(function(date) {
    date = d3.time.day(date);
    date.setDate(1);
    return date;
  }, function(date, offset) {
    date.setMonth(date.getMonth() + offset);
  }, function(date) {
    return date.getMonth();
  });
  d3.time.months = d3.time.month.range;
  d3.time.months.utc = d3.time.month.utc.range;
  d3.time.year = d3_time_interval(function(date) {
    date = d3.time.day(date);
    date.setMonth(0, 1);
    return date;
  }, function(date, offset) {
    date.setFullYear(date.getFullYear() + offset);
  }, function(date) {
    return date.getFullYear();
  });
  d3.time.years = d3.time.year.range;
  d3.time.years.utc = d3.time.year.utc.range;
  function d3_time_scale(linear, methods, format) {
    function scale(x) {
      return linear(x);
    }
    scale.invert = function(x) {
      return d3_time_scaleDate(linear.invert(x));
    };
    scale.domain = function(x) {
      if (!arguments.length) return linear.domain().map(d3_time_scaleDate);
      linear.domain(x);
      return scale;
    };
    scale.nice = function(m) {
      return scale.domain(d3_scale_nice(scale.domain(), function() {
        return m;
      }));
    };
    scale.ticks = function(m, k) {
      var extent = d3_time_scaleExtent(scale.domain());
      if (typeof m !== "function") {
        var span = extent[1] - extent[0], target = span / m, i = d3.bisect(d3_time_scaleSteps, target);
        if (i == d3_time_scaleSteps.length) return methods.year(extent, m);
        if (!i) return linear.ticks(m).map(d3_time_scaleDate);
        if (Math.log(target / d3_time_scaleSteps[i - 1]) < Math.log(d3_time_scaleSteps[i] / target)) --i;
        m = methods[i];
        k = m[1];
        m = m[0].range;
      }
      return m(extent[0], new Date(+extent[1] + 1), k);
    };
    scale.tickFormat = function() {
      return format;
    };
    scale.copy = function() {
      return d3_time_scale(linear.copy(), methods, format);
    };
    return d3.rebind(scale, linear, "range", "rangeRound", "interpolate", "clamp");
  }
  function d3_time_scaleExtent(domain) {
    var start = domain[0], stop = domain[domain.length - 1];
    return start < stop ? [ start, stop ] : [ stop, start ];
  }
  function d3_time_scaleDate(t) {
    return new Date(t);
  }
  function d3_time_scaleFormat(formats) {
    return function(date) {
      var i = formats.length - 1, f = formats[i];
      while (!f[1](date)) f = formats[--i];
      return f[0](date);
    };
  }
  function d3_time_scaleSetYear(y) {
    var d = new Date(y, 0, 1);
    d.setFullYear(y);
    return d;
  }
  function d3_time_scaleGetYear(d) {
    var y = d.getFullYear(), d0 = d3_time_scaleSetYear(y), d1 = d3_time_scaleSetYear(y + 1);
    return y + (d - d0) / (d1 - d0);
  }
  var d3_time_scaleSteps = [ 1e3, 5e3, 15e3, 3e4, 6e4, 3e5, 9e5, 18e5, 36e5, 108e5, 216e5, 432e5, 864e5, 1728e5, 6048e5, 2592e6, 7776e6, 31536e6 ];
  var d3_time_scaleLocalMethods = [ [ d3.time.second, 1 ], [ d3.time.second, 5 ], [ d3.time.second, 15 ], [ d3.time.second, 30 ], [ d3.time.minute, 1 ], [ d3.time.minute, 5 ], [ d3.time.minute, 15 ], [ d3.time.minute, 30 ], [ d3.time.hour, 1 ], [ d3.time.hour, 3 ], [ d3.time.hour, 6 ], [ d3.time.hour, 12 ], [ d3.time.day, 1 ], [ d3.time.day, 2 ], [ d3.time.week, 1 ], [ d3.time.month, 1 ], [ d3.time.month, 3 ], [ d3.time.year, 1 ] ];
  var d3_time_scaleLocalFormats = [ [ d3.time.format("%Y"), d3_true ], [ d3.time.format("%B"), function(d) {
    return d.getMonth();
  } ], [ d3.time.format("%b %d"), function(d) {
    return d.getDate() != 1;
  } ], [ d3.time.format("%a %d"), function(d) {
    return d.getDay() && d.getDate() != 1;
  } ], [ d3.time.format("%I %p"), function(d) {
    return d.getHours();
  } ], [ d3.time.format("%I:%M"), function(d) {
    return d.getMinutes();
  } ], [ d3.time.format(":%S"), function(d) {
    return d.getSeconds();
  } ], [ d3.time.format(".%L"), function(d) {
    return d.getMilliseconds();
  } ] ];
  var d3_time_scaleLinear = d3.scale.linear(), d3_time_scaleLocalFormat = d3_time_scaleFormat(d3_time_scaleLocalFormats);
  d3_time_scaleLocalMethods.year = function(extent, m) {
    return d3_time_scaleLinear.domain(extent.map(d3_time_scaleGetYear)).ticks(m).map(d3_time_scaleSetYear);
  };
  d3.time.scale = function() {
    return d3_time_scale(d3.scale.linear(), d3_time_scaleLocalMethods, d3_time_scaleLocalFormat);
  };
  var d3_time_scaleUTCMethods = d3_time_scaleLocalMethods.map(function(m) {
    return [ m[0].utc, m[1] ];
  });
  var d3_time_scaleUTCFormats = [ [ d3.time.format.utc("%Y"), d3_true ], [ d3.time.format.utc("%B"), function(d) {
    return d.getUTCMonth();
  } ], [ d3.time.format.utc("%b %d"), function(d) {
    return d.getUTCDate() != 1;
  } ], [ d3.time.format.utc("%a %d"), function(d) {
    return d.getUTCDay() && d.getUTCDate() != 1;
  } ], [ d3.time.format.utc("%I %p"), function(d) {
    return d.getUTCHours();
  } ], [ d3.time.format.utc("%I:%M"), function(d) {
    return d.getUTCMinutes();
  } ], [ d3.time.format.utc(":%S"), function(d) {
    return d.getUTCSeconds();
  } ], [ d3.time.format.utc(".%L"), function(d) {
    return d.getUTCMilliseconds();
  } ] ];
  var d3_time_scaleUTCFormat = d3_time_scaleFormat(d3_time_scaleUTCFormats);
  function d3_time_scaleUTCSetYear(y) {
    var d = new Date(Date.UTC(y, 0, 1));
    d.setUTCFullYear(y);
    return d;
  }
  function d3_time_scaleUTCGetYear(d) {
    var y = d.getUTCFullYear(), d0 = d3_time_scaleUTCSetYear(y), d1 = d3_time_scaleUTCSetYear(y + 1);
    return y + (d - d0) / (d1 - d0);
  }
  d3_time_scaleUTCMethods.year = function(extent, m) {
    return d3_time_scaleLinear.domain(extent.map(d3_time_scaleUTCGetYear)).ticks(m).map(d3_time_scaleUTCSetYear);
  };
  d3.time.scale.utc = function() {
    return d3_time_scale(d3.scale.linear(), d3_time_scaleUTCMethods, d3_time_scaleUTCFormat);
  };
})();<|MERGE_RESOLUTION|>--- conflicted
+++ resolved
@@ -3704,15 +3704,15 @@
       this.on("mousedown.drag", mousedown).on("touchstart.drag", mousedown);
     }
     function mousedown() {
-      var target = this, event_ = event.of(target, arguments), eventTarget = d3.event.target, touchId = d3.event.touches && d3.event.changedTouches[0].identifier, offset, origin_ = point(), moved = 0;
-      var w = d3.select(window).on(touchId ? "touchmove.drag-" + touchId : "mousemove.drag", dragmove).on(touchId ? "touchend.drag-" + touchId : "mouseup.drag", dragend, true);
+      var target = this, event_ = event.of(target, arguments), eventTarget = d3.event.target, touchId = d3.event.touches ? d3.event.changedTouches[0].identifier : null, offset, origin_ = point(), moved = 0;
+      var w = d3.select(window).on(touchId != null ? "touchmove.drag-" + touchId : "mousemove.drag", dragmove).on(touchId != null ? "touchend.drag-" + touchId : "mouseup.drag", dragend, true);
       if (origin) {
         offset = origin.apply(target, arguments);
         offset = [ offset.x - origin_[0], offset.y - origin_[1] ];
       } else {
         offset = [ 0, 0 ];
       }
-      if (!touchId) d3_eventCancel();
+      if (touchId == null) d3_eventCancel();
       event_({
         type: "dragstart"
       });
@@ -3750,21 +3750,6 @@
         d3_eventCancel();
         w.on("click.drag", null);
       }
-<<<<<<< HEAD
-=======
-      var target = this, event_ = event.of(target, arguments), eventTarget = d3.event.target, touchId = d3.event.touches ? d3.event.changedTouches[0].identifier : null, offset, origin_ = point(), moved = 0;
-      var w = d3.select(window).on(touchId != null ? "touchmove.drag-" + touchId : "mousemove.drag", dragmove).on(touchId != null ? "touchend.drag-" + touchId : "mouseup.drag", dragend, true);
-      if (origin) {
-        offset = origin.apply(target, arguments);
-        offset = [ offset.x - origin_[0], offset.y - origin_[1] ];
-      } else {
-        offset = [ 0, 0 ];
-      }
-      if (touchId == null) d3_eventCancel();
-      event_({
-        type: "dragstart"
-      });
->>>>>>> bf67747e
     }
     drag.origin = function(x) {
       if (!arguments.length) return origin;
