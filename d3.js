--- conflicted
+++ resolved
@@ -3318,7 +3318,6 @@
   return superformula;
 };
 
-<<<<<<< HEAD
 function d3_svg_superformulaPath(params, n, diameter) {
   var i = -1,
       dt = 2 * Math.PI / n,
@@ -3327,31 +3326,6 @@
       x,
       y,
       points = [];
-=======
-d3.svg.tweenableTypes = [
-	"circle",
-	"ellipse",
-	"drop",
-	"cross",
-	"malteseCross",
-	"diamond",
-	"square",
-	"rectangle",
-	"triangle",
-	"star",
-	"roundedStar",
-	"pentagon",
-	"hexagon",
-	"heptagon",
-	"gear",
-	"butterfly",
-	"bean",
-	"asterisk",
-	"clover",
-	"heart",
-	"cloverFour"
-];
->>>>>>> b0d8d439
 
   while (++i < n) {
     t = params.m * (i * dt - Math.PI) / 4;
@@ -3371,87 +3345,28 @@
   return "M" + d3_svg_lineLinear(points) + "Z";
 }
 
-<<<<<<< HEAD
 var d3_svg_superformulaTypes = {
+  asterisk: {m: 12, n1: .3, n2: 0, n3: 10, a: 1, b: 1},
+  bean: {m: 2, n1: 1, n2: 4, n3: 8, a: 1, b: 1},
+  butterfly: {m: 3, n1: 1, n2: 6, n3: 2, a: .6, b: 1},
   circle: {m: 4, n1: 2, n2: 2, n3: 2, a: 1, b: 1},
+  clover: {m: 6, n1: .3, n2: 0, n3: 10, a: 1, b: 1},
+  cloverFour: {m: 8, n1: 10, n2: -1, n3: -8, a: 1, b: 1},
   cross: {m: 8, n1: 1.3, n2: .01, n3: 8, a: 1, b: 1},
   diamond: {m: 4, n1: 1, n2: 1, n3: 1, a: 1, b: 1},
+  drop: {m: 1, n1: .5, n2: .5, n3: .5, a: 1, b: 1},
+  ellipse: {m: 4, n1: 2, n2: 2, n3: 2, a: 9, b: 6},
+  gear: {m: 19, n1: 100, n2: 50, n3: 50, a: 1, b: 1},
+  heart: {m: 1, n1: .8, n2: 1, n3: -8, a: 1, b: .18},
+  heptagon: {m: 7, n1: 1000, n2: 400, n3: 400, a: 1, b: 1},
+  hexagon: {m: 6, n1: 1000, n2: 400, n3: 400, a: 1, b: 1},
+  malteseCross: {m: 8, n1: .9, n2: .1, n3: 100, a: 1, b: 1},
+  pentagon: {m: 5, n1: 1000, n2: 600, n3: 600, a: 1, b: 1},
+  rectangle: {m: 4, n1: 100, n2: 100, n3: 100, a: 2, b: 1},
+  roundedStar: {m: 5, n1: 2, n2: 7, n3: 7, a: 1, b: 1},
   square: {m: 4, n1: 100, n2: 100, n3: 100, a: 1, b: 1},
-  triangle: {m: 3, n1: 100, n2: 200, n3: 200, a: 1, b: 1},
   star: {m: 5, n1: 30, n2: 100, n3: 100, a: 1, b: 1},
-  ellipse: {m: 4, n1: 2, n2: 2, n3: 2, a: 9, b: 6},
-  pentagon: {m: 5, n1: 1000, n2: 600, n3: 600, a: 1, b: 1},
-  hexagon: {m: 6, n1: 1000, n2: 400, n3: 400, a: 1, b: 1},
-  heptagon: {m: 7, n1: 1000, n2: 400, n3: 400, a: 1, b: 1},
-  gear: {m: 19, n1: 100, n2: 50, n3: 50, a: 1, b: 1},
-  drop: {m: 1, n1: .5, n2: .5, n3: .5, a: 1, b: 1}
-=======
-var superformulator = {
-	computeSupershape : function (s, diameter){
-		var rotationAngle = 0;
-		var thetaSteps = 100;
-		var thetaStepSize = Math.PI*2/(thetaSteps-1);
-		var path = [];
-		var r = [];
-		var rMax = 0;
-		var theta, t1, t2;
-		for(var i=0; i<thetaSteps; i++){
-			theta = i*thetaStepSize-(Math.PI);
-			t1 = Math.pow(Math.abs(Math.cos(s.m*theta/4)/s.a), s.n2);
-			t2 = Math.pow(Math.abs(Math.sin(s.m*theta/4)/s.b), s.n3);
-			r[i] = Math.pow(Math.abs(t1+t2), -1/s.n1);
-			if(r[i] > rMax){
-				rMax = r[i];
-			}
-		}
-		var radiusMult = (diameter/2) / rMax;
-		var x, y;
-		var ang = Math.PI * (s.ang/180);
-		for(var i=0; i<thetaSteps;i++){
-			x = r[i]*radiusMult*Math.cos(thetaStepSize*i+ang);
-			x = Math.round(x*100)/100;
-			y = r[i]*radiusMult*Math.sin(thetaStepSize*i+ang);
-			y = Math.round(y*100)/100;
-			path[i] = [x, y];
-		}
-		return path;
-	},
-
-	getSVGPath : function (superVars, diameter){
-		var arrayPath = this.computeSupershape(superVars, diameter);
-		var pathString = 'M';
-		for(key in arrayPath){
-			if(key != 0) pathString += 'L';
-			pathString += arrayPath[key].toString().replace(',', ' ')+' ';
-		}
-		pathString += 'Z';
-		return pathString;
-	}
-}
-
-var d3_svg_tweenables = {
-	"circle": function(size) {return superformulator.getSVGPath({'m':4, 'n1':2, 'n2':2, 'n3':2, 'a':1, 'b':1, 'ang':0}, Math.sqrt(size));},
-	"cross": function(size) {return superformulator.getSVGPath({'m':8, 'n1':1.3, 'n2':0.01, 'n3':8, 'a':1, 'b':1, 'ang':0}, Math.sqrt(size));},
-	"cloverFour": function(size) {return superformulator.getSVGPath({'m':8, 'n1':10, 'n2':-1, 'n3':-8, 'a':1, 'b':1, 'ang':0}, Math.sqrt(size));},
-	"malteseCross": function(size) {return superformulator.getSVGPath({'m':8, 'n1':0.9, 'n2':0.1, 'n3':100, 'a':1, 'b':1, 'ang':0}, Math.sqrt(size));},
-	"diamond": function(size) {return superformulator.getSVGPath({'m':4, 'n1':1, 'n2':1, 'n3':1, 'a':1, 'b':1, 'ang':0}, Math.sqrt(size));},
-	"square": function(size, d) {return superformulator.getSVGPath({'m':4, 'n1':100, 'n2':100, 'n3':100, 'a':1, 'b':1, 'ang':0}, Math.sqrt(size));},
-	"rectangle": function(size, d) {return superformulator.getSVGPath({'m':4, 'n1':100, 'n2':100, 'n3':100, 'a':2, 'b':1, 'ang':0}, Math.sqrt(size));},
-	"triangle": function(size) {return superformulator.getSVGPath({'m':3, 'n1':100, 'n2':200, 'n3':200, 'a':1, 'b':1, 'ang':0}, Math.sqrt(size));},
-	"star": function(size) {return superformulator.getSVGPath({'m':5, 'n1':30, 'n2':100, 'n3':100, 'a':1, 'b':1, 'ang':0}, Math.sqrt(size));},
-	"roundedStar": function(size) {return superformulator.getSVGPath({'m':5, 'n1':2, 'n2':7, 'n3':7, 'a':1, 'b':1, 'ang':0}, Math.sqrt(size));},
-	"ellipse": function(size) {return superformulator.getSVGPath({'m':4, 'n1':2, 'n2':2, 'n3':2, 'a':9, 'b':6, 'ang':0}, Math.sqrt(size));},
-	"pentagon": function(size) {return superformulator.getSVGPath({'m':5, 'n1':1000, 'n2':600, 'n3':600, 'a':1, 'b':1, 'ang':0}, Math.sqrt(size));},
-	"hexagon": function(size) {return superformulator.getSVGPath({'m':6, 'n1':1000, 'n2':400, 'n3':400, 'a':1, 'b':1, 'ang':0}, Math.sqrt(size));},
-	"heptagon": function(size) {return superformulator.getSVGPath({'m':7, 'n1':1000, 'n2':300, 'n3':300, 'a':1, 'b':1, 'ang':0}, Math.sqrt(size));},
-	"gear": function(size) {return superformulator.getSVGPath({'m':19, 'n1':100, 'n2':50, 'n3':50, 'a':1, 'b':1, 'ang':0}, Math.sqrt(size));},
-	"drop": function(size) {return superformulator.getSVGPath({'m':1, 'n1':0.5, 'n2':0.5, 'n3':0.5, 'a':1, 'b':1, 'ang':0}, Math.sqrt(size));},
-	"butterfly": function(size) {return superformulator.getSVGPath({'m':3, 'n1':1, 'n2':6, 'n3':2, 'a':0.6, 'b':1, 'ang':0}, Math.sqrt(size));},
-	"bean": function(size) {return superformulator.getSVGPath({'m':2, 'n1':1, 'n2':4, 'n3':8, 'a':1, 'b':1, 'ang':0}, Math.sqrt(size));},
-	"asterisk": function(size) {return superformulator.getSVGPath({'m':12, 'n1':0.3, 'n2':0, 'n3':10, 'a':1, 'b':1, 'ang':0}, Math.sqrt(size));},
-	"clover": function(size) {return superformulator.getSVGPath({'m':6, 'n1':0.3, 'n2':0, 'n3':10, 'a':1, 'b':1, 'ang':0}, Math.sqrt(size));},
-	"heart": function(size) {return superformulator.getSVGPath({'m':1, 'n1':0.8, 'n2':1, 'n3':-8, 'a':1, 'b':0.18, 'ang':0}, Math.sqrt(size));}
->>>>>>> b0d8d439
+  triangle: {m: 3, n1: 100, n2: 200, n3: 200, a: 1, b: 1}
 };
 
 d3.svg.superformulaTypes = d3.keys(d3_svg_superformulaTypes);
