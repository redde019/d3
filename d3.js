(function(){d3 = {version: "1.17.0"}; // semver
if (!Date.now) Date.now = function() {
  return +new Date();
};
if (!Object.create) Object.create = function(o) {
  /** @constructor */ function f() {}
  f.prototype = o;
  return new f();
};
var d3_array = d3_arraySlice; // conversion for NodeLists

function d3_arrayCopy(psuedoarray) {
  var i = -1, n = psuedoarray.length, array = [];
  while (++i < n) array.push(psuedoarray[i]);
  return array;
}

function d3_arraySlice(psuedoarray) {
  return Array.prototype.slice.call(psuedoarray);
}

try {
  d3_array(document.documentElement.childNodes)[0].nodeType;
} catch(e) {
  d3_array = d3_arrayCopy;
}
d3.functor = function(v) {
  return typeof v === "function" ? v : function() { return v; };
};
// A getter-setter method that preserves the appropriate `this` context.
d3.rebind = function(object, method) {
  return function() {
    var x = method.apply(object, arguments);
    return arguments.length ? object : x;
  };
};
d3.ascending = function(a, b) {
  return a < b ? -1 : a > b ? 1 : 0;
};
d3.descending = function(a, b) {
  return b < a ? -1 : b > a ? 1 : 0;
};
d3.min = function(array, f) {
  var i = 0,
      n = array.length,
      a = array[0],
      b;
  if (arguments.length === 1) {
    while (++i < n) if (a > (b = array[i])) a = b;
  } else {
    a = f(array[0]);
    while (++i < n) if (a > (b = f(array[i]))) a = b;
  }
  return a;
};
d3.max = function(array, f) {
  var i = 0,
      n = array.length,
      a = array[0],
      b;
  if (arguments.length === 1) {
    while (++i < n) if (a < (b = array[i])) a = b;
  } else {
    a = f(a);
    while (++i < n) if (a < (b = f(array[i]))) a = b;
  }
  return a;
};
<<<<<<< HEAD
d3.sum = function(x) {
  var s = 0,
      n = x.length,
      i = -1;
  while (++i < n) s += x[i];
  return s;
=======
// Locate the insertion point for x in a to maintain sorted order. The
// arguments lo and hi may be used to specify a subset of the array which should
// be considered; by default the entire array is used. If x is already present
// in a, the insertion point will be before (to the left of) any existing
// entries. The return value is suitable for use as the first argument to
// `array.splice` assuming that a is already sorted.
//
// The returned insertion point i partitions the array a into two halves so that
// all v < x for v in a[lo:i] for the left side and all v >= x for v in a[i:hi]
// for the right side.
d3.bisectLeft = function(a, x, lo, hi) {
  if (arguments.length < 3) lo = 0;
  if (arguments.length < 4) hi = a.length;
  while (lo < hi) {
    var mid = (lo + hi) >> 1;
    if (a[mid] < x) lo = mid + 1;
    else hi = mid;
  }
  return lo;
};

// Similar to bisectLeft, but returns an insertion point which comes after (to
// the right of) any existing entries of x in a.
//
// The returned insertion point i partitions the array into two halves so that
// all v <= x for v in a[lo:i] for the left side and all v > x for v in a[i:hi]
// for the right side.
d3.bisect =
d3.bisectRight = function(a, x, lo, hi) {
  if (arguments.length < 3) lo = 0;
  if (arguments.length < 4) hi = a.length;
  while (lo < hi) {
    var mid = (lo + hi) >> 1;
    if (x < a[mid]) hi = mid;
    else lo = mid + 1;
  }
  return lo;
>>>>>>> 71264282
};
d3.nest = function() {
  var nest = {},
      keys = [],
      sortKeys = [],
      sortValues,
      rollup;

  function map(array, depth) {
    if (depth >= keys.length) return rollup
        ? rollup.call(nest, array) : (sortValues
        ? array.sort(sortValues)
        : array);

    var i = -1,
        n = array.length,
        key = keys[depth++],
        keyValue,
        object,
        o = {};

    while (++i < n) {
      if ((keyValue = key(object = array[i])) in o) {
        o[keyValue].push(object);
      } else {
        o[keyValue] = [object];
      }
    }

    for (keyValue in o) {
      o[keyValue] = map(o[keyValue], depth);
    }

    return o;
  }

  function entries(map, depth) {
    if (depth >= keys.length) return map;

    var a = [],
        sortKey = sortKeys[depth++],
        key;

    for (key in map) {
      a.push({key: key, values: entries(map[key], depth)});
    }

    if (sortKey) a.sort(function(a, b) {
      return sortKey(a.key, b.key);
    });

    return a;
  }

  nest.map = function(array) {
    return map(array, 0);
  };

  nest.entries = function(array) {
    return entries(map(array, 0), 0);
  };

  nest.key = function(d) {
    keys.push(d);
    return nest;
  };

  // Specifies the order for the most-recently specified key.
  // Note: only applies to entries. Map keys are unordered!
  nest.sortKeys = function(order) {
    sortKeys[keys.length - 1] = order;
    return nest;
  };

  // Specifies the order for leaf values.
  // Applies to both maps and entries array.
  nest.sortValues = function(order) {
    sortValues = order;
    return nest;
  };

  nest.rollup = function(f) {
    rollup = f;
    return nest;
  };

  return nest;
};
d3.keys = function(map) {
  var keys = [];
  for (var key in map) keys.push(key);
  return keys;
};
d3.values = function(map) {
  var values = [];
  for (var key in map) values.push(map[key]);
  return values;
};
d3.entries = function(map) {
  var entries = [];
  for (var key in map) entries.push({key: key, value: map[key]});
  return entries;
};
d3.permute = function(array, indexes) {
  var permutes = [],
      i = -1,
      n = indexes.length;
  while (++i < n) permutes[i] = array[indexes[i]];
  return permutes;
};
d3.merge = function(arrays) {
  return Array.prototype.concat.apply([], arrays);
};
d3.split = function(array, f) {
  var arrays = [],
      values = [],
      value,
      i = -1,
      n = array.length;
  if (arguments.length < 2) f = d3_splitter;
  while (++i < n) {
    if (f.call(values, value = array[i], i)) {
      values = [];
    } else {
      if (!values.length) arrays.push(values);
      values.push(value);
    }
  }
  return arrays;
};

function d3_splitter(d) {
  return d == null;
}
function d3_collapse(s) {
  return s.replace(/(^\s+)|(\s+$)/g, "").replace(/\s+/g, " ");
}
//
// Note: assigning to the arguments array simultaneously changes the value of
// the corresponding argument!
//
// TODO The `this` argument probably shouldn't be the first argument to the
// callback, anyway, since it's redundant. However, that will require a major
// version bump due to backwards compatibility, so I'm not changing it right
// away.
//
function d3_call(callback) {
  callback.apply(this, (arguments[0] = this, arguments));
  return this;
}
/**
 * @param {number} start
 * @param {number=} stop
 * @param {number=} step
 */
d3.range = function(start, stop, step) {
  if (arguments.length === 1) { stop = start; start = 0; }
  if (step == null) step = 1;
  if ((stop - start) / step == Infinity) throw new Error("infinite range");
  var range = [],
       i = -1,
       j;
  if (step < 0) while ((j = start + step * ++i) > stop) range.push(j);
  else while ((j = start + step * ++i) < stop) range.push(j);
  return range;
};
d3.requote = function(s) {
  return s.replace(d3_requote_re, "\\$&");
};

var d3_requote_re = /[\\\^\$\*\+\?\[\]\(\)\.\{\}]/g;
d3.round = function(x, n) {
  return n
      ? Math.round(x * Math.pow(10, n)) * Math.pow(10, -n)
      : Math.round(x);
};
d3.xhr = function(url, mime, callback) {
  var req = new XMLHttpRequest();
  if (arguments.length < 3) callback = mime;
  else if (mime && req.overrideMimeType) req.overrideMimeType(mime);
  req.open("GET", url, true);
  req.onreadystatechange = function() {
    if (req.readyState === 4) callback(req.status < 300 ? req : null);
  };
  req.send(null);
};
d3.text = function(url, mime, callback) {
  function ready(req) {
    callback(req && req.responseText);
  }
  if (arguments.length < 3) {
    callback = mime;
    mime = null;
  }
  d3.xhr(url, mime, ready);
};
d3.json = function(url, callback) {
  d3.text(url, "application/json", function(text) {
    callback(text ? JSON.parse(text) : null);
  });
};
d3.html = function(url, callback) {
  d3.text(url, "text/html", function(text) {
    if (text != null) { // Treat empty string as valid HTML.
      var range = document.createRange();
      range.selectNode(document.body);
      text = range.createContextualFragment(text);
    }
    callback(text);
  });
};
d3.xml = function(url, mime, callback) {
  function ready(req) {
    callback(req && req.responseXML);
  }
  if (arguments.length < 3) {
    callback = mime;
    mime = null;
  }
  d3.xhr(url, mime, ready);
};
d3.ns = {

  prefix: {
    svg: "http://www.w3.org/2000/svg",
    xhtml: "http://www.w3.org/1999/xhtml",
    xlink: "http://www.w3.org/1999/xlink",
    xml: "http://www.w3.org/XML/1998/namespace",
    xmlns: "http://www.w3.org/2000/xmlns/"
  },

  qualify: function(name) {
    var i = name.indexOf(":");
    return i < 0 ? name : {
      space: d3.ns.prefix[name.substring(0, i)],
      local: name.substring(i + 1)
    };
  }

};
/** @param {...string} types */
d3.dispatch = function(types) {
  var dispatch = {},
      type;
  for (var i = 0, n = arguments.length; i < n; i++) {
    type = arguments[i];
    dispatch[type] = d3_dispatch(type);
  }
  return dispatch;
};

function d3_dispatch(type) {
  var dispatch = {},
      listeners = [];

  dispatch.add = function(listener) {
    for (var i = 0; i < listeners.length; i++) {
      if (listeners[i].listener == listener) return dispatch; // already registered
    }
    listeners.push({listener: listener, on: true});
    return dispatch;
  };

  dispatch.remove = function(listener) {
    for (var i = 0; i < listeners.length; i++) {
      var l = listeners[i];
      if (l.listener == listener) {
        l.on = false;
        listeners = listeners.slice(0, i).concat(listeners.slice(i + 1));
        break;
      }
    }
    return dispatch;
  };

  dispatch.dispatch = function() {
    var ls = listeners; // defensive reference
    for (var i = 0, n = ls.length; i < n; i++) {
      var l = ls[i];
      if (l.on) l.listener.apply(this, arguments);
    }
  };

  return dispatch;
};
// TODO align
d3.format = function(specifier) {
  var match = d3_format_re.exec(specifier),
      fill = match[1] || " ",
      sign = match[3] || "",
      zfill = match[5],
      width = +match[6],
      comma = match[7],
      precision = match[8],
      type = match[9],
      percentage = false,
      integer = false;

  if (precision) precision = precision.substring(1);

  if (zfill) {
    fill = "0"; // TODO align = "=";
    if (comma) width -= Math.floor((width - 1) / 4);
  }

  switch (type) {
    case "n": comma = true; type = "g"; break;
    case "%": percentage = true; type = "f"; break;
    case "p": percentage = true; type = "r"; break;
    case "d": integer = true; precision = "0"; break;
  }

  type = d3_format_types[type] || d3_format_typeDefault;

  return function(value) {
    var number = percentage ? value * 100 : +value,
        negative = (number < 0) && (number = -number) ? "\u2212" : sign;

    // Return the empty string for floats formatted as ints.
    if (integer && (number % 1)) return "";

    // Convert the input value to the desired precision.
    value = type(number, precision);

    // If the fill character is 0, the sign and group is applied after the fill.
    if (zfill) {
      var length = value.length + negative.length;
      if (length < width) value = new Array(width - length + 1).join(fill) + value;
      if (comma) value = d3_format_group(value);
      value = negative + value;
    }

    // Otherwise (e.g., space-filling), the sign and group is applied before.
    else {
      if (comma) value = d3_format_group(value);
      value = negative + value;
      var length = value.length;
      if (length < width) value = new Array(width - length + 1).join(fill) + value;
    }
    if (percentage) value += "%";

    return value;
  };
};

// [[fill]align][sign][#][0][width][,][.precision][type]
var d3_format_re = /(?:([^{])?([<>=^]))?([+\- ])?(#)?(0)?([0-9]+)?(,)?(\.[0-9]+)?([a-zA-Z%])?/;

var d3_format_types = {
  g: function(x, p) { return x.toPrecision(p); },
  e: function(x, p) { return x.toExponential(p); },
  f: function(x, p) { return x.toFixed(p); },
  r: function(x, p) {
    var n = 1 + Math.floor(1e-15 + Math.log(x) / Math.LN10);
    return d3.round(x, p - n).toFixed(Math.max(0, p - n));
  }
};

function d3_format_typeDefault(x) {
  return x + "";
}

// Apply comma grouping for thousands.
function d3_format_group(value) {
  var i = value.lastIndexOf("."),
      f = i >= 0 ? value.substring(i) : (i = value.length, ""),
      t = [];
  while (i > 0) t.push(value.substring(i -= 3, i + 3));
  return t.reverse().join(",") + f;
}
/*
 * TERMS OF USE - EASING EQUATIONS
 *
 * Open source under the BSD License.
 *
 * Copyright 2001 Robert Penner
 * All rights reserved.
 *
 * Redistribution and use in source and binary forms, with or without
 * modification, are permitted provided that the following conditions are met:
 *
 * - Redistributions of source code must retain the above copyright notice, this
 *   list of conditions and the following disclaimer.
 *
 * - Redistributions in binary form must reproduce the above copyright notice,
 *   this list of conditions and the following disclaimer in the documentation
 *   and/or other materials provided with the distribution.
 *
 * - Neither the name of the author nor the names of contributors may be used to
 *   endorse or promote products derived from this software without specific
 *   prior written permission.
 *
 * THIS SOFTWARE IS PROVIDED BY THE COPYRIGHT HOLDERS AND CONTRIBUTORS "AS IS"
 * AND ANY EXPRESS OR IMPLIED WARRANTIES, INCLUDING, BUT NOT LIMITED TO, THE
 * IMPLIED WARRANTIES OF MERCHANTABILITY AND FITNESS FOR A PARTICULAR PURPOSE
 * ARE DISCLAIMED. IN NO EVENT SHALL THE COPYRIGHT OWNER OR CONTRIBUTORS BE
 * LIABLE FOR ANY DIRECT, INDIRECT, INCIDENTAL, SPECIAL, EXEMPLARY, OR
 * CONSEQUENTIAL DAMAGES (INCLUDING, BUT NOT LIMITED TO, PROCUREMENT OF
 * SUBSTITUTE GOODS OR SERVICES; LOSS OF USE, DATA, OR PROFITS; OR BUSINESS
 * INTERRUPTION) HOWEVER CAUSED AND ON ANY THEORY OF LIABILITY, WHETHER IN
 * CONTRACT, STRICT LIABILITY, OR TORT (INCLUDING NEGLIGENCE OR OTHERWISE)
 * ARISING IN ANY WAY OUT OF THE USE OF THIS SOFTWARE, EVEN IF ADVISED OF THE
 * POSSIBILITY OF SUCH DAMAGE.
 */

var d3_ease_quad = d3_ease_poly(2),
    d3_ease_cubic = d3_ease_poly(3);

var d3_ease = {
  linear: function() { return d3_ease_linear; },
  poly: d3_ease_poly,
  quad: function() { return d3_ease_quad; },
  cubic: function() { return d3_ease_cubic; },
  sin: function() { return d3_ease_sin; },
  exp: function() { return d3_ease_exp; },
  circle: function() { return d3_ease_circle; },
  elastic: d3_ease_elastic,
  back: d3_ease_back,
  bounce: function() { return d3_ease_bounce; }
};

var d3_ease_mode = {
  "in": function(f) { return f; },
  "out": d3_ease_reverse,
  "in-out": d3_ease_reflect,
  "out-in": function(f) { return d3_ease_reflect(d3_ease_reverse(f)); }
};

d3.ease = function(name) {
  var i = name.indexOf("-"),
      t = i >= 0 ? name.substring(0, i) : name,
      m = i >= 0 ? name.substring(i + 1) : "in";
  return d3_ease_mode[m](d3_ease[t].apply(null, Array.prototype.slice.call(arguments, 1)));
};

function d3_ease_reverse(f) {
  return function(t) {
    return 1 - f(1 - t);
  };
}

function d3_ease_reflect(f) {
  return function(t) {
    return .5 * (t < .5 ? f(2 * t) : (2 - f(2 - 2 * t)));
  };
}

function d3_ease_linear(t) {
  return t;
}

function d3_ease_poly(e) {
  return function(t) {
    return Math.pow(t, e);
  }
}

function d3_ease_sin(t) {
  return 1 - Math.cos(t * Math.PI / 2);
}

function d3_ease_exp(t) {
  return t ? Math.pow(2, 10 * (t - 1)) - 1e-3 : 0;
}

function d3_ease_circle(t) {
  return 1 - Math.sqrt(1 - t * t);
}

function d3_ease_elastic(a, p) {
  var s;
  if (arguments.length < 2) p = 0.45;
  if (arguments.length < 1) { a = 1; s = p / 4; }
  else s = p / (2 * Math.PI) * Math.asin(1 / a);
  return function(t) {
    return 1 + a * Math.pow(2, 10 * -t) * Math.sin((t - s) * 2 * Math.PI / p);
  };
}

function d3_ease_back(s) {
  if (!s) s = 1.70158;
  return function(t) {
    return t * t * ((s + 1) * t - s);
  };
}

function d3_ease_bounce(t) {
  return t < 1 / 2.75 ? 7.5625 * t * t
      : t < 2 / 2.75 ? 7.5625 * (t -= 1.5 / 2.75) * t + .75
      : t < 2.5 / 2.75 ? 7.5625 * (t -= 2.25 / 2.75) * t + .9375
      : 7.5625 * (t -= 2.625 / 2.75) * t + .984375;
}
d3.event = null;
d3.interpolate = function(a, b) {
  if (typeof b === "number") return d3.interpolateNumber(+a, b);
  if (typeof b === "string") {
    return (b in d3_rgb_names) || /^(#|rgb\(|hsl\()/.test(b)
        ? d3.interpolateRgb(String(a), b)
        : d3.interpolateString(String(a), b);
  }
  if (b instanceof Array) return d3.interpolateArray(a, b);
  return d3.interpolateObject(a, b);
};

d3.interpolateNumber = function(a, b) {
  b -= a;
  return function(t) { return a + b * t; };
};

d3.interpolateRound = function(a, b) {
  b -= a;
  return function(t) { return Math.round(a + b * t); };
};

d3.interpolateString = function(a, b) {
  var m, // current match
      i, // current index
      j, // current index (for coallescing)
      s0 = 0, // start index of current string prefix
      s1 = 0, // end index of current string prefix
      s = [], // string constants and placeholders
      q = [], // number interpolators
      n, // q.length
      o;

  // Reset our regular expression!
  d3_interpolate_number.lastIndex = 0;

  // Find all numbers in b.
  for (i = 0; m = d3_interpolate_number.exec(b); ++i) {
    if (m.index) s.push(b.substring(s0, s1 = m.index));
    q.push({i: s.length, x: m[0]});
    s.push(null);
    s0 = d3_interpolate_number.lastIndex;
  }
  if (s0 < b.length) s.push(b.substring(s0));

  // Find all numbers in a.
  for (i = 0, n = q.length; (m = d3_interpolate_number.exec(a)) && i < n; ++i) {
    o = q[i];
    if (o.x == m[0]) { // The numbers match, so coallesce.
      if (o.i) {
        if (s[o.i + 1] == null) { // This match is followed by another number.
          s[o.i - 1] += o.x;
          s.splice(o.i, 1);
          for (j = i + 1; j < n; ++j) q[j].i--;
        } else { // This match is followed by a string, so coallesce twice.
          s[o.i - 1] += o.x + s[o.i + 1];
          s.splice(o.i, 2);
          for (j = i + 1; j < n; ++j) q[j].i -= 2;
        }
      } else {
          if (s[o.i + 1] == null) { // This match is followed by another number.
          s[o.i] = o.x;
        } else { // This match is followed by a string, so coallesce twice.
          s[o.i] = o.x + s[o.i + 1];
          s.splice(o.i + 1, 1);
          for (j = i + 1; j < n; ++j) q[j].i--;
        }
      }
      q.splice(i, 1);
      n--;
      i--;
    } else {
      o.x = d3.interpolateNumber(parseFloat(m[0]), parseFloat(o.x));
    }
  }

  // Remove any numbers in b not found in a.
  while (i < n) {
    o = q.pop();
    if (s[o.i + 1] == null) { // This match is followed by another number.
      s[o.i] = o.x;
    } else { // This match is followed by a string, so coallesce twice.
      s[o.i] = o.x + s[o.i + 1];
      s.splice(o.i + 1, 1);
    }
    n--;
  }

  // Special optimization for only a single match.
  if (s.length === 1) {
    return s[0] == null ? q[0].x : function() { return b; };
  }

  // Otherwise, interpolate each of the numbers and rejoin the string.
  return function(t) {
    for (i = 0; i < n; ++i) s[(o = q[i]).i] = o.x(t);
    return s.join("");
  };
};

d3.interpolateRgb = function(a, b) {
  a = d3.rgb(a);
  b = d3.rgb(b);
  var ar = a.r,
      ag = a.g,
      ab = a.b,
      br = b.r - ar,
      bg = b.g - ag,
      bb = b.b - ab;
  return function(t) {
    return "rgb(" + Math.round(ar + br * t)
        + "," + Math.round(ag + bg * t)
        + "," + Math.round(ab + bb * t)
        + ")";
  };
};

// interpolates HSL space, but outputs RGB string (for compatibility)
d3.interpolateHsl = function(a, b) {
  a = d3.hsl(a);
  b = d3.hsl(b);
  var h0 = a.h,
      s0 = a.s,
      l0 = a.l,
      h1 = b.h - h0,
      s1 = b.s - s0,
      l1 = b.l - l0;
  return function(t) {
    return d3_hsl_rgb(h0 + h1 * t, s0 + s1 * t, l0 + l1 * t).toString();
  };
};

d3.interpolateArray = function(a, b) {
  var x = [],
      c = [],
      na = a.length,
      nb = b.length,
      n0 = Math.min(a.length, b.length),
      i;
  for (i = 0; i < n0; ++i) x.push(d3.interpolate(a[i], b[i]));
  for (; i < na; ++i) c[i] = a[i];
  for (; i < nb; ++i) c[i] = b[i];
  return function(t) {
    for (i = 0; i < n0; ++i) c[i] = x[i](t);
    return c;
  };
};

d3.interpolateObject = function(a, b) {
  var i = {},
      c = {},
      k;
  for (k in a) {
    if (k in b) {
      i[k] = d3_interpolateByName(k)(a[k], b[k]);
    } else {
      c[k] = a[k];
    }
  }
  for (k in b) {
    if (!(k in a)) {
      c[k] = b[k];
    }
  }
  return function(t) {
    for (k in i) c[k] = i[k](t);
    return c;
  };
}

var d3_interpolate_number = /[-+]?(?:\d+\.\d+|\d+\.|\.\d+|\d+)(?:[eE][-]?\d+)?/g,
    d3_interpolate_rgb = {background: 1, fill: 1, stroke: 1};

function d3_interpolateByName(n) {
  return n in d3_interpolate_rgb || /\bcolor\b/.test(n)
      ? d3.interpolateRgb
      : d3.interpolate;
}
function d3_uninterpolateNumber(a, b) {
  b = 1 / (b - (a = +a));
  return function(x) { return (x - a) * b; };
}

function d3_uninterpolateClamp(a, b) {
  b = 1 / (b - (a = +a));
  return function(x) { return Math.max(0, Math.min(1, (x - a) * b)); };
}
d3.rgb = function(r, g, b) {
  return arguments.length === 1
      ? d3_rgb_parse("" + r, d3_rgb, d3_hsl_rgb)
      : d3_rgb(~~r, ~~g, ~~b);
};

function d3_rgb(r, g, b) {
  return new d3_Rgb(r, g, b);
}

function d3_Rgb(r, g, b) {
  this.r = r;
  this.g = g;
  this.b = b;
}

d3_Rgb.prototype.brighter = function(k) {
  k = Math.pow(0.7, arguments.length ? k : 1);
  var r = this.r,
      g = this.g,
      b = this.b,
      i = 30;
  if (!r && !g && !b) return d3_rgb(i, i, i);
  if (r && r < i) r = i;
  if (g && g < i) g = i;
  if (b && b < i) b = i;
  return d3_rgb(
    Math.min(255, Math.floor(r / k)),
    Math.min(255, Math.floor(g / k)),
    Math.min(255, Math.floor(b / k)));
};

d3_Rgb.prototype.darker = function(k) {
  k = Math.pow(0.7, arguments.length ? k : 1);
  return d3_rgb(
    Math.max(0, Math.floor(k * this.r)),
    Math.max(0, Math.floor(k * this.g)),
    Math.max(0, Math.floor(k * this.b)));
};

d3_Rgb.prototype.hsl = function() {
  return d3_rgb_hsl(this.r, this.g, this.b);
};

d3_Rgb.prototype.toString = function() {
  return "#" + d3_rgb_hex(this.r) + d3_rgb_hex(this.g) + d3_rgb_hex(this.b);
};

function d3_rgb_hex(v) {
  return v < 0x10 ? "0" + v.toString(16) : v.toString(16);
}

function d3_rgb_parse(format, rgb, hsl) {
  var r = 0, // red channel; int in [0, 255]
      g = 0, // green channel; int in [0, 255]
      b = 0, // blue channel; int in [0, 255]
      m1, // CSS color specification match
      m2, // CSS color specification type (e.g., rgb)
      name;

  /* Handle hsl, rgb. */
  m1 = /([a-z]+)\((.*)\)/i.exec(format);
  if (m1) {
    m2 = m1[2].split(",");
    switch (m1[1]) {
      case "hsl": {
        return hsl(
          parseFloat(m2[0]), // degrees
          parseFloat(m2[1]) / 100, // percentage
          parseFloat(m2[2]) / 100 // percentage
        );
      }
      case "rgb": {
        return rgb(
          d3_rgb_parseNumber(m2[0]),
          d3_rgb_parseNumber(m2[1]),
          d3_rgb_parseNumber(m2[2])
        );
      }
    }
  }

  /* Named colors. */
  if (name = d3_rgb_names[format]) return rgb(name.r, name.g, name.b);

  /* Hexadecimal colors: #rgb and #rrggbb. */
  if (format != null && format.charAt(0) === "#") {
    if (format.length === 4) {
      r = format.charAt(1); r += r;
      g = format.charAt(2); g += g;
      b = format.charAt(3); b += b;
    } else if (format.length === 7) {
      r = format.substring(1, 3);
      g = format.substring(3, 5);
      b = format.substring(5, 7);
    }
    r = parseInt(r, 16);
    g = parseInt(g, 16);
    b = parseInt(b, 16);
  }

  return rgb(r, g, b);
}

function d3_rgb_hsl(r, g, b) {
  var min = Math.min(r /= 255, g /= 255, b /= 255),
      max = Math.max(r, g, b),
      d = max - min,
      h,
      s,
      l = (max + min) / 2;
  if (d) {
    s = l < .5 ? d / (max + min) : d / (2 - max - min);
    if (r == max) h = (g - b) / d + (g < b ? 6 : 0);
    else if (g == max) h = (b - r) / d + 2;
    else h = (r - g) / d + 4;
    h *= 60;
  } else {
    s = h = 0;
  }
  return d3_hsl(h, s, l);
}

function d3_rgb_parseNumber(c) { // either integer or percentage
  var f = parseFloat(c);
  return c.charAt(c.length - 1) === "%" ? Math.round(f * 2.55) : f;
}

var d3_rgb_names = {
  aliceblue: "#f0f8ff",
  antiquewhite: "#faebd7",
  aqua: "#00ffff",
  aquamarine: "#7fffd4",
  azure: "#f0ffff",
  beige: "#f5f5dc",
  bisque: "#ffe4c4",
  black: "#000000",
  blanchedalmond: "#ffebcd",
  blue: "#0000ff",
  blueviolet: "#8a2be2",
  brown: "#a52a2a",
  burlywood: "#deb887",
  cadetblue: "#5f9ea0",
  chartreuse: "#7fff00",
  chocolate: "#d2691e",
  coral: "#ff7f50",
  cornflowerblue: "#6495ed",
  cornsilk: "#fff8dc",
  crimson: "#dc143c",
  cyan: "#00ffff",
  darkblue: "#00008b",
  darkcyan: "#008b8b",
  darkgoldenrod: "#b8860b",
  darkgray: "#a9a9a9",
  darkgreen: "#006400",
  darkgrey: "#a9a9a9",
  darkkhaki: "#bdb76b",
  darkmagenta: "#8b008b",
  darkolivegreen: "#556b2f",
  darkorange: "#ff8c00",
  darkorchid: "#9932cc",
  darkred: "#8b0000",
  darksalmon: "#e9967a",
  darkseagreen: "#8fbc8f",
  darkslateblue: "#483d8b",
  darkslategray: "#2f4f4f",
  darkslategrey: "#2f4f4f",
  darkturquoise: "#00ced1",
  darkviolet: "#9400d3",
  deeppink: "#ff1493",
  deepskyblue: "#00bfff",
  dimgray: "#696969",
  dimgrey: "#696969",
  dodgerblue: "#1e90ff",
  firebrick: "#b22222",
  floralwhite: "#fffaf0",
  forestgreen: "#228b22",
  fuchsia: "#ff00ff",
  gainsboro: "#dcdcdc",
  ghostwhite: "#f8f8ff",
  gold: "#ffd700",
  goldenrod: "#daa520",
  gray: "#808080",
  green: "#008000",
  greenyellow: "#adff2f",
  grey: "#808080",
  honeydew: "#f0fff0",
  hotpink: "#ff69b4",
  indianred: "#cd5c5c",
  indigo: "#4b0082",
  ivory: "#fffff0",
  khaki: "#f0e68c",
  lavender: "#e6e6fa",
  lavenderblush: "#fff0f5",
  lawngreen: "#7cfc00",
  lemonchiffon: "#fffacd",
  lightblue: "#add8e6",
  lightcoral: "#f08080",
  lightcyan: "#e0ffff",
  lightgoldenrodyellow: "#fafad2",
  lightgray: "#d3d3d3",
  lightgreen: "#90ee90",
  lightgrey: "#d3d3d3",
  lightpink: "#ffb6c1",
  lightsalmon: "#ffa07a",
  lightseagreen: "#20b2aa",
  lightskyblue: "#87cefa",
  lightslategray: "#778899",
  lightslategrey: "#778899",
  lightsteelblue: "#b0c4de",
  lightyellow: "#ffffe0",
  lime: "#00ff00",
  limegreen: "#32cd32",
  linen: "#faf0e6",
  magenta: "#ff00ff",
  maroon: "#800000",
  mediumaquamarine: "#66cdaa",
  mediumblue: "#0000cd",
  mediumorchid: "#ba55d3",
  mediumpurple: "#9370db",
  mediumseagreen: "#3cb371",
  mediumslateblue: "#7b68ee",
  mediumspringgreen: "#00fa9a",
  mediumturquoise: "#48d1cc",
  mediumvioletred: "#c71585",
  midnightblue: "#191970",
  mintcream: "#f5fffa",
  mistyrose: "#ffe4e1",
  moccasin: "#ffe4b5",
  navajowhite: "#ffdead",
  navy: "#000080",
  oldlace: "#fdf5e6",
  olive: "#808000",
  olivedrab: "#6b8e23",
  orange: "#ffa500",
  orangered: "#ff4500",
  orchid: "#da70d6",
  palegoldenrod: "#eee8aa",
  palegreen: "#98fb98",
  paleturquoise: "#afeeee",
  palevioletred: "#db7093",
  papayawhip: "#ffefd5",
  peachpuff: "#ffdab9",
  peru: "#cd853f",
  pink: "#ffc0cb",
  plum: "#dda0dd",
  powderblue: "#b0e0e6",
  purple: "#800080",
  red: "#ff0000",
  rosybrown: "#bc8f8f",
  royalblue: "#4169e1",
  saddlebrown: "#8b4513",
  salmon: "#fa8072",
  sandybrown: "#f4a460",
  seagreen: "#2e8b57",
  seashell: "#fff5ee",
  sienna: "#a0522d",
  silver: "#c0c0c0",
  skyblue: "#87ceeb",
  slateblue: "#6a5acd",
  slategray: "#708090",
  slategrey: "#708090",
  snow: "#fffafa",
  springgreen: "#00ff7f",
  steelblue: "#4682b4",
  tan: "#d2b48c",
  teal: "#008080",
  thistle: "#d8bfd8",
  tomato: "#ff6347",
  turquoise: "#40e0d0",
  violet: "#ee82ee",
  wheat: "#f5deb3",
  white: "#ffffff",
  whitesmoke: "#f5f5f5",
  yellow: "#ffff00",
  yellowgreen: "#9acd32"
};

for (var d3_rgb_name in d3_rgb_names) {
  d3_rgb_names[d3_rgb_name] = d3_rgb_parse(
      d3_rgb_names[d3_rgb_name],
      d3_rgb,
      d3_hsl_rgb);
}
d3.hsl = function(h, s, l) {
  return arguments.length === 1
      ? d3_rgb_parse("" + h, d3_rgb_hsl, d3_hsl)
      : d3_hsl(+h, +s, +l);
};

function d3_hsl(h, s, l) {
  return new d3_Hsl(h, s, l);
}

function d3_Hsl(h, s, l) {
  this.h = h;
  this.s = s;
  this.l = l;
}

d3_Hsl.prototype.brighter = function(k) {
  k = Math.pow(0.7, arguments.length ? k : 1);
  return d3_hsl(this.h, this.s, this.l / k);
};

d3_Hsl.prototype.darker = function(k) {
  k = Math.pow(0.7, arguments.length ? k : 1);
  return d3_hsl(this.h, this.s, k * this.l);
};

d3_Hsl.prototype.rgb = function() {
  return d3_hsl_rgb(this.h, this.s, this.l);
};

d3_Hsl.prototype.toString = function() {
  return "hsl(" + this.h + "," + this.s * 100 + "%," + this.l * 100 + "%)";
};

function d3_hsl_rgb(h, s, l) {
  var m1,
      m2;

  /* Some simple corrections for h, s and l. */
  h = h % 360; if (h < 0) h += 360;
  s = s < 0 ? 0 : s > 1 ? 1 : s;
  l = l < 0 ? 0 : l > 1 ? 1 : l;

  /* From FvD 13.37, CSS Color Module Level 3 */
  m2 = l <= .5 ? l * (1 + s) : l + s - l * s;
  m1 = 2 * l - m2;

  function v(h) {
    if (h > 360) h -= 360;
    else if (h < 0) h += 360;
    if (h < 60) return m1 + (m2 - m1) * h / 60;
    if (h < 180) return m2;
    if (h < 240) return m1 + (m2 - m1) * (240 - h) / 60;
    return m1;
  }

  function vv(h) {
    return Math.round(v(h) * 255);
  }

  return d3_rgb(vv(h + 120), vv(h), vv(h - 120));
}
var d3_select = function(s, n) { return n.querySelector(s); },
    d3_selectAll = function(s, n) { return d3_array(n.querySelectorAll(s)); };

// Use Sizzle, if available.
if (typeof Sizzle === "function") {
  d3_select = function(s, n) { return Sizzle(s, n)[0]; };
  d3_selectAll = function(s, n) { return Sizzle.uniqueSort(Sizzle(s, n)); };
}

var d3_root = d3_selection([[document]]);
d3_root[0].parentNode = document.documentElement;

// TODO fast singleton implementation!
d3.select = function(selector) {
  return typeof selector === "string"
      ? d3_root.select(selector)
      : d3_selection([[selector]]); // assume node
};

d3.selectAll = function(selector) {
  return typeof selector === "string"
      ? d3_root.selectAll(selector)
      : d3_selection([d3_array(selector)]); // assume node[]
};

function d3_selection(groups) {

  function select(select) {
    var subgroups = [],
        subgroup,
        subnode,
        group,
        node;
    for (var j = 0, m = groups.length; j < m; j++) {
      group = groups[j];
      subgroups.push(subgroup = []);
      subgroup.parentNode = group.parentNode;
      for (var i = 0, n = group.length; i < n; i++) {
        if (node = group[i]) {
          subgroup.push(subnode = select(node));
          if (subnode && "__data__" in node) subnode.__data__ = node.__data__;
        } else {
          subgroup.push(null);
        }
      }
    }
    return d3_selection(subgroups);
  }

  function selectAll(selectAll) {
    var subgroups = [],
        subgroup,
        group,
        node;
    for (var j = 0, m = groups.length; j < m; j++) {
      group = groups[j];
      for (var i = 0, n = group.length; i < n; i++) {
        if (node = group[i]) {
          subgroups.push(subgroup = selectAll(node));
          subgroup.parentNode = node;
        }
      }
    }
    return d3_selection(subgroups);
  }

  // TODO select(function)?
  groups.select = function(selector) {
    return select(function(node) {
      return d3_select(selector, node);
    });
  };

  // TODO selectAll(function)?
  groups.selectAll = function(selector) {
    return selectAll(function(node) {
      return d3_selectAll(selector, node);
    });
  };

  // TODO preserve null elements to maintain index?
  groups.filter = function(filter) {
    var subgroups = [],
        subgroup,
        group,
        node;
    for (var j = 0, m = groups.length; j < m; j++) {
      group = groups[j];
      subgroups.push(subgroup = []);
      subgroup.parentNode = group.parentNode;
      for (var i = 0, n = group.length; i < n; i++) {
        if ((node = group[i]) && filter.call(node, node.__data__, i)) {
          subgroup.push(node);
        }
      }
    }
    return d3_selection(subgroups);
  };

  groups.map = function(map) {
    var group,
        node;
    for (var j = 0, m = groups.length; j < m; j++) {
      group = groups[j];
      for (var i = 0, n = group.length; i < n; i++) {
        if (node = group[i]) node.__data__ = map.call(node, node.__data__, i);
      }
    }
    return groups;
  };

  // TODO data(null) for clearing data?
  groups.data = function(data, join) {
    var enter = [],
        update = [],
        exit = [];

    function bind(group, groupData) {
      var i = 0,
          n = group.length,
          m = groupData.length,
          n0 = Math.min(n, m),
          n1 = Math.max(n, m),
          updateNodes = [],
          enterNodes = [],
          exitNodes = [],
          node,
          nodeData;

      if (join) {
        var nodeByKey = {},
            keys = [],
            key,
            j = groupData.length;

        for (i = 0; i < n; i++) {
          key = join.call(node = group[i], node.__data__, i);
          if (key in nodeByKey) {
            exitNodes[j++] = group[i]; // duplicate key
          } else {
            nodeByKey[key] = node;
          }
          keys.push(key);
        }

        for (i = 0; i < m; i++) {
          node = nodeByKey[key = join.call(groupData, nodeData = groupData[i], i)];
          if (node) {
            node.__data__ = nodeData;
            updateNodes[i] = node;
            enterNodes[i] = exitNodes[i] = null;
          } else {
            enterNodes[i] = d3_selection_enterNode(nodeData);
            updateNodes[i] = exitNodes[i] = null;
          }
          delete nodeByKey[key];
        }

        for (i = 0; i < n; i++) {
          if (keys[i] in nodeByKey) {
            exitNodes[i] = group[i];
          }
        }
      } else {
        for (; i < n0; i++) {
          node = group[i];
          nodeData = groupData[i];
          if (node) {
            node.__data__ = nodeData;
            updateNodes[i] = node;
            enterNodes[i] = exitNodes[i] = null;
          } else {
            enterNodes[i] = d3_selection_enterNode(nodeData);
            updateNodes[i] = exitNodes[i] = null;
          }
        }
        for (; i < m; i++) {
          enterNodes[i] = d3_selection_enterNode(groupData[i]);
          updateNodes[i] = exitNodes[i] = null;
        }
        for (; i < n1; i++) {
          exitNodes[i] = group[i];
          enterNodes[i] = updateNodes[i] = null;
        }
      }

      enterNodes.parentNode
          = updateNodes.parentNode
          = exitNodes.parentNode
          = group.parentNode;

      enter.push(enterNodes);
      update.push(updateNodes);
      exit.push(exitNodes);
    }

    var i = -1,
        n = groups.length,
        group;
    if (typeof data === "function") {
      while (++i < n) {
        bind(group = groups[i], data.call(group, group.parentNode.__data__, i));
      }
    } else {
      while (++i < n) {
        bind(group = groups[i], data);
      }
    }

    var selection = d3_selection(update);
    selection.enter = function() {
      return d3_selectionEnter(enter);
    };
    selection.exit = function() {
      return d3_selection(exit);
    };
    return selection;
  };

  // TODO mask forEach? or rename for eachData?
  // TODO offer the same semantics for map, reduce, etc.?
  groups.each = function(callback) {
    for (var j = 0, m = groups.length; j < m; j++) {
      var group = groups[j];
      for (var i = 0, n = group.length; i < n; i++) {
        var node = group[i];
        if (node) callback.call(node, node.__data__, i);
      }
    }
    return groups;
  };

  function first(callback) {
    for (var j = 0, m = groups.length; j < m; j++) {
      var group = groups[j];
      for (var i = 0, n = group.length; i < n; i++) {
        var node = group[i];
        if (node) return callback.call(node, node.__data__, i);
      }
    }
    return null;
  }

  groups.empty = function() {
    return !first(function() { return true; });
  };

  groups.node = function() {
    return first(function() { return this; });
  };

  groups.attr = function(name, value) {
    name = d3.ns.qualify(name);

    // If no value is specified, return the first value.
    if (arguments.length < 2) {
      return first(name.local
          ? function() { return this.getAttributeNS(name.space, name.local); }
          : function() { return this.getAttribute(name); });
    }

    /** @this {Element} */
    function attrNull() {
      this.removeAttribute(name);
    }

    /** @this {Element} */
    function attrNullNS() {
      this.removeAttributeNS(name.space, name.local);
    }

    /** @this {Element} */
    function attrConstant() {
      this.setAttribute(name, value);
    }

    /** @this {Element} */
    function attrConstantNS() {
      this.setAttributeNS(name.space, name.local, value);
    }

    /** @this {Element} */
    function attrFunction() {
      var x = value.apply(this, arguments);
      if (x == null) this.removeAttribute(name);
      else this.setAttribute(name, x);
    }

    /** @this {Element} */
    function attrFunctionNS() {
      var x = value.apply(this, arguments);
      if (x == null) this.removeAttributeNS(name.space, name.local);
      else this.setAttributeNS(name.space, name.local, x);
    }

    return groups.each(value == null
        ? (name.local ? attrNullNS : attrNull) : (typeof value === "function"
        ? (name.local ? attrFunctionNS : attrFunction)
        : (name.local ? attrConstantNS : attrConstant)));
  };

  groups.classed = function(name, value) {
    var re = new RegExp("(^|\\s+)" + d3.requote(name) + "(\\s+|$)", "g");

    // If no value is specified, return the first value.
    if (arguments.length < 2) {
      return first(function() {
        if (c = this.classList) return c.contains(name);
        var c = this.className;
        re.lastIndex = 0;
        return re.test(c.baseVal != null ? c.baseVal : c);
      });
    }

    /** @this {Element} */
    function classedAdd() {
      if (c = this.classList) return c.add(name);
      var c = this.className,
          cb = c.baseVal != null,
          cv = cb ? c.baseVal : c;
      re.lastIndex = 0;
      if (!re.test(cv)) {
        cv = d3_collapse(cv + " " + name);
        if (cb) c.baseVal = cv;
        else this.className = cv;
      }
    }

    /** @this {Element} */
    function classedRemove() {
      if (c = this.classList) return c.remove(name);
      var c = this.className,
          cb = c.baseVal != null,
          cv = cb ? c.baseVal : c;
      cv = d3_collapse(cv.replace(re, " "));
      if (cb) c.baseVal = cv;
      else this.className = cv;
    }

    /** @this {Element} */
    function classedFunction() {
      (value.apply(this, arguments)
          ? classedAdd
          : classedRemove).call(this);
    }

    return groups.each(typeof value === "function"
        ? classedFunction : value
        ? classedAdd
        : classedRemove);
  };

  groups.style = function(name, value, priority) {
    if (arguments.length < 3) priority = "";

    // If no value is specified, return the first value.
    if (arguments.length < 2) {
      return first(function() {
        return window.getComputedStyle(this, null).getPropertyValue(name);
      });
    }

    /** @this {Element} */
    function styleNull() {
      this.style.removeProperty(name);
    }

    /** @this {Element} */
    function styleConstant() {
      this.style.setProperty(name, value, priority);
    }

    /** @this {Element} */
    function styleFunction() {
      var x = value.apply(this, arguments);
      if (x == null) this.style.removeProperty(name);
      else this.style.setProperty(name, x, priority);
    }

    return groups.each(value == null
        ? styleNull : (typeof value === "function"
        ? styleFunction : styleConstant));
  };

  groups.property = function(name, value) {
    name = d3.ns.qualify(name);

    // If no value is specified, return the first value.
    if (arguments.length < 2) {
      return first(function() {
        return this[name];
      });
    }

    /** @this {Element} */
    function propertyNull() {
      delete this[name];
    }

    /** @this {Element} */
    function propertyConstant() {
      this[name] = value;
    }

    /** @this {Element} */
    function propertyFunction() {
      var x = value.apply(this, arguments);
      if (x == null) delete this[name];
      else this[name] = x;
    }

    return groups.each(value == null
        ? propertyNull : (typeof value === "function"
        ? propertyFunction : propertyConstant));
  };

  groups.text = function(value) {

    // If no value is specified, return the first value.
    if (arguments.length < 1) {
      return first(function() {
        return this.textContent;
      });
    }

    /** @this {Element} */
    function textConstant() {
      this.textContent = value;
    }

    /** @this {Element} */
    function textFunction() {
      this.textContent = value.apply(this, arguments);
    }

    return groups.each(typeof value === "function"
        ? textFunction : textConstant);
  };

  groups.html = function(value) {

    // If no value is specified, return the first value.
    if (arguments.length < 1) {
      return first(function() {
        return this.innerHTML;
      });
    }

    /** @this {Element} */
    function htmlConstant() {
      this.innerHTML = value;
    }

    /** @this {Element} */
    function htmlFunction() {
      this.innerHTML = value.apply(this, arguments);
    }

    return groups.each(typeof value === "function"
        ? htmlFunction : htmlConstant);
  };

  // TODO append(node)?
  // TODO append(function)?
  groups.append = function(name) {
    name = d3.ns.qualify(name);

    function append(node) {
      return node.appendChild(document.createElement(name));
    }

    function appendNS(node) {
      return node.appendChild(document.createElementNS(name.space, name.local));
    }

    return select(name.local ? appendNS : append);
  };

  // TODO insert(node, function)?
  // TODO insert(function, string)?
  // TODO insert(function, function)?
  groups.insert = function(name, before) {
    name = d3.ns.qualify(name);

    function insert(node) {
      return node.insertBefore(
          document.createElement(name),
          d3_select(before, node));
    }

    function insertNS(node) {
      return node.insertBefore(
          document.createElementNS(name.space, name.local),
          d3_select(before, node));
    }

    return select(name.local ? insertNS : insert);
  };

  // TODO remove(selector)?
  // TODO remove(node)?
  // TODO remove(function)?
  groups.remove = function() {
    return groups.each(function() {
      var parent = this.parentNode;
      if (parent) parent.removeChild(this);
    });
  };

  groups.sort = function(comparator) {
    comparator = d3_selection_comparator.apply(this, arguments);
    for (var j = 0, m = groups.length; j < m; j++) {
      var group = groups[j];
      group.sort(comparator);
      for (var i = 1, n = group.length, prev = group[0]; i < n; i++) {
        var node = group[i];
        if (node) {
          if (prev) prev.parentNode.insertBefore(node, prev.nextSibling);
          prev = node;
        }
      }
    }
    return groups;
  };

  // type can be namespaced, e.g., "click.foo"
  // listener can be null for removal
  groups.on = function(type, listener, capture) {
    if (arguments.length < 3) capture = false;

    // parse the type specifier
    var i = type.indexOf("."),
        typo = i === -1 ? type : type.substring(0, i),
        name = "__on" + type;

    // remove the old event listener, and add the new event listener
    return groups.each(function(d, i) {
      if (this[name]) this.removeEventListener(typo, this[name], capture);
      if (listener) this.addEventListener(typo, this[name] = l, capture);

      // wrapped event listener that preserves i
      var node = this;
      function l(e) {
        var o = d3.event; // Events can be reentrant (e.g., focus).
        d3.event = e;
        try {
          listener.call(this, node.__data__, i);
        } finally {
          d3.event = o;
        }
      }
    });
  };

  // TODO slice?

  groups.transition = function() {
    return d3_transition(groups);
  };

  groups.call = d3_call;

  return groups;
}

function d3_selectionEnter(groups) {

  function select(select) {
    var subgroups = [],
        subgroup,
        subnode,
        group,
        node;
    for (var j = 0, m = groups.length; j < m; j++) {
      group = groups[j];
      subgroups.push(subgroup = []);
      subgroup.parentNode = group.parentNode;
      for (var i = 0, n = group.length; i < n; i++) {
        if (node = group[i]) {
          subgroup.push(subnode = select(group.parentNode));
          subnode.__data__ = node.__data__;
        } else {
          subgroup.push(null);
        }
      }
    }
    return d3_selection(subgroups);
  }

  // TODO append(node)?
  // TODO append(function)?
  groups.append = function(name) {
    name = d3.ns.qualify(name);

    function append(node) {
      return node.appendChild(document.createElement(name));
    }

    function appendNS(node) {
      return node.appendChild(document.createElementNS(name.space, name.local));
    }

    return select(name.local ? appendNS : append);
  };

  // TODO insert(node, function)?
  // TODO insert(function, string)?
  // TODO insert(function, function)?
  groups.insert = function(name, before) {
    name = d3.ns.qualify(name);

    function insert(node) {
      return node.insertBefore(
          document.createElement(name),
          d3_select(before, node));
    }

    function insertNS(node) {
      return node.insertBefore(
          document.createElementNS(name.space, name.local),
          d3_select(before, node));
    }

    return select(name.local ? insertNS : insert);
  };

  return groups;
}

function d3_selection_comparator(comparator) {
  if (!arguments.length) comparator = d3.ascending;
  return function(a, b) {
    return comparator(a && a.__data__, b && b.__data__);
  };
}

function d3_selection_enterNode(data) {
  return {__data__: data};
}
d3.transition = d3_root.transition;

var d3_transitionId = 0,
    d3_transitionInheritId = 0;

function d3_transition(groups) {
  var transition = {},
      transitionId = d3_transitionInheritId || ++d3_transitionId,
      tweens = {},
      interpolators = [],
      remove = false,
      event = d3.dispatch("start", "end"),
      stage = [],
      delay = [],
      duration = [],
      durationMax,
      ease = d3.ease("cubic-in-out");

  //
  // Be careful with concurrent transitions!
  //
  // Say transition A causes an exit. Before A finishes, a transition B is
  // created, and believes it only needs to do an update, because the elements
  // haven't been removed yet (which happens at the very end of the exit
  // transition).
  //
  // Even worse, what if either transition A or B has a staggered delay? Then,
  // some elements may be removed, while others remain. Transition B does not
  // know to enter the elements because they were still present at the time
  // the transition B was created (but not yet started).
  //
  // To prevent such confusion, we only trigger end events for transitions if
  // the transition ending is the only one scheduled for the given element.
  // Similarly, we only allow one transition to be active for any given
  // element, so that concurrent transitions do not overwrite each other's
  // properties.
  //
  // TODO Support transition namespaces, so that transitions can proceed
  // concurrently on the same element if needed. Hopefully, this is rare!
  //

  groups.each(function() {
    (this.__transition__ || (this.__transition__ = {})).owner = transitionId;
  });

  function step(elapsed) {
    var clear = true,
        k = -1;
    groups.each(function() {
      if (stage[++k] === 2) return; // ended
      var t = (elapsed - delay[k]) / duration[k],
          tx = this.__transition__,
          te, // ease(t)
          tk, // tween key
          ik = interpolators[k];

      // Check if the (un-eased) time is outside the range [0,1].
      if (t < 1) {
        clear = false;
        if (t < 0) return;
      } else {
        t = 1;
      }

      // Determine the stage of this transition.
      // 0 - Not yet started.
      // 1 - In progress.
      // 2 - Ended.
      if (stage[k]) {
        if (!tx || tx.active !== transitionId) {
          stage[k] = 2;
          return;
        }
      } else if (!tx || tx.active > transitionId) {
        stage[k] = 2;
        return;
      } else {
        stage[k] = 1;
        event.start.dispatch.apply(this, arguments);
        ik = interpolators[k] = {};
        tx.active = transitionId;
        for (tk in tweens) {
          if (te = tweens[tk].apply(this, arguments)) {
            ik[tk] = te;
          }
        }
      }

      // Apply the interpolators!
      te = ease(t);
      for (tk in ik) ik[tk].call(this, te);

      // Handle ending transitions.
      if (t === 1) {
        stage[k] = 2;
        if (tx.active === transitionId) {
          var owner = tx.owner;
          if (owner === transitionId) {
            delete this.__transition__;
            if (remove) this.parentNode.removeChild(this);
          }
          d3_transitionInheritId = transitionId;
          event.end.dispatch.apply(this, arguments);
          d3_transitionInheritId = 0;
          tx.owner = owner;
        }
      }
    });
    return clear;
  }

  transition.delay = function(value) {
    var delayMin = Infinity,
        k = -1;
    if (typeof value === "function") {
      groups.each(function(d, i) {
        var x = delay[++k] = +value.apply(this, arguments);
        if (x < delayMin) delayMin = x;
      });
    } else {
      delayMin = +value;
      groups.each(function(d, i) {
        delay[++k] = delayMin;
      });
    }
    d3_timer(step, delayMin);
    return transition;
  };

  transition.duration = function(value) {
    var k = -1;
    if (typeof value === "function") {
      durationMax = 0;
      groups.each(function(d, i) {
        var x = duration[++k] = +value.apply(this, arguments);
        if (x > durationMax) durationMax = x;
      });
    } else {
      durationMax = +value;
      groups.each(function(d, i) {
        duration[++k] = durationMax;
      });
    }
    return transition;
  };

  transition.ease = function(value) {
    ease = typeof value === "function" ? value : d3.ease.apply(d3, arguments);
    return transition;
  };

  transition.attrTween = function(name, tween) {

    /** @this {Element} */
    function attrTween(d, i) {
      var f = tween.call(this, d, i, this.getAttribute(name));
      return function(t) {
        this.setAttribute(name, f(t));
      };
    }

    /** @this {Element} */
    function attrTweenNS(d, i) {
      var f = tween.call(this, d, i, this.getAttributeNS(name.space, name.local));
      return function(t) {
        this.setAttributeNS(name.space, name.local, f(t));
      };
    }

    tweens["attr." + name] = name.local ? attrTweenNS : attrTween;
    return transition;
  };

  transition.attr = function(name, value) {
    return transition.attrTween(name, d3_transitionTween(value));
  };

  transition.styleTween = function(name, tween, priority) {
    if (arguments.length < 3) priority = null;

    /** @this {Element} */
    function styleTween(d, i) {
      var f = tween.call(this, d, i, window.getComputedStyle(this, null).getPropertyValue(name));
      return function(t) {
        this.style.setProperty(name, f(t), priority);
      };
    }

    tweens["style." + name] = styleTween;
    return transition;
  };

  transition.style = function(name, value, priority) {
    if (arguments.length < 3) priority = null;
    return transition.styleTween(name, d3_transitionTween(value), priority);
  };

  transition.text = function(value) {
    tweens.text = function(d, i) {
      this.textContent = typeof value === "function"
          ? value.call(this, d, i)
          : value;
    };
    return transition;
  };

  transition.select = function(query) {
    var k, t = d3_transition(groups.select(query)).ease(ease);
    k = -1; t.delay(function(d, i) { return delay[++k]; });
    k = -1; t.duration(function(d, i) { return duration[++k]; });
    return t;
  };

  transition.selectAll = function(query) {
    var k, t = d3_transition(groups.selectAll(query)).ease(ease);
    k = -1; t.delay(function(d, i) { return delay[i ? k : ++k]; })
    k = -1; t.duration(function(d, i) { return duration[i ? k : ++k]; });
    return t;
  };

  transition.remove = function() {
    remove = true;
    return transition;
  };

  transition.each = function(type, listener) {
    event[type].add(listener);
    return transition;
  };

  transition.call = d3_call;

  return transition.delay(0).duration(250);
}

function d3_transitionTween(b) {
  return typeof b === "function"
      ? function(d, i, a) { return d3.interpolate(a, String(b.call(this, d, i))); }
      : (b = String(b), function(d, i, a) { return d3.interpolate(a, b); });
}
var d3_timer_queue = null,
    d3_timer_interval, // is an interval (or frame) active?
    d3_timer_timeout; // is a timeout active?

// The timer will continue to fire until callback returns true.
d3.timer = function(callback) {
  d3_timer(callback, 0);
};

function d3_timer(callback, delay) {
  var now = Date.now(),
      found = false,
      t0,
      t1 = d3_timer_queue;

  if (!isFinite(delay)) return;

  // See if the callback's already in the queue.
  while (t1) {
    if (t1.callback === callback) {
      t1.then = now;
      t1.delay = delay;
      found = true;
      break;
    }
    t0 = t1;
    t1 = t1.next;
  }

  // Otherwise, add the callback to the queue.
  if (!found) d3_timer_queue = {
    callback: callback,
    then: now,
    delay: delay,
    next: d3_timer_queue
  };

  // Start animatin'!
  if (!d3_timer_interval) {
    d3_timer_timeout = clearTimeout(d3_timer_timeout);
    d3_timer_interval = 1;
    d3_timer_frame(d3_timer_step);
  }
}

function d3_timer_step() {
  var elapsed,
      now = Date.now(),
      t1 = d3_timer_queue;

  while (t1) {
    elapsed = now - t1.then;
    if (elapsed > t1.delay) t1.flush = t1.callback(elapsed);
    t1 = t1.next;
  }

  var delay = d3_timer_flush() - now;
  if (delay > 24) {
    if (isFinite(delay)) {
      clearTimeout(d3_timer_timeout);
      d3_timer_timeout = setTimeout(d3_timer_step, delay);
    }
    d3_timer_interval = 0;
  } else {
    d3_timer_interval = 1;
    d3_timer_frame(d3_timer_step);
  }
}

d3.timer.flush = function() {
  var elapsed,
      now = Date.now(),
      t1 = d3_timer_queue;

  while (t1) {
    elapsed = now - t1.then;
    if (!t1.delay) t1.flush = t1.callback(elapsed);
    t1 = t1.next;
  }

  d3_timer_flush();
};

// Flush after callbacks, to avoid concurrent queue modification.
function d3_timer_flush() {
  var t0 = null,
      t1 = d3_timer_queue,
      then = Infinity;
  while (t1) {
    if (t1.flush) {
      t1 = t0 ? t0.next = t1.next : d3_timer_queue = t1.next;
    } else {
      then = Math.min(then, t1.then + t1.delay);
      t1 = (t0 = t1).next;
    }
  }
  return then;
}

var d3_timer_frame = window.requestAnimationFrame
    || window.webkitRequestAnimationFrame
    || window.mozRequestAnimationFrame
    || window.oRequestAnimationFrame
    || window.msRequestAnimationFrame
    || function(callback) { setTimeout(callback, 17); };
d3.scale = {};
d3.scale.linear = function() {
  var domain = [0, 1],
      range = [0, 1],
      interpolate = d3.interpolate,
      clamp = false,
      output,
      input;

  function rescale() {
    var linear = domain.length == 2 ? d3_scale_bilinear : d3_scale_polylinear,
        uninterpolate = clamp ? d3_uninterpolateClamp : d3_uninterpolateNumber;
    output = linear(domain, range, uninterpolate, interpolate);
    input = linear(range, domain, uninterpolate, d3.interpolate);
    return scale;
  }

  function scale(x) {
    return output(x);
  }

  // Note: requires range is coercible to number!
  scale.invert = function(y) {
    return input(y);
  };

  scale.domain = function(x) {
    if (!arguments.length) return domain;
    domain = x.map(Number);
    return rescale();
  };

  scale.range = function(x) {
    if (!arguments.length) return range;
    range = x;
    return rescale();
  };

  scale.rangeRound = function(x) {
    return scale.range(x).interpolate(d3.interpolateRound);
  };

  scale.clamp = function(x) {
    if (!arguments.length) return clamp;
    clamp = x;
    return rescale();
  };

  scale.interpolate = function(x) {
    if (!arguments.length) return interpolate;
    interpolate = x;
    return rescale();
  };

  // TODO Dates? Ugh.
  function tickRange(m) {
    var start = d3.min(domain),
        stop = d3.max(domain),
        span = stop - start,
        step = Math.pow(10, Math.floor(Math.log(span / m) / Math.LN10)),
        err = m / (span / step);

    // Filter ticks to get closer to the desired count.
    if (err <= .15) step *= 10;
    else if (err <= .35) step *= 5;
    else if (err <= .75) step *= 2;

    // Round start and stop values to step interval.
    return {
      start: Math.ceil(start / step) * step,
      stop: Math.floor(stop / step) * step + step * .5, // inclusive
      step: step
    };
  }

  scale.ticks = function(m) {
    var range = tickRange(m);
    return d3.range(range.start, range.stop, range.step);
  };

  scale.tickFormat = function(m) {
    var n = Math.max(0, -Math.floor(Math.log(tickRange(m).step) / Math.LN10 + .01));
    return d3.format(",." + n + "f");
  };

  return rescale();
};
function d3_scale_bilinear(domain, range, uninterpolate, interpolate) {
  var u = uninterpolate(domain[0], domain[1]),
      i = interpolate(range[0], range[1]);
  return function(x) {
    return i(u(x));
  };
}
function d3_scale_polylinear(domain, range, uninterpolate, interpolate) {
  var u = [],
      i = [],
      j = 0,
      n = domain.length;

  while (++j < n) {
    u.push(uninterpolate(domain[j - 1], domain[j]));
    i.push(interpolate(range[j - 1], range[j]));
  }

  return function(x) {
    var j = d3.bisect(domain, x, 1, domain.length - 1) - 1;
    return i[j](u[j](x));
  };
}
d3.scale.log = function() {
  var linear = d3.scale.linear(),
      log = d3_scale_log,
      pow = log.pow;

  function scale(x) {
    return linear(log(x));
  }

  scale.invert = function(x) {
    return pow(linear.invert(x));
  };

  scale.domain = function(x) {
    if (!arguments.length) return linear.domain().map(pow);
    log = (x[0] || x[1]) < 0 ? d3_scale_logn : d3_scale_log;
    pow = log.pow;
    linear.domain(x.map(log));
    return scale;
  };

  scale.range = d3.rebind(scale, linear.range);
  scale.rangeRound = d3.rebind(scale, linear.rangeRound);
  scale.interpolate = d3.rebind(scale, linear.interpolate);
  scale.clamp = d3.rebind(scale, linear.clamp);

  scale.ticks = function() {
    var d = linear.domain(),
        ticks = [];
    if (d.every(isFinite)) {
      var i = Math.floor(d[0]),
          j = Math.ceil(d[1]),
          u = pow(d[0]),
          v = pow(d[1]);
      if (log === d3_scale_logn) {
        ticks.push(pow(i));
        for (; i++ < j;) for (var k = 9; k > 0; k--) ticks.push(pow(i) * k);
      } else {
        for (; i < j; i++) for (var k = 1; k < 10; k++) ticks.push(pow(i) * k);
        ticks.push(pow(i));
      }
      for (i = 0; ticks[i] < u; i++) {} // strip small values
      for (j = ticks.length; ticks[j - 1] > v; j--) {} // strip big values
      ticks = ticks.slice(i, j);
    }
    return ticks;
  };

  scale.tickFormat = function() {
    return function(d) { return d.toPrecision(1); };
  };

  return scale;
};

function d3_scale_log(x) {
  return Math.log(x) / Math.LN10;
}

function d3_scale_logn(x) {
  return -Math.log(-x) / Math.LN10;
}

d3_scale_log.pow = function(x) {
  return Math.pow(10, x);
};

d3_scale_logn.pow = function(x) {
  return -Math.pow(10, -x);
};
d3.scale.pow = function() {
  var linear = d3.scale.linear(),
      tick = d3.scale.linear(), // TODO better tick formatting...
      exponent = 1,
      powp = Number,
      powb = powp;

  function scale(x) {
    return linear(powp(x));
  }

  scale.invert = function(x) {
    return powb(linear.invert(x));
  };

  scale.domain = function(x) {
    if (!arguments.length) return linear.domain().map(powb);
    var pow = (x[0] || x[1]) < 0 ? d3_scale_pown : d3_scale_pow;
    powp = pow(exponent);
    powb = pow(1 / exponent);
    linear.domain(x.map(powp));
    tick.domain(x);
    return scale;
  };

  scale.range = d3.rebind(scale, linear.range);
  scale.rangeRound = d3.rebind(scale, linear.rangeRound);
  scale.interpolate = d3.rebind(scale, linear.interpolate);
  scale.clamp = d3.rebind(scale, linear.clamp);
  scale.ticks = tick.ticks;
  scale.tickFormat = tick.tickFormat;

  scale.exponent = function(x) {
    if (!arguments.length) return exponent;
    var domain = scale.domain();
    exponent = x;
    return scale.domain(domain);
  };

  return scale;
};

function d3_scale_pow(e) {
  return function(x) {
    return Math.pow(x, e);
  };
}

function d3_scale_pown(e) {
  return function(x) {
    return -Math.pow(-x, e);
  };
}
d3.scale.sqrt = function() {
  return d3.scale.pow().exponent(.5);
};
d3.scale.ordinal = function() {
  var domain = [],
      index = {},
      range = [],
      rangeBand = 0;

  function scale(x) {
    var i = x in index ? index[x] : (index[x] = domain.push(x) - 1);
    return range[i % range.length];
  }

  scale.domain = function(x) {
    if (!arguments.length) return domain;
    domain = x;
    index = {};
    var i = -1, j = -1, n = domain.length; while (++i < n) {
      x = domain[i];
      if (!(x in index)) index[x] = ++j;
    }
    return scale;
  };

  scale.range = function(x) {
    if (!arguments.length) return range;
    range = x;
    return scale;
  };

  scale.rangePoints = function(x, padding) {
    if (arguments.length < 2) padding = 0;
    var start = x[0],
        stop = x[1],
        step = (stop - start) / (domain.length - 1 + padding);
    range = domain.length == 1
        ? [(start + stop) / 2]
        : d3.range(start + step * padding / 2, stop + step / 2, step);
    rangeBand = 0;
    return scale;
  };

  scale.rangeBands = function(x, padding) {
    if (arguments.length < 2) padding = 0;
    var start = x[0],
        stop = x[1],
        step = (stop - start) / (domain.length + padding);
    range = d3.range(start + step * padding, stop, step);
    rangeBand = step * (1 - padding);
    return scale;
  };

  scale.rangeRoundBands = function(x, padding) {
    if (arguments.length < 2) padding = 0;
    var start = x[0],
        stop = x[1],
        diff = stop - start,
        step = Math.floor(diff / (domain.length + padding)),
        err = diff - (domain.length - padding) * step;
    range = d3.range(start + Math.round(err / 2), stop, step);
    rangeBand = Math.round(step * (1 - padding));
    return scale;
  };

  scale.rangeBand = function() {
    return rangeBand;
  };

  return scale;
};
/*
 * This product includes color specifications and designs developed by Cynthia
 * Brewer (http://colorbrewer.org/). See lib/colorbrewer for more information.
 */

d3.scale.category10 = function() {
  return d3.scale.ordinal().range(d3_category10);
};

d3.scale.category20 = function() {
  return d3.scale.ordinal().range(d3_category20);
};

d3.scale.category20b = function() {
  return d3.scale.ordinal().range(d3_category20b);
};

d3.scale.category20c = function() {
  return d3.scale.ordinal().range(d3_category20c);
};

var d3_category10 = [
  "#1f77b4", "#ff7f0e", "#2ca02c", "#d62728", "#9467bd",
  "#8c564b", "#e377c2", "#7f7f7f", "#bcbd22", "#17becf"
];

var d3_category20 = [
  "#1f77b4", "#aec7e8",
  "#ff7f0e", "#ffbb78",
  "#2ca02c", "#98df8a",
  "#d62728", "#ff9896",
  "#9467bd", "#c5b0d5",
  "#8c564b", "#c49c94",
  "#e377c2", "#f7b6d2",
  "#7f7f7f", "#c7c7c7",
  "#bcbd22", "#dbdb8d",
  "#17becf", "#9edae5"
];

var d3_category20b = [
  "#393b79", "#5254a3", "#6b6ecf", "#9c9ede",
  "#637939", "#8ca252", "#b5cf6b", "#cedb9c",
  "#8c6d31", "#bd9e39", "#e7ba52", "#e7cb94",
  "#843c39", "#ad494a", "#d6616b", "#e7969c",
  "#7b4173", "#a55194", "#ce6dbd", "#de9ed6"
];

var d3_category20c = [
  "#3182bd", "#6baed6", "#9ecae1", "#c6dbef",
  "#e6550d", "#fd8d3c", "#fdae6b", "#fdd0a2",
  "#31a354", "#74c476", "#a1d99b", "#c7e9c0",
  "#756bb1", "#9e9ac8", "#bcbddc", "#dadaeb",
  "#636363", "#969696", "#bdbdbd", "#d9d9d9"
];
d3.scale.quantile = function() {
  var domain = [],
      range = [],
      thresholds = [];

  function rescale() {
    var k = 0,
        n = domain.length,
        q = range.length,
        i;
    thresholds.length = Math.max(0, q - 1);
    while (++k < q) {
      thresholds[k - 1] = (i = n * k / q) % 1
          ? domain[~~i]
          : (domain[i = ~~i] + domain[i - 1]) / 2;
    }
  }

  function scale(x) {
    if (isNaN(x = +x)) return NaN;
    return range[d3.bisect(thresholds, x)];
  }

  scale.domain = function(x) {
    if (!arguments.length) return domain;
    domain = x.filter(function(d) { return !isNaN(d); }).sort(d3.ascending);
    rescale();
    return scale;
  };

  scale.range = function(x) {
    if (!arguments.length) return range;
    range = x;
    rescale();
    return scale;
  };

  scale.quantiles = function() {
    return thresholds;
  };

  return scale;
};
d3.scale.quantize = function() {
  var x0 = 0,
      x1 = 1,
      kx = 2,
      i = 1,
      range = [0, 1];

  function scale(x) {
    return range[Math.max(0, Math.min(i, Math.floor(kx * (x - x0))))];
  }

  scale.domain = function(x) {
    if (!arguments.length) return [x0, x1];
    x0 = x[0];
    x1 = x[1];
    kx = range.length / (x1 - x0);
    return scale;
  };

  scale.range = function(x) {
    if (!arguments.length) return range;
    range = x;
    kx = range.length / (x1 - x0);
    i = range.length - 1;
    return scale;
  };

  return scale;
};
d3.svg = {};
d3.svg.arc = function() {
  var innerRadius = d3_svg_arcInnerRadius,
      outerRadius = d3_svg_arcOuterRadius,
      startAngle = d3_svg_arcStartAngle,
      endAngle = d3_svg_arcEndAngle;

  function arc() {
    var r0 = innerRadius.apply(this, arguments),
        r1 = outerRadius.apply(this, arguments),
        a0 = startAngle.apply(this, arguments) + d3_svg_arcOffset,
        a1 = endAngle.apply(this, arguments) + d3_svg_arcOffset,
        da = a1 - a0,
        df = da < Math.PI ? "0" : "1",
        c0 = Math.cos(a0),
        s0 = Math.sin(a0),
        c1 = Math.cos(a1),
        s1 = Math.sin(a1);
    return da >= d3_svg_arcMax
      ? (r0
      ? "M0," + r1
      + "A" + r1 + "," + r1 + " 0 1,1 0," + (-r1)
      + "A" + r1 + "," + r1 + " 0 1,1 0," + r1
      + "M0," + r0
      + "A" + r0 + "," + r0 + " 0 1,1 0," + (-r0)
      + "A" + r0 + "," + r0 + " 0 1,1 0," + r0
      + "Z"
      : "M0," + r1
      + "A" + r1 + "," + r1 + " 0 1,1 0," + (-r1)
      + "A" + r1 + "," + r1 + " 0 1,1 0," + r1
      + "Z")
      : (r0
      ? "M" + r1 * c0 + "," + r1 * s0
      + "A" + r1 + "," + r1 + " 0 " + df + ",1 " + r1 * c1 + "," + r1 * s1
      + "L" + r0 * c1 + "," + r0 * s1
      + "A" + r0 + "," + r0 + " 0 " + df + ",0 " + r0 * c0 + "," + r0 * s0
      + "Z"
      : "M" + r1 * c0 + "," + r1 * s0
      + "A" + r1 + "," + r1 + " 0 " + df + ",1 " + r1 * c1 + "," + r1 * s1
      + "L0,0"
      + "Z");
  }

  arc.innerRadius = function(v) {
    if (!arguments.length) return innerRadius;
    innerRadius = d3.functor(v);
    return arc;
  };

  arc.outerRadius = function(v) {
    if (!arguments.length) return outerRadius;
    outerRadius = d3.functor(v);
    return arc;
  };

  arc.startAngle = function(v) {
    if (!arguments.length) return startAngle;
    startAngle = d3.functor(v);
    return arc;
  };

  arc.endAngle = function(v) {
    if (!arguments.length) return endAngle;
    endAngle = d3.functor(v);
    return arc;
  };

  arc.centroid = function() {
    var r = (innerRadius.apply(this, arguments)
        + outerRadius.apply(this, arguments)) / 2,
        a = (startAngle.apply(this, arguments)
        + endAngle.apply(this, arguments)) / 2 + d3_svg_arcOffset;
    return [Math.cos(a) * r, Math.sin(a) * r];
  };

  return arc;
};

var d3_svg_arcOffset = -Math.PI / 2,
    d3_svg_arcMax = 2 * Math.PI - 1e-6;

function d3_svg_arcInnerRadius(d) {
  return d.innerRadius;
}

function d3_svg_arcOuterRadius(d) {
  return d.outerRadius;
}

function d3_svg_arcStartAngle(d) {
  return d.startAngle;
}

function d3_svg_arcEndAngle(d) {
  return d.endAngle;
}
d3.svg.line = function() {
  var x = d3_svg_lineX,
      y = d3_svg_lineY,
      interpolate = "linear",
      interpolator = d3_svg_lineInterpolators[interpolate],
      tension = .7;

  function line(d) {
    return d.length < 1 ? null
        : "M" + interpolator(d3_svg_linePoints(this, d, x, y), tension);
  }

  line.x = function(v) {
    if (!arguments.length) return x;
    x = v;
    return line;
  };

  line.y = function(v) {
    if (!arguments.length) return y;
    y = v;
    return line;
  };

  line.interpolate = function(v) {
    if (!arguments.length) return interpolate;
    interpolator = d3_svg_lineInterpolators[interpolate = v];
    return line;
  };

  line.tension = function(v) {
    if (!arguments.length) return tension;
    tension = v;
    return line;
  };

  return line;
};

// Converts the specified array of data into an array of points
// (x-y tuples), by evaluating the specified `x` and `y` functions on each
// data point. The `this` context of the evaluated functions is the specified
// "self" object; each function is passed the current datum and index.
function d3_svg_linePoints(self, d, x, y) {
  var points = [],
      i = -1,
      n = d.length,
      fx = typeof x === "function",
      fy = typeof y === "function",
      value;
  if (fx && fy) {
    while (++i < n) points.push([
      x.call(self, value = d[i], i),
      y.call(self, value, i)
    ]);
  } else if (fx) {
    while (++i < n) points.push([x.call(self, d[i], i), y]);
  } else if (fy) {
    while (++i < n) points.push([x, y.call(self, d[i], i)]);
  } else {
    while (++i < n) points.push([x, y]);
  }
  return points;
}

// The default `x` property, which references d[0].
function d3_svg_lineX(d) {
  return d[0];
}

// The default `y` property, which references d[1].
function d3_svg_lineY(d) {
  return d[1];
}

// The various interpolators supported by the `line` class.
var d3_svg_lineInterpolators = {
  "linear": d3_svg_lineLinear,
  "step-before": d3_svg_lineStepBefore,
  "step-after": d3_svg_lineStepAfter,
  "basis": d3_svg_lineBasis,
  "basis-open": d3_svg_lineBasisOpen,
  "basis-closed": d3_svg_lineBasisClosed,
  "cardinal": d3_svg_lineCardinal,
  "cardinal-open": d3_svg_lineCardinalOpen,
  "cardinal-closed": d3_svg_lineCardinalClosed,
  "monotone": d3_svg_lineMonotone
};

// Linear interpolation; generates "L" commands.
function d3_svg_lineLinear(points) {
  var path = [],
      i = 0,
      n = points.length,
      p = points[0];
  path.push(p[0], ",", p[1]);
  while (++i < n) path.push("L", (p = points[i])[0], ",", p[1]);
  return path.join("");
}

// Step interpolation; generates "H" and "V" commands.
function d3_svg_lineStepBefore(points) {
  var path = [],
      i = 0,
      n = points.length,
      p = points[0];
  path.push(p[0], ",", p[1]);
  while (++i < n) path.push("V", (p = points[i])[1], "H", p[0]);
  return path.join("");
}

// Step interpolation; generates "H" and "V" commands.
function d3_svg_lineStepAfter(points) {
  var path = [],
      i = 0,
      n = points.length,
      p = points[0];
  path.push(p[0], ",", p[1]);
  while (++i < n) path.push("H", (p = points[i])[0], "V", p[1]);
  return path.join("");
}

// Open cardinal spline interpolation; generates "C" commands.
function d3_svg_lineCardinalOpen(points, tension) {
  return points.length < 4
      ? d3_svg_lineLinear(points)
      : points[1] + d3_svg_lineHermite(points.slice(1, points.length - 1),
        d3_svg_lineCardinalTangents(points, tension));
}

// Closed cardinal spline interpolation; generates "C" commands.
function d3_svg_lineCardinalClosed(points, tension) {
  return points.length < 3
      ? d3_svg_lineLinear(points)
      : points[0] + d3_svg_lineHermite((points.push(points[0]), points),
        d3_svg_lineCardinalTangents([points[points.length - 2]]
        .concat(points, [points[1]]), tension));
}

// Cardinal spline interpolation; generates "C" commands.
function d3_svg_lineCardinal(points, tension, closed) {
  return points.length < 3
      ? d3_svg_lineLinear(points)
      : points[0] + d3_svg_lineHermite(points,
        d3_svg_lineCardinalTangents(points, tension));
}

// Hermite spline construction; generates "C" commands.
function d3_svg_lineHermite(points, tangents) {
  if (tangents.length < 1
      || (points.length != tangents.length
      && points.length != tangents.length + 2)) {
    return d3_svg_lineLinear(points);
  }

  var quad = points.length != tangents.length,
      path = "",
      p0 = points[0],
      p = points[1],
      t0 = tangents[0],
      t = t0,
      pi = 1;

  if (quad) {
    path += "Q" + (p[0] - t0[0] * 2 / 3) + "," + (p[1] - t0[1] * 2 / 3)
        + "," + p[0] + "," + p[1];
    p0 = points[1];
    pi = 2;
  }

  if (tangents.length > 1) {
    t = tangents[1];
    p = points[pi];
    pi++;
    path += "C" + (p0[0] + t0[0]) + "," + (p0[1] + t0[1])
        + "," + (p[0] - t[0]) + "," + (p[1] - t[1])
        + "," + p[0] + "," + p[1];
    for (var i = 2; i < tangents.length; i++, pi++) {
      p = points[pi];
      t = tangents[i];
      path += "S" + (p[0] - t[0]) + "," + (p[1] - t[1])
          + "," + p[0] + "," + p[1];
    }
  }

  if (quad) {
    var lp = points[pi];
    path += "Q" + (p[0] + t[0] * 2 / 3) + "," + (p[1] + t[1] * 2 / 3)
        + "," + lp[0] + "," + lp[1];
  }

  return path;
}

// Generates tangents for a cardinal spline.
function d3_svg_lineCardinalTangents(points, tension) {
  var tangents = [],
      a = (1 - tension) / 2,
      p0,
      p1 = points[0],
      p2 = points[1],
      i = 1,
      n = points.length;
  while (++i < n) {
    p0 = p1;
    p1 = p2;
    p2 = points[i];
    tangents.push([a * (p2[0] - p0[0]), a * (p2[1] - p0[1])]);
  }
  return tangents;
}

// B-spline interpolation; generates "C" commands.
function d3_svg_lineBasis(points) {
  if (points.length < 3) return d3_svg_lineLinear(points);
  var path = [],
      i = 1,
      n = points.length,
      pi = points[0],
      x0 = pi[0],
      y0 = pi[1],
      px = [x0, x0, x0, (pi = points[1])[0]],
      py = [y0, y0, y0, pi[1]];
  path.push(x0, ",", y0);
  d3_svg_lineBasisBezier(path, px, py);
  while (++i < n) {
    pi = points[i];
    px.shift(); px.push(pi[0]);
    py.shift(); py.push(pi[1]);
    d3_svg_lineBasisBezier(path, px, py);
  }
  i = -1;
  while (++i < 2) {
    px.shift(); px.push(pi[0]);
    py.shift(); py.push(pi[1]);
    d3_svg_lineBasisBezier(path, px, py);
  }
  return path.join("");
}

// Open B-spline interpolation; generates "C" commands.
function d3_svg_lineBasisOpen(points) {
  if (points.length < 4) return d3_svg_lineLinear(points);
  var path = [],
      i = -1,
      n = points.length,
      pi,
      px = [0],
      py = [0];
  while (++i < 3) {
    pi = points[i];
    px.push(pi[0]);
    py.push(pi[1]);
  }
  path.push(d3_svg_lineDot4(d3_svg_lineBasisBezier3, px)
    + "," + d3_svg_lineDot4(d3_svg_lineBasisBezier3, py));
  --i; while (++i < n) {
    pi = points[i];
    px.shift(); px.push(pi[0]);
    py.shift(); py.push(pi[1]);
    d3_svg_lineBasisBezier(path, px, py);
  }
  return path.join("");
}

// Closed B-spline interpolation; generates "C" commands.
function d3_svg_lineBasisClosed(points) {
  var path,
      i = -1,
      n = points.length,
      m = n + 4,
      pi,
      px = [],
      py = [];
  while (++i < 4) {
    pi = points[i % n];
    px.push(pi[0]);
    py.push(pi[1]);
  }
  path = [
    d3_svg_lineDot4(d3_svg_lineBasisBezier3, px), ",",
    d3_svg_lineDot4(d3_svg_lineBasisBezier3, py)
  ];
  --i; while (++i < m) {
    pi = points[i % n];
    px.shift(); px.push(pi[0]);
    py.shift(); py.push(pi[1]);
    d3_svg_lineBasisBezier(path, px, py);
  }
  return path.join("");
}

// Returns the dot product of the given four-element vectors.
function d3_svg_lineDot4(a, b) {
  return a[0] * b[0] + a[1] * b[1] + a[2] * b[2] + a[3] * b[3];
}

// Matrix to transform basis (b-spline) control points to bezier
// control points. Derived from FvD 11.2.8.
var d3_svg_lineBasisBezier1 = [0, 2/3, 1/3, 0],
    d3_svg_lineBasisBezier2 = [0, 1/3, 2/3, 0],
    d3_svg_lineBasisBezier3 = [0, 1/6, 2/3, 1/6];

// Pushes a "C" Bézier curve onto the specified path array, given the
// two specified four-element arrays which define the control points.
function d3_svg_lineBasisBezier(path, x, y) {
  path.push(
      "C", d3_svg_lineDot4(d3_svg_lineBasisBezier1, x),
      ",", d3_svg_lineDot4(d3_svg_lineBasisBezier1, y),
      ",", d3_svg_lineDot4(d3_svg_lineBasisBezier2, x),
      ",", d3_svg_lineDot4(d3_svg_lineBasisBezier2, y),
      ",", d3_svg_lineDot4(d3_svg_lineBasisBezier3, x),
      ",", d3_svg_lineDot4(d3_svg_lineBasisBezier3, y));
}

// Computes the slope from points p0 to p1.
function d3_svg_lineSlope(p0, p1) {
  return (p1[1] - p0[1]) / (p1[0] - p0[0]);
}

// Compute three-point differences for the given points.
// http://en.wikipedia.org/wiki/Cubic_Hermite_spline#Finite_difference
function d3_svg_lineFiniteDifferences(points) {
  var i = 0,
      j = points.length - 1,
      m = [],
      p0 = points[0],
      p1 = points[1],
      d = m[0] = d3_svg_lineSlope(p0, p1);
  while (++i < j) {
    m[i] = d + (d = d3_svg_lineSlope(p0 = p1, p1 = points[i + 1]));
  }
  m[i] = d;
  return m;
}

// Interpolates the given points using Fritsch-Carlson Monotone cubic Hermite
// interpolation. Returns an array of tangent vectors. For details, see
// http://en.wikipedia.org/wiki/Monotone_cubic_interpolation
function d3_svg_lineMonotoneTangents(points) {
  var tangents = [],
      d,
      a,
      b,
      s,
      m = d3_svg_lineFiniteDifferences(points),
      i = -1,
      j = points.length - 1;

  // The first two steps are done by computing finite-differences:
  // 1. Compute the slopes of the secant lines between successive points.
  // 2. Initialize the tangents at every point as the average of the secants.

  // Then, for each segment…
  while (++i < j) {
    d = d3_svg_lineSlope(points[i], points[i + 1]);

    // 3. If two successive yk = y{k + 1} are equal (i.e., d is zero), then set
    // mk = m{k + 1} = 0 as the spline connecting these points must be flat to
    // preserve monotonicity. Ignore step 4 and 5 for those k.

    if (Math.abs(d) < 1e-6) {
      m[i] = m[i + 1] = 0;
    } else {
      // 4. Let ak = mk / dk and bk = m{k + 1} / dk.
      a = m[i] / d;
      b = m[i + 1] / d;

      // 5. Prevent overshoot and ensure monotonicity by restricting the
      // magnitude of vector <ak, bk> to a circle of radius 3.
      s = a * a + b * b;
      if (s > 9) {
        s = d * 3 / Math.sqrt(s);
        m[i] = s * a;
        m[i + 1] = s * b;
      }
    }
  }

  // Compute the normalized tangent vector from the slopes. Note that if x is
  // not monotonic, it's possible that the slope will be infinite, so we protect
  // against NaN by setting the coordinate to zero.
  i = -1; while (++i <= j) {
    s = (points[Math.min(j, i + 1)][0] - points[Math.max(0, i - 1)][0])
      / (6 * (1 + m[i] * m[i]));
    tangents.push([s || 0, m[i] * s || 0]);
  }

  return tangents;
}

function d3_svg_lineMonotone(points) {
  return points.length < 3
      ? d3_svg_lineLinear(points)
      : points[0] +
        d3_svg_lineHermite(points, d3_svg_lineMonotoneTangents(points));
}
d3.svg.area = function() {
  var x = d3_svg_lineX,
      y0 = d3_svg_areaY0,
      y1 = d3_svg_lineY,
      interpolate = "linear",
      interpolator = d3_svg_lineInterpolators[interpolate],
      tension = .7;

  // TODO horizontal / vertical / radial orientation

  function area(d) {
    return d.length < 1 ? null
        : "M" + interpolator(d3_svg_linePoints(this, d, x, y1), tension)
        + "L" + interpolator(d3_svg_linePoints(this, d, x, y0).reverse(), tension)
        + "Z";
  }

  area.x = function(v) {
    if (!arguments.length) return x;
    x = v;
    return area;
  };

  area.y0 = function(v) {
    if (!arguments.length) return y0;
    y0 = v;
    return area;
  };

  area.y1 = function(v) {
    if (!arguments.length) return y1;
    y1 = v;
    return area;
  };

  area.interpolate = function(v) {
    if (!arguments.length) return interpolate;
    interpolator = d3_svg_lineInterpolators[interpolate = v];
    return area;
  };

  area.tension = function(v) {
    if (!arguments.length) return tension;
    tension = v;
    return area;
  };

  return area;
};

function d3_svg_areaY0() {
  return 0;
}
d3.svg.chord = function() {
  var source = d3_svg_chordSource,
      target = d3_svg_chordTarget,
      radius = d3_svg_chordRadius,
      startAngle = d3_svg_arcStartAngle,
      endAngle = d3_svg_arcEndAngle;

  // TODO Allow control point to be customized.

  function chord(d, i) {
    var s = subgroup(this, source, d, i),
        t = subgroup(this, target, d, i);
    return "M" + s.p0
      + arc(s.r, s.p1) + (equals(s, t)
      ? curve(s.r, s.p1, s.r, s.p0)
      : curve(s.r, s.p1, t.r, t.p0)
      + arc(t.r, t.p1)
      + curve(t.r, t.p1, s.r, s.p0))
      + "Z";
  }

  function subgroup(self, f, d, i) {
    var subgroup = f.call(self, d, i),
        r = radius.call(self, subgroup, i),
        a0 = startAngle.call(self, subgroup, i) + d3_svg_arcOffset,
        a1 = endAngle.call(self, subgroup, i) + d3_svg_arcOffset;
    return {
      r: r,
      a0: a0,
      a1: a1,
      p0: [r * Math.cos(a0), r * Math.sin(a0)],
      p1: [r * Math.cos(a1), r * Math.sin(a1)]
    };
  }

  function equals(a, b) {
    return a.a0 == b.a0 && a.a1 == b.a1;
  }

  function arc(r, p) {
    return "A" + r + "," + r + " 0 0,1 " + p;
  }

  function curve(r0, p0, r1, p1) {
    return "Q 0,0 " + p1;
  }

  chord.radius = function(v) {
    if (!arguments.length) return radius;
    radius = d3.functor(v);
    return chord;
  };

  chord.source = function(v) {
    if (!arguments.length) return source;
    source = d3.functor(v);
    return chord;
  };

  chord.target = function(v) {
    if (!arguments.length) return target;
    target = d3.functor(v);
    return chord;
  };

  chord.startAngle = function(v) {
    if (!arguments.length) return startAngle;
    startAngle = d3.functor(v);
    return chord;
  };

  chord.endAngle = function(v) {
    if (!arguments.length) return endAngle;
    endAngle = d3.functor(v);
    return chord;
  };

  return chord;
};

function d3_svg_chordSource(d) {
  return d.source;
}

function d3_svg_chordTarget(d) {
  return d.target;
}

function d3_svg_chordRadius(d) {
  return d.radius;
}

function d3_svg_chordStartAngle(d) {
  return d.startAngle;
}

function d3_svg_chordEndAngle(d) {
  return d.endAngle;
}
d3.svg.diagonal = function() {
  var source = d3_svg_chordSource,
      target = d3_svg_chordTarget,
      projection = d3_svg_diagonalProjection;

  function diagonal(d, i) {
    var p0 = source.call(this, d, i),
        p3 = target.call(this, d, i),
        m = (p0.y + p3.y) / 2,
        p = [p0, {x: p0.x, y: m}, {x: p3.x, y: m}, p3];
    p = p.map(projection);
    return "M" + p[0] + "C" + p[1] + " " + p[2] + " " + p[3];
  }

  diagonal.source = function(x) {
    if (!arguments.length) return source;
    source = d3.functor(x);
    return diagonal;
  };

  diagonal.target = function(x) {
    if (!arguments.length) return target;
    target = d3.functor(x);
    return diagonal;
  };

  diagonal.projection = function(x) {
    if (!arguments.length) return projection;
    projection = x;
    return diagonal;
  };

  return diagonal;
};

function d3_svg_diagonalProjection(d) {
  return [d.x, d.y];
}
d3.svg.mouse = function(container) {
  return d3_svg_mousePoint(container, d3.event);
};

// https://bugs.webkit.org/show_bug.cgi?id=44083
var d3_mouse_bug44083 = /WebKit/.test(navigator.userAgent) ? -1 : 0;

function d3_svg_mousePoint(container, e) {
  var point = (container.ownerSVGElement || container).createSVGPoint();
  if ((d3_mouse_bug44083 < 0) && (window.scrollX || window.scrollY)) {
    var svg = d3.select(document.body)
      .append("svg:svg")
        .style("position", "absolute")
        .style("top", 0)
        .style("left", 0);
    var ctm = svg[0][0].getScreenCTM();
    d3_mouse_bug44083 = !(ctm.f || ctm.e);
    svg.remove();
  }
  if (d3_mouse_bug44083) {
    point.x = e.pageX;
    point.y = e.pageY;
  } else {
    point.x = e.clientX;
    point.y = e.clientY;
  }
  point = point.matrixTransform(container.getScreenCTM().inverse());
  return [point.x, point.y];
};
d3.svg.touches = function(container) {
  var touches = d3.event.touches;
  return touches ? d3_array(touches).map(function(touch) {
    var point = d3_svg_mousePoint(container, touch);
    point.identifier = touch.identifier;
    return point;
  }) : [];
};
d3.svg.symbol = function() {
  var type = d3_svg_symbolType,
      size = d3_svg_symbolSize;

  function symbol(d, i) {
    return (d3_svg_symbols[type.call(this, d, i)]
        || d3_svg_symbols.circle)
        (size.call(this, d, i));
  }

  symbol.type = function(x) {
    if (!arguments.length) return type;
    type = d3.functor(x);
    return symbol;
  };

  // size of symbol in square pixels
  symbol.size = function(x) {
    if (!arguments.length) return size;
    size = d3.functor(x);
    return symbol;
  };

  return symbol;
};

// TODO cross-diagonal?
d3.svg.symbolTypes = [
  "circle",
  "cross",
  "diamond",
  "square",
  "triangle-down",
  "triangle-up"
];

function d3_svg_symbolSize() {
  return 64;
}

function d3_svg_symbolType() {
  return "circle";
}

var d3_svg_symbols = {
  "circle": function(size) {
    var r = Math.sqrt(size / Math.PI);
    return "M0," + r
        + "A" + r + "," + r + " 0 1,1 0," + (-r)
        + "A" + r + "," + r + " 0 1,1 0," + r
        + "Z";
  },
  "cross": function(size) {
    var r = Math.sqrt(size / 5) / 2;
    return "M" + -3 * r + "," + -r
        + "H" + -r
        + "V" + -3 * r
        + "H" + r
        + "V" + -r
        + "H" + 3 * r
        + "V" + r
        + "H" + r
        + "V" + 3 * r
        + "H" + -r
        + "V" + r
        + "H" + -3 * r
        + "Z";
  },
  "diamond": function(size) {
    var ry = Math.sqrt(size / (2 * d3_svg_symbolTan30)),
        rx = ry * d3_svg_symbolTan30;
    return "M0," + -ry
        + "L" + rx + ",0"
        + " 0," + ry
        + " " + -rx + ",0"
        + "Z";
  },
  "square": function(size) {
    var r = Math.sqrt(size) / 2;
    return "M" + -r + "," + -r
        + "L" + r + "," + -r
        + " " + r + "," + r
        + " " + -r + "," + r
        + "Z";
  },
  "triangle-down": function(size) {
    var rx = Math.sqrt(size / d3_svg_symbolSqrt3),
        ry = rx * d3_svg_symbolSqrt3 / 2;
    return "M0," + ry
        + "L" + rx +"," + -ry
        + " " + -rx + "," + -ry
        + "Z";
  },
  "triangle-up": function(size) {
    var rx = Math.sqrt(size / d3_svg_symbolSqrt3),
        ry = rx * d3_svg_symbolSqrt3 / 2;
    return "M0," + -ry
        + "L" + rx +"," + ry
        + " " + -rx + "," + ry
        + "Z";
  }
};

var d3_svg_symbolSqrt3 = Math.sqrt(3),
    d3_svg_symbolTan30 = Math.tan(30 * Math.PI / 180);
})()<|MERGE_RESOLUTION|>--- conflicted
+++ resolved
@@ -66,14 +66,13 @@
   }
   return a;
 };
-<<<<<<< HEAD
 d3.sum = function(x) {
   var s = 0,
       n = x.length,
       i = -1;
   while (++i < n) s += x[i];
   return s;
-=======
+};
 // Locate the insertion point for x in a to maintain sorted order. The
 // arguments lo and hi may be used to specify a subset of the array which should
 // be considered; by default the entire array is used. If x is already present
@@ -111,7 +110,6 @@
     else lo = mid + 1;
   }
   return lo;
->>>>>>> 71264282
 };
 d3.nest = function() {
   var nest = {},
