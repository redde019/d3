(function() {
  function d3_class(ctor, properties) {
    try {
      for (var key in properties) {
        Object.defineProperty(ctor.prototype, key, {
          value: properties[key],
          enumerable: false
        });
      }
    } catch (e) {
      ctor.prototype = properties;
    }
  }
  function d3_arrayCopy(pseudoarray) {
    var i = -1, n = pseudoarray.length, array = [];
    while (++i < n) array.push(pseudoarray[i]);
    return array;
  }
  function d3_arraySlice(pseudoarray) {
    return Array.prototype.slice.call(pseudoarray);
  }
  function d3_Map() {}
  function d3_identity(d) {
    return d;
  }
  function d3_this() {
    return this;
  }
  function d3_true() {
    return true;
  }
  function d3_functor(v) {
    return typeof v === "function" ? v : function() {
      return v;
    };
  }
  function d3_rebind(target, source, method) {
    return function() {
      var value = method.apply(source, arguments);
      return arguments.length ? target : value;
    };
  }
  function d3_number(x) {
    return x != null && !isNaN(x);
  }
  function d3_zipLength(d) {
    return d.length;
  }
  function d3_splitter(d) {
    return d == null;
  }
  function d3_collapse(s) {
    return s.trim().replace(/\s+/g, " ");
  }
  function d3_range_integerScale(x) {
    var k = 1;
    while (x * k % 1) k *= 10;
    return k;
  }
  function d3_dispatch() {}
  function d3_dispatch_event(dispatch) {
    function event() {
      var z = listeners, i = -1, n = z.length, l;
      while (++i < n) if (l = z[i].on) l.apply(this, arguments);
      return dispatch;
    }
    var listeners = [], listenerByName = new d3_Map;
    event.on = function(name, listener) {
      var l = listenerByName.get(name), i;
      if (arguments.length < 2) return l && l.on;
      if (l) {
        l.on = null;
        listeners = listeners.slice(0, i = listeners.indexOf(l)).concat(listeners.slice(i + 1));
        listenerByName.remove(name);
      }
      if (listener) listeners.push(listenerByName.set(name, {
        on: listener
      }));
      return dispatch;
    };
    return event;
  }
  function d3_format_precision(x, p) {
    return p - (x ? 1 + Math.floor(Math.log(x + Math.pow(10, 1 + Math.floor(Math.log(x) / Math.LN10) - p)) / Math.LN10) : 1);
  }
  function d3_format_typeDefault(x) {
    return x + "";
  }
  function d3_format_group(value) {
    var i = value.lastIndexOf("."), f = i >= 0 ? value.substring(i) : (i = value.length, ""), t = [];
    while (i > 0) t.push(value.substring(i -= 3, i + 3));
    return t.reverse().join(",") + f;
  }
  function d3_formatPrefix(d, i) {
    var k = Math.pow(10, Math.abs(8 - i) * 3);
    return {
      scale: i > 8 ? function(d) {
        return d / k;
      } : function(d) {
        return d * k;
      },
      symbol: d
    };
  }
  function d3_ease_clamp(f) {
    return function(t) {
      return t <= 0 ? 0 : t >= 1 ? 1 : f(t);
    };
  }
  function d3_ease_reverse(f) {
    return function(t) {
      return 1 - f(1 - t);
    };
  }
  function d3_ease_reflect(f) {
    return function(t) {
      return .5 * (t < .5 ? f(2 * t) : 2 - f(2 - 2 * t));
    };
  }
  function d3_ease_identity(t) {
    return t;
  }
  function d3_ease_poly(e) {
    return function(t) {
      return Math.pow(t, e);
    };
  }
  function d3_ease_sin(t) {
    return 1 - Math.cos(t * π / 2);
  }
  function d3_ease_exp(t) {
    return Math.pow(2, 10 * (t - 1));
  }
  function d3_ease_circle(t) {
    return 1 - Math.sqrt(1 - t * t);
  }
  function d3_ease_elastic(a, p) {
    var s;
    if (arguments.length < 2) p = .45;
    if (arguments.length < 1) {
      a = 1;
      s = p / 4;
    } else s = p / (2 * π) * Math.asin(1 / a);
    return function(t) {
      return 1 + a * Math.pow(2, 10 * -t) * Math.sin((t - s) * 2 * π / p);
    };
  }
  function d3_ease_back(s) {
    if (!s) s = 1.70158;
    return function(t) {
      return t * t * ((s + 1) * t - s);
    };
  }
  function d3_ease_bounce(t) {
    return t < 1 / 2.75 ? 7.5625 * t * t : t < 2 / 2.75 ? 7.5625 * (t -= 1.5 / 2.75) * t + .75 : t < 2.5 / 2.75 ? 7.5625 * (t -= 2.25 / 2.75) * t + .9375 : 7.5625 * (t -= 2.625 / 2.75) * t + .984375;
  }
  function d3_eventCancel() {
    d3.event.stopPropagation();
    d3.event.preventDefault();
  }
  function d3_eventSource() {
    var e = d3.event, s;
    while (s = e.sourceEvent) e = s;
    return e;
  }
  function d3_eventDispatch(target) {
    var dispatch = new d3_dispatch, i = 0, n = arguments.length;
    while (++i < n) dispatch[arguments[i]] = d3_dispatch_event(dispatch);
    dispatch.of = function(thiz, argumentz) {
      return function(e1) {
        try {
          var e0 = e1.sourceEvent = d3.event;
          e1.target = target;
          d3.event = e1;
          dispatch[e1.type].apply(thiz, argumentz);
        } finally {
          d3.event = e0;
        }
      };
    };
    return dispatch;
  }
  function d3_transform(m) {
    var r0 = [ m.a, m.b ], r1 = [ m.c, m.d ], kx = d3_transformNormalize(r0), kz = d3_transformDot(r0, r1), ky = d3_transformNormalize(d3_transformCombine(r1, r0, -kz)) || 0;
    if (r0[0] * r1[1] < r1[0] * r0[1]) {
      r0[0] *= -1;
      r0[1] *= -1;
      kx *= -1;
      kz *= -1;
    }
    this.rotate = (kx ? Math.atan2(r0[1], r0[0]) : Math.atan2(-r1[0], r1[1])) * d3_degrees;
    this.translate = [ m.e, m.f ];
    this.scale = [ kx, ky ];
    this.skew = ky ? Math.atan2(kz, ky) * d3_degrees : 0;
  }
  function d3_transformDot(a, b) {
    return a[0] * b[0] + a[1] * b[1];
  }
  function d3_transformNormalize(a) {
    var k = Math.sqrt(d3_transformDot(a, a));
    if (k) {
      a[0] /= k;
      a[1] /= k;
    }
    return k;
  }
  function d3_transformCombine(a, b, k) {
    a[0] += k * b[0];
    a[1] += k * b[1];
    return a;
  }
  function d3_interpolateByName(name) {
    return name == "transform" ? d3.interpolateTransform : d3.interpolate;
  }
  function d3_uninterpolateNumber(a, b) {
    b = b - (a = +a) ? 1 / (b - a) : 0;
    return function(x) {
      return (x - a) * b;
    };
  }
  function d3_uninterpolateClamp(a, b) {
    b = b - (a = +a) ? 1 / (b - a) : 0;
    return function(x) {
      return Math.max(0, Math.min(1, (x - a) * b));
    };
  }
  function d3_rgb(r, g, b) {
    return new d3_Rgb(r, g, b);
  }
  function d3_Rgb(r, g, b) {
    this.r = r;
    this.g = g;
    this.b = b;
  }
  function d3_rgb_hex(v) {
    return v < 16 ? "0" + Math.max(0, v).toString(16) : Math.min(255, v).toString(16);
  }
  function d3_rgb_parse(format, rgb, hsl) {
    var r = 0, g = 0, b = 0, m1, m2, name;
    m1 = /([a-z]+)\((.*)\)/i.exec(format);
    if (m1) {
      m2 = m1[2].split(",");
      switch (m1[1]) {
       case "hsl":
        {
          return hsl(parseFloat(m2[0]), parseFloat(m2[1]) / 100, parseFloat(m2[2]) / 100);
        }
       case "rgb":
        {
          return rgb(d3_rgb_parseNumber(m2[0]), d3_rgb_parseNumber(m2[1]), d3_rgb_parseNumber(m2[2]));
        }
      }
    }
    if (name = d3_rgb_names.get(format)) return rgb(name.r, name.g, name.b);
    if (format != null && format.charAt(0) === "#") {
      if (format.length === 4) {
        r = format.charAt(1);
        r += r;
        g = format.charAt(2);
        g += g;
        b = format.charAt(3);
        b += b;
      } else if (format.length === 7) {
        r = format.substring(1, 3);
        g = format.substring(3, 5);
        b = format.substring(5, 7);
      }
      r = parseInt(r, 16);
      g = parseInt(g, 16);
      b = parseInt(b, 16);
    }
    return rgb(r, g, b);
  }
  function d3_rgb_hsl(r, g, b) {
    var min = Math.min(r /= 255, g /= 255, b /= 255), max = Math.max(r, g, b), d = max - min, h, s, l = (max + min) / 2;
    if (d) {
      s = l < .5 ? d / (max + min) : d / (2 - max - min);
      if (r == max) h = (g - b) / d + (g < b ? 6 : 0); else if (g == max) h = (b - r) / d + 2; else h = (r - g) / d + 4;
      h *= 60;
    } else {
      s = h = 0;
    }
    return d3_hsl(h, s, l);
  }
  function d3_rgb_lab(r, g, b) {
    r = d3_rgb_xyz(r);
    g = d3_rgb_xyz(g);
    b = d3_rgb_xyz(b);
    var x = d3_xyz_lab((.4124564 * r + .3575761 * g + .1804375 * b) / d3_lab_X), y = d3_xyz_lab((.2126729 * r + .7151522 * g + .072175 * b) / d3_lab_Y), z = d3_xyz_lab((.0193339 * r + .119192 * g + .9503041 * b) / d3_lab_Z);
    return d3_lab(116 * y - 16, 500 * (x - y), 200 * (y - z));
  }
  function d3_rgb_xyz(r) {
    return (r /= 255) <= .04045 ? r / 12.92 : Math.pow((r + .055) / 1.055, 2.4);
  }
  function d3_rgb_parseNumber(c) {
    var f = parseFloat(c);
    return c.charAt(c.length - 1) === "%" ? Math.round(f * 2.55) : f;
  }
  function d3_hsl(h, s, l) {
    return new d3_Hsl(h, s, l);
  }
  function d3_Hsl(h, s, l) {
    this.h = h;
    this.s = s;
    this.l = l;
  }
  function d3_hsl_rgb(h, s, l) {
    function v(h) {
      if (h > 360) h -= 360; else if (h < 0) h += 360;
      if (h < 60) return m1 + (m2 - m1) * h / 60;
      if (h < 180) return m2;
      if (h < 240) return m1 + (m2 - m1) * (240 - h) / 60;
      return m1;
    }
    function vv(h) {
      return Math.round(v(h) * 255);
    }
    var m1, m2;
    h = h % 360;
    if (h < 0) h += 360;
    s = s < 0 ? 0 : s > 1 ? 1 : s;
    l = l < 0 ? 0 : l > 1 ? 1 : l;
    m2 = l <= .5 ? l * (1 + s) : l + s - l * s;
    m1 = 2 * l - m2;
    return d3_rgb(vv(h + 120), vv(h), vv(h - 120));
  }
  function d3_hcl(h, c, l) {
    return new d3_Hcl(h, c, l);
  }
  function d3_Hcl(h, c, l) {
    this.h = h;
    this.c = c;
    this.l = l;
  }
  function d3_hcl_lab(h, c, l) {
    return d3_lab(l, Math.cos(h *= d3_radians) * c, Math.sin(h) * c);
  }
  function d3_lab(l, a, b) {
    return new d3_Lab(l, a, b);
  }
  function d3_Lab(l, a, b) {
    this.l = l;
    this.a = a;
    this.b = b;
  }
  function d3_lab_rgb(l, a, b) {
    var y = (l + 16) / 116, x = y + a / 500, z = y - b / 200;
    x = d3_lab_xyz(x) * d3_lab_X;
    y = d3_lab_xyz(y) * d3_lab_Y;
    z = d3_lab_xyz(z) * d3_lab_Z;
    return d3_rgb(d3_xyz_rgb(3.2404542 * x - 1.5371385 * y - .4985314 * z), d3_xyz_rgb(-.969266 * x + 1.8760108 * y + .041556 * z), d3_xyz_rgb(.0556434 * x - .2040259 * y + 1.0572252 * z));
  }
  function d3_lab_hcl(l, a, b) {
    return d3_hcl(Math.atan2(b, a) / π * 180, Math.sqrt(a * a + b * b), l);
  }
  function d3_lab_xyz(x) {
    return x > .206893034 ? x * x * x : (x - 4 / 29) / 7.787037;
  }
  function d3_xyz_lab(x) {
    return x > .008856 ? Math.pow(x, 1 / 3) : 7.787037 * x + 4 / 29;
  }
  function d3_xyz_rgb(r) {
    return Math.round(255 * (r <= .00304 ? 12.92 * r : 1.055 * Math.pow(r, 1 / 2.4) - .055));
  }
  function d3_selection(groups) {
    d3_arraySubclass(groups, d3_selectionPrototype);
    return groups;
  }
  function d3_selection_selector(selector) {
    return function() {
      return d3_select(selector, this);
    };
  }
  function d3_selection_selectorAll(selector) {
    return function() {
      return d3_selectAll(selector, this);
    };
  }
  function d3_selection_attr(name, value) {
    function attrNull() {
      this.removeAttribute(name);
    }
    function attrNullNS() {
      this.removeAttributeNS(name.space, name.local);
    }
    function attrConstant() {
      this.setAttribute(name, value);
    }
    function attrConstantNS() {
      this.setAttributeNS(name.space, name.local, value);
    }
    function attrFunction() {
      var x = value.apply(this, arguments);
      if (x == null) this.removeAttribute(name); else this.setAttribute(name, x);
    }
    function attrFunctionNS() {
      var x = value.apply(this, arguments);
      if (x == null) this.removeAttributeNS(name.space, name.local); else this.setAttributeNS(name.space, name.local, x);
    }
    name = d3.ns.qualify(name);
    return value == null ? name.local ? attrNullNS : attrNull : typeof value === "function" ? name.local ? attrFunctionNS : attrFunction : name.local ? attrConstantNS : attrConstant;
  }
  function d3_selection_classedRe(name) {
    return new RegExp("(?:^|\\s+)" + d3.requote(name) + "(?:\\s+|$)", "g");
  }
  function d3_selection_classed(name, value) {
    function classedConstant() {
      var i = -1;
      while (++i < n) name[i](this, value);
    }
    function classedFunction() {
      var i = -1, x = value.apply(this, arguments);
      while (++i < n) name[i](this, x);
    }
    name = name.trim().split(/\s+/).map(d3_selection_classedName);
    var n = name.length;
    return typeof value === "function" ? classedFunction : classedConstant;
  }
  function d3_selection_classedName(name) {
    var re = d3_selection_classedRe(name);
    return function(node, value) {
      if (c = node.classList) return value ? c.add(name) : c.remove(name);
      var c = node.className, cb = c.baseVal != null, cv = cb ? c.baseVal : c;
      if (value) {
        re.lastIndex = 0;
        if (!re.test(cv)) {
          cv = d3_collapse(cv + " " + name);
          if (cb) c.baseVal = cv; else node.className = cv;
        }
      } else if (cv) {
        cv = d3_collapse(cv.replace(re, " "));
        if (cb) c.baseVal = cv; else node.className = cv;
      }
    };
  }
  function d3_selection_style(name, value, priority) {
    function styleNull() {
      this.style.removeProperty(name);
    }
    function styleConstant() {
      this.style.setProperty(name, value, priority);
    }
    function styleFunction() {
      var x = value.apply(this, arguments);
      if (x == null) this.style.removeProperty(name); else this.style.setProperty(name, x, priority);
    }
    return value == null ? styleNull : typeof value === "function" ? styleFunction : styleConstant;
  }
  function d3_selection_property(name, value) {
    function propertyNull() {
      delete this[name];
    }
    function propertyConstant() {
      this[name] = value;
    }
    function propertyFunction() {
      var x = value.apply(this, arguments);
      if (x == null) delete this[name]; else this[name] = x;
    }
    return value == null ? propertyNull : typeof value === "function" ? propertyFunction : propertyConstant;
  }
  function d3_selection_dataNode(data) {
    return {
      __data__: data
    };
  }
  function d3_selection_filter(selector) {
    return function() {
      return d3_selectMatches(this, selector);
    };
  }
  function d3_selection_sortComparator(comparator) {
    if (!arguments.length) comparator = d3.ascending;
    return function(a, b) {
      return comparator(a && a.__data__, b && b.__data__);
    };
  }
  function d3_selection_on(type, listener, capture) {
    function onRemove() {
      var wrapper = this[name];
      if (wrapper) {
        this.removeEventListener(type, wrapper, wrapper.$);
        delete this[name];
      }
    }
    function onAdd() {
      function wrapper(e) {
        var o = d3.event;
        d3.event = e;
        args[0] = node.__data__;
        try {
          listener.apply(node, args);
        } finally {
          d3.event = o;
        }
      }
      var node = this, args = arguments;
      onRemove.call(this);
      this.addEventListener(type, this[name] = wrapper, wrapper.$ = capture);
      wrapper._ = listener;
    }
    var name = "__on" + type, i = type.indexOf(".");
    if (i > 0) type = type.substring(0, i);
    return listener ? onAdd : onRemove;
  }
  function d3_selection_each(groups, callback) {
    for (var j = 0, m = groups.length; j < m; j++) {
      for (var group = groups[j], i = 0, n = group.length, node; i < n; i++) {
        if (node = group[i]) callback(node, i, j);
      }
    }
    return groups;
  }
  function d3_selection_enter(selection) {
    d3_arraySubclass(selection, d3_selection_enterPrototype);
    return selection;
  }
  function d3_transition(groups, id, time) {
    d3_arraySubclass(groups, d3_transitionPrototype);
    var tweens = new d3_Map, event = d3.dispatch("start", "end"), ease = d3_transitionEase;
    groups.id = id;
    groups.time = time;
    groups.tween = function(name, tween) {
      if (arguments.length < 2) return tweens.get(name);
      if (tween == null) tweens.remove(name); else tweens.set(name, tween);
      return groups;
    };
    groups.ease = function(value) {
      if (!arguments.length) return ease;
      ease = typeof value === "function" ? value : d3.ease.apply(d3, arguments);
      return groups;
    };
    groups.each = function(type, listener) {
      if (arguments.length < 2) return d3_transition_each.call(groups, type);
      event.on(type, listener);
      return groups;
    };
    d3.timer(function(elapsed) {
      return d3_selection_each(groups, function(node, i, j) {
        function start(elapsed) {
          if (lock.active > id) return stop();
          lock.active = id;
          tweens.forEach(function(key, value) {
            if (value = value.call(node, d, i)) {
              tweened.push(value);
            }
          });
          event.start.call(node, d, i);
          if (!tick(elapsed)) d3.timer(tick, 0, time);
          return 1;
        }
        function tick(elapsed) {
          if (lock.active !== id) return stop();
          var t = (elapsed - delay) / duration, e = ease(t), n = tweened.length;
          while (n > 0) {
            tweened[--n].call(node, e);
          }
          if (t >= 1) {
            stop();
            d3_transitionId = id;
            event.end.call(node, d, i);
            d3_transitionId = 0;
            return 1;
          }
        }
        function stop() {
          if (!--lock.count) delete node.__transition__;
          return 1;
        }
        var tweened = [], delay = node.delay, duration = node.duration, lock = (node = node.node).__transition__ || (node.__transition__ = {
          active: 0,
          count: 0
        }), d = node.__data__;
        ++lock.count;
        delay <= elapsed ? start(elapsed) : d3.timer(start, delay, time);
      });
    }, 0, time);
    return groups;
  }
  function d3_transition_each(callback) {
    var id = d3_transitionId, ease = d3_transitionEase, delay = d3_transitionDelay, duration = d3_transitionDuration;
    d3_transitionId = this.id;
    d3_transitionEase = this.ease();
    d3_selection_each(this, function(node, i, j) {
      d3_transitionDelay = node.delay;
      d3_transitionDuration = node.duration;
      callback.call(node = node.node, node.__data__, i, j);
    });
    d3_transitionId = id;
    d3_transitionEase = ease;
    d3_transitionDelay = delay;
    d3_transitionDuration = duration;
    return this;
  }
  function d3_tweenNull(d, i, a) {
    return a != "" && d3_tweenRemove;
  }
  function d3_tweenByName(b, name) {
    return d3.tween(b, d3_interpolateByName(name));
  }
  function d3_timer_step() {
    var elapsed, now = Date.now(), t1 = d3_timer_queue;
    while (t1) {
      elapsed = now - t1.then;
      if (elapsed >= t1.delay) t1.flush = t1.callback(elapsed);
      t1 = t1.next;
    }
    var delay = d3_timer_flush() - now;
    if (delay > 24) {
      if (isFinite(delay)) {
        clearTimeout(d3_timer_timeout);
        d3_timer_timeout = setTimeout(d3_timer_step, delay);
      }
      d3_timer_interval = 0;
    } else {
      d3_timer_interval = 1;
      d3_timer_frame(d3_timer_step);
    }
  }
  function d3_timer_flush() {
    var t0 = null, t1 = d3_timer_queue, then = Infinity;
    while (t1) {
      if (t1.flush) {
        t1 = t0 ? t0.next = t1.next : d3_timer_queue = t1.next;
      } else {
        then = Math.min(then, t1.then + t1.delay);
        t1 = (t0 = t1).next;
      }
    }
    return then;
  }
  function d3_mousePoint(container, e) {
    var svg = container.ownerSVGElement || container;
    if (svg.createSVGPoint) {
      var point = svg.createSVGPoint();
      if (d3_mouse_bug44083 < 0 && (window.scrollX || window.scrollY)) {
        svg = d3.select(document.body).append("svg").style("position", "absolute").style("top", 0).style("left", 0);
        var ctm = svg[0][0].getScreenCTM();
        d3_mouse_bug44083 = !(ctm.f || ctm.e);
        svg.remove();
      }
      if (d3_mouse_bug44083) {
        point.x = e.pageX;
        point.y = e.pageY;
      } else {
        point.x = e.clientX;
        point.y = e.clientY;
      }
      point = point.matrixTransform(container.getScreenCTM().inverse());
      return [ point.x, point.y ];
    }
    var rect = container.getBoundingClientRect();
    return [ e.clientX - rect.left - container.clientLeft, e.clientY - rect.top - container.clientTop ];
  }
  function d3_noop() {}
  function d3_scaleExtent(domain) {
    var start = domain[0], stop = domain[domain.length - 1];
    return start < stop ? [ start, stop ] : [ stop, start ];
  }
  function d3_scaleRange(scale) {
    return scale.rangeExtent ? scale.rangeExtent() : d3_scaleExtent(scale.range());
  }
  function d3_scale_nice(domain, nice) {
    var i0 = 0, i1 = domain.length - 1, x0 = domain[i0], x1 = domain[i1], dx;
    if (x1 < x0) {
      dx = i0, i0 = i1, i1 = dx;
      dx = x0, x0 = x1, x1 = dx;
    }
    if (nice = nice(x1 - x0)) {
      domain[i0] = nice.floor(x0);
      domain[i1] = nice.ceil(x1);
    }
    return domain;
  }
  function d3_scale_niceDefault() {
    return Math;
  }
  function d3_scale_linear(domain, range, interpolate, clamp) {
    function rescale() {
      var linear = Math.min(domain.length, range.length) > 2 ? d3_scale_polylinear : d3_scale_bilinear, uninterpolate = clamp ? d3_uninterpolateClamp : d3_uninterpolateNumber;
      output = linear(domain, range, uninterpolate, interpolate);
      input = linear(range, domain, uninterpolate, d3.interpolate);
      return scale;
    }
    function scale(x) {
      return output(x);
    }
    var output, input;
    scale.invert = function(y) {
      return input(y);
    };
    scale.domain = function(x) {
      if (!arguments.length) return domain;
      domain = x.map(Number);
      return rescale();
    };
    scale.range = function(x) {
      if (!arguments.length) return range;
      range = x;
      return rescale();
    };
    scale.rangeRound = function(x) {
      return scale.range(x).interpolate(d3.interpolateRound);
    };
    scale.clamp = function(x) {
      if (!arguments.length) return clamp;
      clamp = x;
      return rescale();
    };
    scale.interpolate = function(x) {
      if (!arguments.length) return interpolate;
      interpolate = x;
      return rescale();
    };
    scale.ticks = function(m) {
      return d3_scale_linearTicks(domain, m);
    };
    scale.tickFormat = function(m) {
      return d3_scale_linearTickFormat(domain, m);
    };
    scale.nice = function() {
      d3_scale_nice(domain, d3_scale_linearNice);
      return rescale();
    };
    scale.copy = function() {
      return d3_scale_linear(domain, range, interpolate, clamp);
    };
    return rescale();
  }
  function d3_scale_linearRebind(scale, linear) {
    return d3.rebind(scale, linear, "range", "rangeRound", "interpolate", "clamp");
  }
  function d3_scale_linearNice(dx) {
    dx = Math.pow(10, Math.round(Math.log(dx) / Math.LN10) - 1);
    return dx && {
      floor: function(x) {
        return Math.floor(x / dx) * dx;
      },
      ceil: function(x) {
        return Math.ceil(x / dx) * dx;
      }
    };
  }
  function d3_scale_linearTickRange(domain, m) {
    var extent = d3_scaleExtent(domain), span = extent[1] - extent[0], step = Math.pow(10, Math.floor(Math.log(span / m) / Math.LN10)), err = m / span * step;
    if (err <= .15) step *= 10; else if (err <= .35) step *= 5; else if (err <= .75) step *= 2;
    extent[0] = Math.ceil(extent[0] / step) * step;
    extent[1] = Math.floor(extent[1] / step) * step + step * .5;
    extent[2] = step;
    return extent;
  }
  function d3_scale_linearTicks(domain, m) {
    return d3.range.apply(d3, d3_scale_linearTickRange(domain, m));
  }
  function d3_scale_linearTickFormat(domain, m) {
    return d3.format(",." + Math.max(0, -Math.floor(Math.log(d3_scale_linearTickRange(domain, m)[2]) / Math.LN10 + .01)) + "f");
  }
  function d3_scale_bilinear(domain, range, uninterpolate, interpolate) {
    var u = uninterpolate(domain[0], domain[1]), i = interpolate(range[0], range[1]);
    return function(x) {
      return i(u(x));
    };
  }
  function d3_scale_polylinear(domain, range, uninterpolate, interpolate) {
    var u = [], i = [], j = 0, k = Math.min(domain.length, range.length) - 1;
    if (domain[k] < domain[0]) {
      domain = domain.slice().reverse();
      range = range.slice().reverse();
    }
    while (++j <= k) {
      u.push(uninterpolate(domain[j - 1], domain[j]));
      i.push(interpolate(range[j - 1], range[j]));
    }
    return function(x) {
      var j = d3.bisect(domain, x, 1, k) - 1;
      return i[j](u[j](x));
    };
  }
  function d3_scale_log(linear, log) {
    function scale(x) {
      return linear(log(x));
    }
    var pow = log.pow;
    scale.invert = function(x) {
      return pow(linear.invert(x));
    };
    scale.domain = function(x) {
      if (!arguments.length) return linear.domain().map(pow);
      log = x[0] < 0 ? d3_scale_logn : d3_scale_logp;
      pow = log.pow;
      linear.domain(x.map(log));
      return scale;
    };
    scale.nice = function() {
      linear.domain(d3_scale_nice(linear.domain(), d3_scale_niceDefault));
      return scale;
    };
    scale.ticks = function() {
      var extent = d3_scaleExtent(linear.domain()), ticks = [];
      if (extent.every(isFinite)) {
        var i = Math.floor(extent[0]), j = Math.ceil(extent[1]), u = pow(extent[0]), v = pow(extent[1]);
        if (log === d3_scale_logn) {
          ticks.push(pow(i));
          for (; i++ < j; ) for (var k = 9; k > 0; k--) ticks.push(pow(i) * k);
        } else {
          for (; i < j; i++) for (var k = 1; k < 10; k++) ticks.push(pow(i) * k);
          ticks.push(pow(i));
        }
        for (i = 0; ticks[i] < u; i++) {}
        for (j = ticks.length; ticks[j - 1] > v; j--) {}
        ticks = ticks.slice(i, j);
      }
      return ticks;
    };
    scale.tickFormat = function(n, format) {
      if (arguments.length < 2) format = d3_scale_logFormat;
      if (arguments.length < 1) return format;
      var k = Math.max(.1, n / scale.ticks().length), f = log === d3_scale_logn ? (e = -1e-12, Math.floor) : (e = 1e-12, Math.ceil), e;
      return function(d) {
        return d / pow(f(log(d) + e)) <= k ? format(d) : "";
      };
    };
    scale.copy = function() {
      return d3_scale_log(linear.copy(), log);
    };
    return d3_scale_linearRebind(scale, linear);
  }
  function d3_scale_logp(x) {
    return Math.log(x < 0 ? 0 : x) / Math.LN10;
  }
  function d3_scale_logn(x) {
    return -Math.log(x > 0 ? 0 : -x) / Math.LN10;
  }
  function d3_scale_pow(linear, exponent) {
    function scale(x) {
      return linear(powp(x));
    }
    var powp = d3_scale_powPow(exponent), powb = d3_scale_powPow(1 / exponent);
    scale.invert = function(x) {
      return powb(linear.invert(x));
    };
    scale.domain = function(x) {
      if (!arguments.length) return linear.domain().map(powb);
      linear.domain(x.map(powp));
      return scale;
    };
    scale.ticks = function(m) {
      return d3_scale_linearTicks(scale.domain(), m);
    };
    scale.tickFormat = function(m) {
      return d3_scale_linearTickFormat(scale.domain(), m);
    };
    scale.nice = function() {
      return scale.domain(d3_scale_nice(scale.domain(), d3_scale_linearNice));
    };
    scale.exponent = function(x) {
      if (!arguments.length) return exponent;
      var domain = scale.domain();
      powp = d3_scale_powPow(exponent = x);
      powb = d3_scale_powPow(1 / exponent);
      return scale.domain(domain);
    };
    scale.copy = function() {
      return d3_scale_pow(linear.copy(), exponent);
    };
    return d3_scale_linearRebind(scale, linear);
  }
  function d3_scale_powPow(e) {
    return function(x) {
      return x < 0 ? -Math.pow(-x, e) : Math.pow(x, e);
    };
  }
  function d3_scale_ordinal(domain, ranger) {
    function scale(x) {
      return range[((index.get(x) || index.set(x, domain.push(x))) - 1) % range.length];
    }
    function steps(start, step) {
      return d3.range(domain.length).map(function(i) {
        return start + step * i;
      });
    }
    var index, range, rangeBand;
    scale.domain = function(x) {
      if (!arguments.length) return domain;
      domain = [];
      index = new d3_Map;
      var i = -1, n = x.length, xi;
      while (++i < n) if (!index.has(xi = x[i])) index.set(xi, domain.push(xi));
      return scale[ranger.t].apply(scale, ranger.a);
    };
    scale.range = function(x) {
      if (!arguments.length) return range;
      range = x;
      rangeBand = 0;
      ranger = {
        t: "range",
        a: arguments
      };
      return scale;
    };
    scale.rangePoints = function(x, padding) {
      if (arguments.length < 2) padding = 0;
      var start = x[0], stop = x[1], step = (stop - start) / (Math.max(1, domain.length - 1) + padding);
      range = steps(domain.length < 2 ? (start + stop) / 2 : start + step * padding / 2, step);
      rangeBand = 0;
      ranger = {
        t: "rangePoints",
        a: arguments
      };
      return scale;
    };
    scale.rangeBands = function(x, padding, outerPadding) {
      if (arguments.length < 2) padding = 0;
      if (arguments.length < 3) outerPadding = padding;
      var reverse = x[1] < x[0], start = x[reverse - 0], stop = x[1 - reverse], step = (stop - start) / (domain.length - padding + 2 * outerPadding);
      range = steps(start + step * outerPadding, step);
      if (reverse) range.reverse();
      rangeBand = step * (1 - padding);
      ranger = {
        t: "rangeBands",
        a: arguments
      };
      return scale;
    };
    scale.rangeRoundBands = function(x, padding, outerPadding) {
      if (arguments.length < 2) padding = 0;
      if (arguments.length < 3) outerPadding = padding;
      var reverse = x[1] < x[0], start = x[reverse - 0], stop = x[1 - reverse], step = Math.floor((stop - start) / (domain.length - padding + 2 * outerPadding)), error = stop - start - (domain.length - padding) * step;
      range = steps(start + Math.round(error / 2), step);
      if (reverse) range.reverse();
      rangeBand = Math.round(step * (1 - padding));
      ranger = {
        t: "rangeRoundBands",
        a: arguments
      };
      return scale;
    };
    scale.rangeBand = function() {
      return rangeBand;
    };
    scale.rangeExtent = function() {
      return d3_scaleExtent(ranger.a[0]);
    };
    scale.copy = function() {
      return d3_scale_ordinal(domain, ranger);
    };
    return scale.domain(domain);
  }
  function d3_scale_quantile(domain, range) {
    function rescale() {
      var k = 0, n = domain.length, q = range.length;
      thresholds = [];
      while (++k < q) thresholds[k - 1] = d3.quantile(domain, k / q);
      return scale;
    }
    function scale(x) {
      if (isNaN(x = +x)) return NaN;
      return range[d3.bisect(thresholds, x)];
    }
    var thresholds;
    scale.domain = function(x) {
      if (!arguments.length) return domain;
      domain = x.filter(function(d) {
        return !isNaN(d);
      }).sort(d3.ascending);
      return rescale();
    };
    scale.range = function(x) {
      if (!arguments.length) return range;
      range = x;
      return rescale();
    };
    scale.quantiles = function() {
      return thresholds;
    };
    scale.copy = function() {
      return d3_scale_quantile(domain, range);
    };
    return rescale();
  }
  function d3_scale_quantize(x0, x1, range) {
    function scale(x) {
      return range[Math.max(0, Math.min(i, Math.floor(kx * (x - x0))))];
    }
    function rescale() {
      kx = range.length / (x1 - x0);
      i = range.length - 1;
      return scale;
    }
    var kx, i;
    scale.domain = function(x) {
      if (!arguments.length) return [ x0, x1 ];
      x0 = +x[0];
      x1 = +x[x.length - 1];
      return rescale();
    };
    scale.range = function(x) {
      if (!arguments.length) return range;
      range = x;
      return rescale();
    };
    scale.copy = function() {
      return d3_scale_quantize(x0, x1, range);
    };
    return rescale();
  }
  function d3_scale_threshold(domain, range) {
    function scale(x) {
      return range[d3.bisect(domain, x)];
    }
    scale.domain = function(_) {
      if (!arguments.length) return domain;
      domain = _;
      return scale;
    };
    scale.range = function(_) {
      if (!arguments.length) return range;
      range = _;
      return scale;
    };
    scale.copy = function() {
      return d3_scale_threshold(domain, range);
    };
    return scale;
  }
  function d3_scale_identity(domain) {
    function identity(x) {
      return +x;
    }
    identity.invert = identity;
    identity.domain = identity.range = function(x) {
      if (!arguments.length) return domain;
      domain = x.map(identity);
      return identity;
    };
    identity.ticks = function(m) {
      return d3_scale_linearTicks(domain, m);
    };
    identity.tickFormat = function(m) {
      return d3_scale_linearTickFormat(domain, m);
    };
    identity.copy = function() {
      return d3_scale_identity(domain);
    };
    return identity;
  }
  function d3_svg_arcInnerRadius(d) {
    return d.innerRadius;
  }
  function d3_svg_arcOuterRadius(d) {
    return d.outerRadius;
  }
  function d3_svg_arcStartAngle(d) {
    return d.startAngle;
  }
  function d3_svg_arcEndAngle(d) {
    return d.endAngle;
  }
  function d3_svg_line(projection) {
    function line(data) {
      function segment() {
        segments.push("M", interpolate(projection(points), tension));
      }
      var segments = [], points = [], i = -1, n = data.length, d, fx = d3_functor(x), fy = d3_functor(y);
      while (++i < n) {
        if (defined.call(this, d = data[i], i)) {
          points.push([ +fx.call(this, d, i), +fy.call(this, d, i) ]);
        } else if (points.length) {
          segment();
          points = [];
        }
      }
      if (points.length) segment();
      return segments.length ? segments.join("") : null;
    }
    var x = d3_svg_lineX, y = d3_svg_lineY, defined = d3_true, interpolate = d3_svg_lineLinear, interpolateKey = interpolate.key, tension = .7;
    line.x = function(_) {
      if (!arguments.length) return x;
      x = _;
      return line;
    };
    line.y = function(_) {
      if (!arguments.length) return y;
      y = _;
      return line;
    };
    line.defined = function(_) {
      if (!arguments.length) return defined;
      defined = _;
      return line;
    };
    line.interpolate = function(_) {
      if (!arguments.length) return interpolateKey;
      if (typeof _ === "function") interpolateKey = interpolate = _; else interpolateKey = (interpolate = d3_svg_lineInterpolators.get(_) || d3_svg_lineLinear).key;
      return line;
    };
    line.tension = function(_) {
      if (!arguments.length) return tension;
      tension = _;
      return line;
    };
    return line;
  }
  function d3_svg_lineX(d) {
    return d[0];
  }
  function d3_svg_lineY(d) {
    return d[1];
  }
  function d3_svg_lineLinear(points) {
    return points.join("L");
  }
  function d3_svg_lineLinearClosed(points) {
    return d3_svg_lineLinear(points) + "Z";
  }
  function d3_svg_lineStepBefore(points) {
    var i = 0, n = points.length, p = points[0], path = [ p[0], ",", p[1] ];
    while (++i < n) path.push("V", (p = points[i])[1], "H", p[0]);
    return path.join("");
  }
  function d3_svg_lineStepAfter(points) {
    var i = 0, n = points.length, p = points[0], path = [ p[0], ",", p[1] ];
    while (++i < n) path.push("H", (p = points[i])[0], "V", p[1]);
    return path.join("");
  }
  function d3_svg_lineCardinalOpen(points, tension) {
    return points.length < 4 ? d3_svg_lineLinear(points) : points[1] + d3_svg_lineHermite(points.slice(1, points.length - 1), d3_svg_lineCardinalTangents(points, tension));
  }
  function d3_svg_lineCardinalClosed(points, tension) {
    return points.length < 3 ? d3_svg_lineLinear(points) : points[0] + d3_svg_lineHermite((points.push(points[0]), points), d3_svg_lineCardinalTangents([ points[points.length - 2] ].concat(points, [ points[1] ]), tension));
  }
  function d3_svg_lineCardinal(points, tension, closed) {
    return points.length < 3 ? d3_svg_lineLinear(points) : points[0] + d3_svg_lineHermite(points, d3_svg_lineCardinalTangents(points, tension));
  }
  function d3_svg_lineHermite(points, tangents) {
    if (tangents.length < 1 || points.length != tangents.length && points.length != tangents.length + 2) {
      return d3_svg_lineLinear(points);
    }
    var quad = points.length != tangents.length, path = "", p0 = points[0], p = points[1], t0 = tangents[0], t = t0, pi = 1;
    if (quad) {
      path += "Q" + (p[0] - t0[0] * 2 / 3) + "," + (p[1] - t0[1] * 2 / 3) + "," + p[0] + "," + p[1];
      p0 = points[1];
      pi = 2;
    }
    if (tangents.length > 1) {
      t = tangents[1];
      p = points[pi];
      pi++;
      path += "C" + (p0[0] + t0[0]) + "," + (p0[1] + t0[1]) + "," + (p[0] - t[0]) + "," + (p[1] - t[1]) + "," + p[0] + "," + p[1];
      for (var i = 2; i < tangents.length; i++, pi++) {
        p = points[pi];
        t = tangents[i];
        path += "S" + (p[0] - t[0]) + "," + (p[1] - t[1]) + "," + p[0] + "," + p[1];
      }
    }
    if (quad) {
      var lp = points[pi];
      path += "Q" + (p[0] + t[0] * 2 / 3) + "," + (p[1] + t[1] * 2 / 3) + "," + lp[0] + "," + lp[1];
    }
    return path;
  }
  function d3_svg_lineCardinalTangents(points, tension) {
    var tangents = [], a = (1 - tension) / 2, p0, p1 = points[0], p2 = points[1], i = 1, n = points.length;
    while (++i < n) {
      p0 = p1;
      p1 = p2;
      p2 = points[i];
      tangents.push([ a * (p2[0] - p0[0]), a * (p2[1] - p0[1]) ]);
    }
    return tangents;
  }
  function d3_svg_lineBasis(points) {
    if (points.length < 3) return d3_svg_lineLinear(points);
    var i = 1, n = points.length, pi = points[0], x0 = pi[0], y0 = pi[1], px = [ x0, x0, x0, (pi = points[1])[0] ], py = [ y0, y0, y0, pi[1] ], path = [ x0, ",", y0 ];
    d3_svg_lineBasisBezier(path, px, py);
    while (++i < n) {
      pi = points[i];
      px.shift();
      px.push(pi[0]);
      py.shift();
      py.push(pi[1]);
      d3_svg_lineBasisBezier(path, px, py);
    }
    i = -1;
    while (++i < 2) {
      px.shift();
      px.push(pi[0]);
      py.shift();
      py.push(pi[1]);
      d3_svg_lineBasisBezier(path, px, py);
    }
    return path.join("");
  }
  function d3_svg_lineBasisOpen(points) {
    if (points.length < 4) return d3_svg_lineLinear(points);
    var path = [], i = -1, n = points.length, pi, px = [ 0 ], py = [ 0 ];
    while (++i < 3) {
      pi = points[i];
      px.push(pi[0]);
      py.push(pi[1]);
    }
    path.push(d3_svg_lineDot4(d3_svg_lineBasisBezier3, px) + "," + d3_svg_lineDot4(d3_svg_lineBasisBezier3, py));
    --i;
    while (++i < n) {
      pi = points[i];
      px.shift();
      px.push(pi[0]);
      py.shift();
      py.push(pi[1]);
      d3_svg_lineBasisBezier(path, px, py);
    }
    return path.join("");
  }
  function d3_svg_lineBasisClosed(points) {
    var path, i = -1, n = points.length, m = n + 4, pi, px = [], py = [];
    while (++i < 4) {
      pi = points[i % n];
      px.push(pi[0]);
      py.push(pi[1]);
    }
    path = [ d3_svg_lineDot4(d3_svg_lineBasisBezier3, px), ",", d3_svg_lineDot4(d3_svg_lineBasisBezier3, py) ];
    --i;
    while (++i < m) {
      pi = points[i % n];
      px.shift();
      px.push(pi[0]);
      py.shift();
      py.push(pi[1]);
      d3_svg_lineBasisBezier(path, px, py);
    }
    return path.join("");
  }
  function d3_svg_lineBundle(points, tension) {
    var n = points.length - 1;
    if (n) {
      var x0 = points[0][0], y0 = points[0][1], dx = points[n][0] - x0, dy = points[n][1] - y0, i = -1, p, t;
      while (++i <= n) {
        p = points[i];
        t = i / n;
        p[0] = tension * p[0] + (1 - tension) * (x0 + t * dx);
        p[1] = tension * p[1] + (1 - tension) * (y0 + t * dy);
      }
    }
    return d3_svg_lineBasis(points);
  }
  function d3_svg_lineDot4(a, b) {
    return a[0] * b[0] + a[1] * b[1] + a[2] * b[2] + a[3] * b[3];
  }
  function d3_svg_lineBasisBezier(path, x, y) {
    path.push("C", d3_svg_lineDot4(d3_svg_lineBasisBezier1, x), ",", d3_svg_lineDot4(d3_svg_lineBasisBezier1, y), ",", d3_svg_lineDot4(d3_svg_lineBasisBezier2, x), ",", d3_svg_lineDot4(d3_svg_lineBasisBezier2, y), ",", d3_svg_lineDot4(d3_svg_lineBasisBezier3, x), ",", d3_svg_lineDot4(d3_svg_lineBasisBezier3, y));
  }
  function d3_svg_lineSlope(p0, p1) {
    return (p1[1] - p0[1]) / (p1[0] - p0[0]);
  }
  function d3_svg_lineFiniteDifferences(points) {
    var i = 0, j = points.length - 1, m = [], p0 = points[0], p1 = points[1], d = m[0] = d3_svg_lineSlope(p0, p1);
    while (++i < j) {
      m[i] = (d + (d = d3_svg_lineSlope(p0 = p1, p1 = points[i + 1]))) / 2;
    }
    m[i] = d;
    return m;
  }
  function d3_svg_lineMonotoneTangents(points) {
    var tangents = [], d, a, b, s, m = d3_svg_lineFiniteDifferences(points), i = -1, j = points.length - 1;
    while (++i < j) {
      d = d3_svg_lineSlope(points[i], points[i + 1]);
      if (Math.abs(d) < 1e-6) {
        m[i] = m[i + 1] = 0;
      } else {
        a = m[i] / d;
        b = m[i + 1] / d;
        s = a * a + b * b;
        if (s > 9) {
          s = d * 3 / Math.sqrt(s);
          m[i] = s * a;
          m[i + 1] = s * b;
        }
      }
    }
    i = -1;
    while (++i <= j) {
      s = (points[Math.min(j, i + 1)][0] - points[Math.max(0, i - 1)][0]) / (6 * (1 + m[i] * m[i]));
      tangents.push([ s || 0, m[i] * s || 0 ]);
    }
    return tangents;
  }
  function d3_svg_lineMonotone(points) {
    return points.length < 3 ? d3_svg_lineLinear(points) : points[0] + d3_svg_lineHermite(points, d3_svg_lineMonotoneTangents(points));
  }
  function d3_svg_lineRadial(points) {
    var point, i = -1, n = points.length, r, a;
    while (++i < n) {
      point = points[i];
      r = point[0];
      a = point[1] + d3_svg_arcOffset;
      point[0] = r * Math.cos(a);
      point[1] = r * Math.sin(a);
    }
    return points;
  }
  function d3_svg_area(projection) {
    function area(data) {
      function segment() {
        segments.push("M", interpolate(projection(points1), tension), L, interpolateReverse(projection(points0.reverse()), tension), "Z");
      }
      var segments = [], points0 = [], points1 = [], i = -1, n = data.length, d, fx0 = d3_functor(x0), fy0 = d3_functor(y0), fx1 = x0 === x1 ? function() {
        return x;
      } : d3_functor(x1), fy1 = y0 === y1 ? function() {
        return y;
      } : d3_functor(y1), x, y;
      while (++i < n) {
        if (defined.call(this, d = data[i], i)) {
          points0.push([ x = +fx0.call(this, d, i), y = +fy0.call(this, d, i) ]);
          points1.push([ +fx1.call(this, d, i), +fy1.call(this, d, i) ]);
        } else if (points0.length) {
          segment();
          points0 = [];
          points1 = [];
        }
      }
      if (points0.length) segment();
      return segments.length ? segments.join("") : null;
    }
    var x0 = d3_svg_lineX, x1 = d3_svg_lineX, y0 = 0, y1 = d3_svg_lineY, defined = d3_true, interpolate = d3_svg_lineLinear, interpolateKey = interpolate.key, interpolateReverse = interpolate, L = "L", tension = .7;
    area.x = function(_) {
      if (!arguments.length) return x1;
      x0 = x1 = _;
      return area;
    };
    area.x0 = function(_) {
      if (!arguments.length) return x0;
      x0 = _;
      return area;
    };
    area.x1 = function(_) {
      if (!arguments.length) return x1;
      x1 = _;
      return area;
    };
    area.y = function(_) {
      if (!arguments.length) return y1;
      y0 = y1 = _;
      return area;
    };
    area.y0 = function(_) {
      if (!arguments.length) return y0;
      y0 = _;
      return area;
    };
    area.y1 = function(_) {
      if (!arguments.length) return y1;
      y1 = _;
      return area;
    };
    area.defined = function(_) {
      if (!arguments.length) return defined;
      defined = _;
      return area;
    };
    area.interpolate = function(_) {
      if (!arguments.length) return interpolateKey;
      if (typeof _ === "function") interpolateKey = interpolate = _; else interpolateKey = (interpolate = d3_svg_lineInterpolators.get(_) || d3_svg_lineLinear).key;
      interpolateReverse = interpolate.reverse || interpolate;
      L = interpolate.closed ? "M" : "L";
      return area;
    };
    area.tension = function(_) {
      if (!arguments.length) return tension;
      tension = _;
      return area;
    };
    return area;
  }
  function d3_svg_chordSource(d) {
    return d.source;
  }
  function d3_svg_chordTarget(d) {
    return d.target;
  }
  function d3_svg_chordRadius(d) {
    return d.radius;
  }
  function d3_svg_chordStartAngle(d) {
    return d.startAngle;
  }
  function d3_svg_chordEndAngle(d) {
    return d.endAngle;
  }
  function d3_svg_diagonalProjection(d) {
    return [ d.x, d.y ];
  }
  function d3_svg_diagonalRadialProjection(projection) {
    return function() {
      var d = projection.apply(this, arguments), r = d[0], a = d[1] + d3_svg_arcOffset;
      return [ r * Math.cos(a), r * Math.sin(a) ];
    };
  }
  function d3_svg_symbolSize() {
    return 64;
  }
  function d3_svg_symbolType() {
    return "circle";
  }
  function d3_svg_symbolCircle(size) {
    var r = Math.sqrt(size / π);
    return "M0," + r + "A" + r + "," + r + " 0 1,1 0," + -r + "A" + r + "," + r + " 0 1,1 0," + r + "Z";
  }
  function d3_svg_axisX(selection, x) {
    selection.attr("transform", function(d) {
      return "translate(" + x(d) + ",0)";
    });
  }
  function d3_svg_axisY(selection, y) {
    selection.attr("transform", function(d) {
      return "translate(0," + y(d) + ")";
    });
  }
  function d3_svg_axisSubdivide(scale, ticks, m) {
    subticks = [];
    if (m && ticks.length > 1) {
      var extent = d3_scaleExtent(scale.domain()), subticks, i = -1, n = ticks.length, d = (ticks[1] - ticks[0]) / ++m, j, v;
      while (++i < n) {
        for (j = m; --j > 0; ) {
          if ((v = +ticks[i] - j * d) >= extent[0]) {
            subticks.push(v);
          }
        }
      }
      for (--i, j = 0; ++j < m && (v = +ticks[i] + j * d) < extent[1]; ) {
        subticks.push(v);
      }
    }
    return subticks;
  }
  function d3_behavior_zoomDelta() {
    if (!d3_behavior_zoomDiv) {
      d3_behavior_zoomDiv = d3.select("body").append("div").style("visibility", "hidden").style("top", 0).style("height", 0).style("width", 0).style("overflow-y", "scroll").append("div").style("height", "2000px").node().parentNode;
    }
    var e = d3.event, delta;
    try {
      d3_behavior_zoomDiv.scrollTop = 1e3;
      d3_behavior_zoomDiv.dispatchEvent(e);
      delta = 1e3 - d3_behavior_zoomDiv.scrollTop;
    } catch (error) {
      delta = e.wheelDelta || -e.detail * 5;
    }
    return delta;
  }
  function d3_layout_bundlePath(link) {
    var start = link.source, end = link.target, lca = d3_layout_bundleLeastCommonAncestor(start, end), points = [ start ];
    while (start !== lca) {
      start = start.parent;
      points.push(start);
    }
    var k = points.length;
    while (end !== lca) {
      points.splice(k, 0, end);
      end = end.parent;
    }
    return points;
  }
  function d3_layout_bundleAncestors(node) {
    var ancestors = [], parent = node.parent;
    while (parent != null) {
      ancestors.push(node);
      node = parent;
      parent = parent.parent;
    }
    ancestors.push(node);
    return ancestors;
  }
  function d3_layout_bundleLeastCommonAncestor(a, b) {
    if (a === b) return a;
    var aNodes = d3_layout_bundleAncestors(a), bNodes = d3_layout_bundleAncestors(b), aNode = aNodes.pop(), bNode = bNodes.pop(), sharedNode = null;
    while (aNode === bNode) {
      sharedNode = aNode;
      aNode = aNodes.pop();
      bNode = bNodes.pop();
    }
    return sharedNode;
  }
  function d3_layout_forceDragstart(d) {
    d.fixed |= 2;
  }
  function d3_layout_forceDragend(d) {
    d.fixed &= 1;
  }
  function d3_layout_forceMouseover(d) {
    d.fixed |= 4;
  }
  function d3_layout_forceMouseout(d) {
    d.fixed &= 3;
  }
  function d3_layout_forceAccumulate(quad, alpha, charges) {
    var cx = 0, cy = 0;
    quad.charge = 0;
    if (!quad.leaf) {
      var nodes = quad.nodes, n = nodes.length, i = -1, c;
      while (++i < n) {
        c = nodes[i];
        if (c == null) continue;
        d3_layout_forceAccumulate(c, alpha, charges);
        quad.charge += c.charge;
        cx += c.charge * c.cx;
        cy += c.charge * c.cy;
      }
    }
    if (quad.point) {
      if (!quad.leaf) {
        quad.point.x += Math.random() - .5;
        quad.point.y += Math.random() - .5;
      }
      var k = alpha * charges[quad.point.index];
      quad.charge += quad.pointCharge = k;
      cx += k * quad.point.x;
      cy += k * quad.point.y;
    }
    quad.cx = cx / quad.charge;
    quad.cy = cy / quad.charge;
  }
  function d3_layout_forceLinkDistance(link) {
    return 20;
  }
  function d3_layout_forceLinkStrength(link) {
    return 1;
  }
  function d3_layout_stackX(d) {
    return d.x;
  }
  function d3_layout_stackY(d) {
    return d.y;
  }
  function d3_layout_stackOut(d, y0, y) {
    d.y0 = y0;
    d.y = y;
  }
  function d3_layout_stackOrderDefault(data) {
    return d3.range(data.length);
  }
  function d3_layout_stackOffsetZero(data) {
    var j = -1, m = data[0].length, y0 = [];
    while (++j < m) y0[j] = 0;
    return y0;
  }
  function d3_layout_stackMaxIndex(array) {
    var i = 1, j = 0, v = array[0][1], k, n = array.length;
    for (; i < n; ++i) {
      if ((k = array[i][1]) > v) {
        j = i;
        v = k;
      }
    }
    return j;
  }
  function d3_layout_stackReduceSum(d) {
    return d.reduce(d3_layout_stackSum, 0);
  }
  function d3_layout_stackSum(p, d) {
    return p + d[1];
  }
  function d3_layout_histogramBinSturges(range, values) {
    return d3_layout_histogramBinFixed(range, Math.ceil(Math.log(values.length) / Math.LN2 + 1));
  }
  function d3_layout_histogramBinFixed(range, n) {
    var x = -1, b = +range[0], m = (range[1] - b) / n, f = [];
    while (++x <= n) f[x] = m * x + b;
    return f;
  }
  function d3_layout_histogramRange(values) {
    return [ d3.min(values), d3.max(values) ];
  }
  function d3_layout_hierarchyRebind(object, hierarchy) {
    d3.rebind(object, hierarchy, "sort", "children", "value");
    object.links = d3_layout_hierarchyLinks;
    object.nodes = function(d) {
      d3_layout_hierarchyInline = true;
      return (object.nodes = object)(d);
    };
    return object;
  }
  function d3_layout_hierarchyChildren(d) {
    return d.children;
  }
  function d3_layout_hierarchyValue(d) {
    return d.value;
  }
  function d3_layout_hierarchySort(a, b) {
    return b.value - a.value;
  }
  function d3_layout_hierarchyLinks(nodes) {
    return d3.merge(nodes.map(function(parent) {
      return (parent.children || []).map(function(child) {
        return {
          source: parent,
          target: child
        };
      });
    }));
  }
  function d3_layout_packSort(a, b) {
    return a.value - b.value;
  }
  function d3_layout_packInsert(a, b) {
    var c = a._pack_next;
    a._pack_next = b;
    b._pack_prev = a;
    b._pack_next = c;
    c._pack_prev = b;
  }
  function d3_layout_packSplice(a, b) {
    a._pack_next = b;
    b._pack_prev = a;
  }
  function d3_layout_packIntersects(a, b) {
    var dx = b.x - a.x, dy = b.y - a.y, dr = a.r + b.r;
    return dr * dr - dx * dx - dy * dy > .001;
  }
  function d3_layout_packSiblings(node) {
    function bound(node) {
      xMin = Math.min(node.x - node.r, xMin);
      xMax = Math.max(node.x + node.r, xMax);
      yMin = Math.min(node.y - node.r, yMin);
      yMax = Math.max(node.y + node.r, yMax);
    }
    if (!(nodes = node.children) || !(n = nodes.length)) return;
    var nodes, xMin = Infinity, xMax = -Infinity, yMin = Infinity, yMax = -Infinity, a, b, c, i, j, k, n;
    nodes.forEach(d3_layout_packLink);
    a = nodes[0];
    a.x = -a.r;
    a.y = 0;
    bound(a);
    if (n > 1) {
      b = nodes[1];
      b.x = b.r;
      b.y = 0;
      bound(b);
      if (n > 2) {
        c = nodes[2];
        d3_layout_packPlace(a, b, c);
        bound(c);
        d3_layout_packInsert(a, c);
        a._pack_prev = c;
        d3_layout_packInsert(c, b);
        b = a._pack_next;
        for (i = 3; i < n; i++) {
          d3_layout_packPlace(a, b, c = nodes[i]);
          var isect = 0, s1 = 1, s2 = 1;
          for (j = b._pack_next; j !== b; j = j._pack_next, s1++) {
            if (d3_layout_packIntersects(j, c)) {
              isect = 1;
              break;
            }
          }
          if (isect == 1) {
            for (k = a._pack_prev; k !== j._pack_prev; k = k._pack_prev, s2++) {
              if (d3_layout_packIntersects(k, c)) {
                break;
              }
            }
          }
          if (isect) {
            if (s1 < s2 || s1 == s2 && b.r < a.r) d3_layout_packSplice(a, b = j); else d3_layout_packSplice(a = k, b);
            i--;
          } else {
            d3_layout_packInsert(a, c);
            b = c;
            bound(c);
          }
        }
      }
    }
    var cx = (xMin + xMax) / 2, cy = (yMin + yMax) / 2, cr = 0;
    for (i = 0; i < n; i++) {
      c = nodes[i];
      c.x -= cx;
      c.y -= cy;
      cr = Math.max(cr, c.r + Math.sqrt(c.x * c.x + c.y * c.y));
    }
    node.r = cr;
    nodes.forEach(d3_layout_packUnlink);
  }
  function d3_layout_packLink(node) {
    node._pack_next = node._pack_prev = node;
  }
  function d3_layout_packUnlink(node) {
    delete node._pack_next;
    delete node._pack_prev;
  }
  function d3_layout_packTransform(node, x, y, k) {
    var children = node.children;
    node.x = x += k * node.x;
    node.y = y += k * node.y;
    node.r *= k;
    if (children) {
      var i = -1, n = children.length;
      while (++i < n) d3_layout_packTransform(children[i], x, y, k);
    }
  }
  function d3_layout_packPlace(a, b, c) {
    var db = a.r + c.r, dx = b.x - a.x, dy = b.y - a.y;
    if (db && (dx || dy)) {
      var da = b.r + c.r, dc = dx * dx + dy * dy;
      da *= da;
      db *= db;
      var x = .5 + (db - da) / (2 * dc), y = Math.sqrt(Math.max(0, 2 * da * (db + dc) - (db -= dc) * db - da * da)) / (2 * dc);
      c.x = a.x + x * dx + y * dy;
      c.y = a.y + x * dy - y * dx;
    } else {
      c.x = a.x + db;
      c.y = a.y;
    }
  }
  function d3_layout_clusterY(children) {
    return 1 + d3.max(children, function(child) {
      return child.y;
    });
  }
  function d3_layout_clusterX(children) {
    return children.reduce(function(x, child) {
      return x + child.x;
    }, 0) / children.length;
  }
  function d3_layout_clusterLeft(node) {
    var children = node.children;
    return children && children.length ? d3_layout_clusterLeft(children[0]) : node;
  }
  function d3_layout_clusterRight(node) {
    var children = node.children, n;
    return children && (n = children.length) ? d3_layout_clusterRight(children[n - 1]) : node;
  }
  function d3_layout_treeSeparation(a, b) {
    return a.parent == b.parent ? 1 : 2;
  }
  function d3_layout_treeLeft(node) {
    var children = node.children;
    return children && children.length ? children[0] : node._tree.thread;
  }
  function d3_layout_treeRight(node) {
    var children = node.children, n;
    return children && (n = children.length) ? children[n - 1] : node._tree.thread;
  }
  function d3_layout_treeSearch(node, compare) {
    var children = node.children;
    if (children && (n = children.length)) {
      var child, n, i = -1;
      while (++i < n) {
        if (compare(child = d3_layout_treeSearch(children[i], compare), node) > 0) {
          node = child;
        }
      }
    }
    return node;
  }
  function d3_layout_treeRightmost(a, b) {
    return a.x - b.x;
  }
  function d3_layout_treeLeftmost(a, b) {
    return b.x - a.x;
  }
  function d3_layout_treeDeepest(a, b) {
    return a.depth - b.depth;
  }
  function d3_layout_treeVisitAfter(node, callback) {
    function visit(node, previousSibling) {
      var children = node.children;
      if (children && (n = children.length)) {
        var child, previousChild = null, i = -1, n;
        while (++i < n) {
          child = children[i];
          visit(child, previousChild);
          previousChild = child;
        }
      }
      callback(node, previousSibling);
    }
    visit(node, null);
  }
  function d3_layout_treeShift(node) {
    var shift = 0, change = 0, children = node.children, i = children.length, child;
    while (--i >= 0) {
      child = children[i]._tree;
      child.prelim += shift;
      child.mod += shift;
      shift += child.shift + (change += child.change);
    }
  }
  function d3_layout_treeMove(ancestor, node, shift) {
    ancestor = ancestor._tree;
    node = node._tree;
    var change = shift / (node.number - ancestor.number);
    ancestor.change += change;
    node.change -= change;
    node.shift += shift;
    node.prelim += shift;
    node.mod += shift;
  }
  function d3_layout_treeAncestor(vim, node, ancestor) {
    return vim._tree.ancestor.parent == node.parent ? vim._tree.ancestor : ancestor;
  }
  function d3_layout_treemapPadNull(node) {
    return {
      x: node.x,
      y: node.y,
      dx: node.dx,
      dy: node.dy
    };
  }
  function d3_layout_treemapPad(node, padding) {
    var x = node.x + padding[3], y = node.y + padding[0], dx = node.dx - padding[1] - padding[3], dy = node.dy - padding[0] - padding[2];
    if (dx < 0) {
      x += dx / 2;
      dx = 0;
    }
    if (dy < 0) {
      y += dy / 2;
      dy = 0;
    }
    return {
      x: x,
      y: y,
      dx: dx,
      dy: dy
    };
  }
  function d3_dsv(delimiter, mimeType) {
    function dsv(url, callback) {
      d3.text(url, mimeType, function(text) {
        callback(text && dsv.parse(text));
      });
    }
    function formatRow(row) {
      return row.map(formatValue).join(delimiter);
    }
    function formatValue(text) {
      return reFormat.test(text) ? '"' + text.replace(/\"/g, '""') + '"' : text;
    }
    var reParse = new RegExp("\r\n|[" + delimiter + "\r\n]", "g"), reFormat = new RegExp('["' + delimiter + "\n]"), delimiterCode = delimiter.charCodeAt(0);
    dsv.parse = function(text) {
      var header;
      return dsv.parseRows(text, function(row, i) {
        if (i) {
          var o = {}, j = -1, m = header.length;
          while (++j < m) o[header[j]] = row[j];
          return o;
        } else {
          header = row;
          return null;
        }
      });
    };
    dsv.parseRows = function(text, f) {
      function token() {
        if (reParse.lastIndex >= text.length) return EOF;
        if (eol) {
          eol = false;
          return EOL;
        }
        var j = reParse.lastIndex;
        if (text.charCodeAt(j) === 34) {
          var i = j;
          while (i++ < text.length) {
            if (text.charCodeAt(i) === 34) {
              if (text.charCodeAt(i + 1) !== 34) break;
              i++;
            }
          }
          reParse.lastIndex = i + 2;
          var c = text.charCodeAt(i + 1);
          if (c === 13) {
            eol = true;
            if (text.charCodeAt(i + 2) === 10) reParse.lastIndex++;
          } else if (c === 10) {
            eol = true;
          }
          return text.substring(j + 1, i).replace(/""/g, '"');
        }
        var m = reParse.exec(text);
        if (m) {
          eol = m[0].charCodeAt(0) !== delimiterCode;
          return text.substring(j, m.index);
        }
        reParse.lastIndex = text.length;
        return text.substring(j);
      }
      var EOL = {}, EOF = {}, rows = [], n = 0, t, eol;
      reParse.lastIndex = 0;
      while ((t = token()) !== EOF) {
        var a = [];
        while (t !== EOL && t !== EOF) {
          a.push(t);
          t = token();
        }
        if (f && !(a = f(a, n++))) continue;
        rows.push(a);
      }
      return rows;
    };
    dsv.format = function(rows) {
      return rows.map(formatRow).join("\n");
    };
    return dsv;
  }
  function d3_geo_albers(φ0, φ1) {
    function albers(λ, φ) {
      var ρ = Math.sqrt(C - 2 * n * Math.sin(φ)) / n;
      return [ ρ * Math.sin(λ *= n), ρ0 - ρ * Math.cos(λ) ];
    }
    var sinφ0 = Math.sin(φ0), n = (sinφ0 + Math.sin(φ1)) / 2, C = 1 + sinφ0 * (2 * n - sinφ0), ρ0 = Math.sqrt(C) / n;
    albers.invert = function(x, y) {
      var ρ0_y = ρ0 - y;
      return [ Math.atan2(x, ρ0_y) / n, Math.asin((C - (x * x + ρ0_y * ρ0_y) * n * n) / (2 * n)) ];
    };
    return albers;
  }
<<<<<<< HEAD
=======
  function d3_geo_antemeridianLine(rotate, project) {
    return function(lineString, context) {
      d3_geo_antemeridianClipLine(rotate, project, lineString, context);
    };
  }
  function d3_geo_antemeridianRing(rotate, project) {
    return function(ring, context) {
      d3_geo_antemeridianClipLine(rotate, project, ring, context);
      context.closePath();
    };
  }
  function d3_geo_antemeridianClipLine(rotate, project, lineString, context) {
    if (!(n = lineString.length)) return;
    var λ0, φ0, λ1, φ1, δλ, sλ0, i = 0, n, point = rotate(lineString[0]);
    point = project(λ0 = point[0], φ0 = point[1]);
    context.moveTo(point[0], point[1]);
    while (++i < n) {
      λ1 = (point = rotate(lineString[i]))[0];
      φ1 = point[1];
      δλ = (Math.abs(λ1 - λ0) + 2 * π) % (2 * π);
      sλ0 = λ0 > 0;
      if (sλ0 ^ λ1 > 0 && (δλ >= π || δλ < ε && Math.abs(Math.abs(λ0) - π) < ε)) {
        φ0 = d3_geo_antemeridianIntersect(λ0, φ0, λ1, φ1);
        context.lineTo((point = project(sλ0 ? π : -π, φ0))[0], point[1]);
        context.moveTo((point = project(sλ0 ? -π : π, φ0))[0], point[1]);
      }
      context.lineTo((point = project(λ0 = λ1, φ0 = φ1))[0], point[1]);
    }
  }
  function d3_geo_antemeridianIntersect(λ0, φ0, λ1, φ1) {
    var cosφ0, cosφ1, sinλ0_λ1 = Math.sin(λ0 - λ1);
    return Math.abs(sinλ0_λ1) > ε ? Math.atan((Math.sin(φ0) * (cosφ1 = Math.cos(φ1)) * Math.sin(λ1) - Math.sin(φ1) * (cosφ0 = Math.cos(φ0)) * Math.sin(λ0)) / (cosφ0 * cosφ1 * sinλ0_λ1)) : (φ0 + φ1) / 2;
  }
>>>>>>> e409935c
  function d3_geo_bounds(o, f) {
    if (d3_geo_boundsTypes.hasOwnProperty(o.type)) d3_geo_boundsTypes[o.type](o, f);
  }
  function d3_geo_boundsFeature(o, f) {
    d3_geo_bounds(o.geometry, f);
  }
  function d3_geo_boundsFeatureCollection(o, f) {
    for (var a = o.features, i = 0, n = a.length; i < n; i++) {
      d3_geo_bounds(a[i].geometry, f);
    }
  }
  function d3_geo_boundsGeometryCollection(o, f) {
    for (var a = o.geometries, i = 0, n = a.length; i < n; i++) {
      d3_geo_bounds(a[i], f);
    }
  }
  function d3_geo_boundsLineString(o, f) {
    for (var a = o.coordinates, i = 0, n = a.length; i < n; i++) {
      f.apply(null, a[i]);
    }
  }
  function d3_geo_boundsMultiLineString(o, f) {
    for (var a = o.coordinates, i = 0, n = a.length; i < n; i++) {
      for (var b = a[i], j = 0, m = b.length; j < m; j++) {
        f.apply(null, b[j]);
      }
    }
  }
  function d3_geo_boundsMultiPolygon(o, f) {
    for (var a = o.coordinates, i = 0, n = a.length; i < n; i++) {
      for (var b = a[i][0], j = 0, m = b.length; j < m; j++) {
        f.apply(null, b[j]);
      }
    }
  }
  function d3_geo_boundsPoint(o, f) {
    f.apply(null, o.coordinates);
  }
  function d3_geo_boundsPolygon(o, f) {
    for (var a = o.coordinates[0], i = 0, n = a.length; i < n; i++) {
      f.apply(null, a[i]);
    }
  }
  function d3_geo_compose(a, b) {
    function compose(λ, φ) {
      return b.apply(b, a(λ, φ));
    }
    if (a === d3_geo_equirectangular) return b;
    if (b === d3_geo_equirectangular) return a;
    if (a.invert && b.invert) compose.invert = function(x, y) {
      return a.invert.apply(a, b.invert(x, y));
    };
    return compose;
  }
  function d3_geo_equirectangular(λ, φ) {
    return [ λ, φ ];
  }
  function d3_geo_greatArcSource(d) {
    return d.source;
  }
  function d3_geo_greatArcTarget(d) {
    return d.target;
  }
  function d3_geo_greatArcInterpolator() {
    function interpolate(t) {
      var B = Math.sin(t *= d) * k, A = Math.sin(d - t) * k, x = A * kx0 + B * kx1, y = A * ky0 + B * ky1, z = A * sy0 + B * sy1;
      return [ Math.atan2(y, x) / d3_radians, Math.atan2(z, Math.sqrt(x * x + y * y)) / d3_radians ];
    }
    var x0, y0, cy0, sy0, kx0, ky0, x1, y1, cy1, sy1, kx1, ky1, d, k;
    interpolate.distance = function() {
      if (d == null) k = 1 / Math.sin(d = Math.acos(Math.max(-1, Math.min(1, sy0 * sy1 + cy0 * cy1 * Math.cos(x1 - x0)))));
      return d;
    };
    interpolate.source = function(_) {
      var cx0 = Math.cos(x0 = _[0] * d3_radians), sx0 = Math.sin(x0);
      cy0 = Math.cos(y0 = _[1] * d3_radians);
      sy0 = Math.sin(y0);
      kx0 = cy0 * cx0;
      ky0 = cy0 * sx0;
      d = null;
      return interpolate;
    };
    interpolate.target = function(_) {
      var cx1 = Math.cos(x1 = _[0] * d3_radians), sx1 = Math.sin(x1);
      cy1 = Math.cos(y1 = _[1] * d3_radians);
      sy1 = Math.sin(y1);
      kx1 = cy1 * cx1;
      ky1 = cy1 * sx1;
      d = null;
      return interpolate;
    };
    return interpolate;
  }
  function d3_geo_greatArcInterpolate(a, b) {
    var i = d3_geo_greatArcInterpolator().source(a).target(b);
    i.distance();
    return i;
  }
  function d3_geo_mercator(λ, φ) {
    return [ λ / (2 * π), Math.max(-.5, Math.min(+.5, Math.log(Math.tan(π / 4 + φ / 2)) / (2 * π))) ];
  }
  function d3_geo_path_circle(radius) {
    return "m0," + radius + "a" + radius + "," + radius + " 0 1,1 0," + -2 * radius + "a" + radius + "," + radius + " 0 1,1 0," + +2 * radius + "z";
  }
  function d3_geo_projection(project) {
    return d3_geo_projectionMutator(function() {
      return project;
    })();
  }
  function d3_geo_projectionMutator(projectAt) {
    function p(coordinates) {
      coordinates = projectRotate(coordinates[0] * d3_radians, coordinates[1] * d3_radians);
      return [ coordinates[0] * k + δx, δy - coordinates[1] * k ];
    }
    function i(coordinates) {
      coordinates = projectRotate.invert((coordinates[0] - δx) / k, (δy - coordinates[1]) / k);
      return [ coordinates[0] * d3_degrees, coordinates[1] * d3_degrees ];
    }
    function intersect(λ0, φ0, λ1, φ1) {
      var cosφ0, cosφ1, sinλ0_λ1 = Math.sin(λ0 - λ1);
      return Math.abs(sinλ0_λ1) > ε ? Math.atan((Math.sin(φ0) * (cosφ1 = Math.cos(φ1)) * Math.sin(λ1) - Math.sin(φ1) * (cosφ0 = Math.cos(φ0)) * Math.sin(λ0)) / (cosφ0 * cosφ1 * sinλ0_λ1)) : (φ0 + φ1) / 2;
    }
    function rotateLocation(coordinates) {
      return rotate(coordinates[0] * d3_radians, coordinates[1] * d3_radians);
    }
    function transformPoint(λ, φ) {
      var point = project(λ, φ);
      return [ point[0] * k + δx, δy - point[1] * k ];
    }
    function reset() {
      projectRotate = d3_geo_compose(rotate = d3_geo_rotation(δλ, δφ, δγ), project);
      var center = project(λ, φ);
      δx = x - center[0] * k;
      δy = y + center[1] * k;
      return p;
    }
    var project, rotate, projectRotate, k = 150, x = 480, y = 250, λ = 0, φ = 0, δλ = 0, δφ = 0, δγ = 0, δx = x, δy = y;
    p.point = function(coordinates, context) {
      var point = p(coordinates);
      context.point(point[0], point[1]);
    };
    p.line = function(coordinates, context) {
      if (!(n = coordinates.length)) return;
      var location = rotateLocation(coordinates[0]), λ0 = location[0], φ0 = location[1], point = transformPoint(λ0, φ0), λ1, φ1, δλ, sλ0, n;
      context.moveTo(point[0], point[1]);
      for (var i = 0; i < n; i++) {
        location = rotateLocation(coordinates[i]);
        λ1 = location[0];
        φ1 = location[1];
        δλ = (Math.abs(λ1 - λ0) + 2 * π) % (2 * π);
        sλ0 = λ0 > 0;
        if (i && sλ0 ^ λ1 > 0 && (δλ >= π || δλ < ε && Math.abs(Math.abs(λ0) - π) < ε)) {
          φ0 = intersect(λ0, φ0, λ1, φ1);
          context.lineTo((point = transformPoint(sλ0 ? π : -π, φ0))[0], point[1]);
          context.moveTo((point = transformPoint(sλ0 ? -π : π, φ0))[0], point[1]);
        }
        context.lineTo((point = transformPoint(λ0 = λ1, φ0 = φ1))[0], point[1]);
      }
    };
    p.ring = function(coordinates, context) {
      p.line(coordinates, context);
      context.closePath();
    };
    p.scale = function(_) {
      if (!arguments.length) return k;
      k = +_;
      return reset();
    };
    p.translate = function(_) {
      if (!arguments.length) return [ x, y ];
      x = +_[0];
      y = +_[1];
      return reset();
    };
    p.center = function(_) {
      if (!arguments.length) return [ λ * d3_degrees, φ * d3_degrees ];
      λ = _[0] % 360 * d3_radians;
      φ = _[1] % 360 * d3_radians;
      return reset();
    };
    p.rotate = function(_) {
      if (!arguments.length) return [ δλ * d3_degrees, δφ * d3_degrees, δγ * d3_degrees ];
      δλ = _[0] % 360 * d3_radians;
      δφ = _[1] % 360 * d3_radians;
      δγ = _.length > 2 ? _[2] % 360 * d3_radians : 0;
      return reset();
    };
    return function() {
      project = projectAt.apply(this, arguments);
      p.invert = project.invert && i;
      return reset();
    };
  }
  function d3_geo_rotation(δλ, δφ, δγ) {
    return δλ ? δφ || δγ ? d3_geo_compose(d3_geo_rotationλ(δλ), d3_geo_rotationφγ(δφ, δγ)) : d3_geo_rotationλ(δλ) : δφ || δγ ? d3_geo_rotationφγ(δφ, δγ) : d3_geo_equirectangular;
  }
  function d3_geo_forwardRotationλ(δλ) {
    return function(λ, φ) {
      return [ (λ += δλ) > π ? λ - 2 * π : λ < -π ? λ + 2 * π : λ, φ ];
    };
  }
  function d3_geo_rotationλ(δλ) {
    var rotation = d3_geo_forwardRotationλ(δλ);
    rotation.invert = d3_geo_forwardRotationλ(-δλ);
    return rotation;
  }
  function d3_geo_rotationφγ(δφ, δγ) {
    function rotation(λ, φ) {
      var cosφ = Math.cos(φ), x = Math.cos(λ) * cosφ, y = Math.sin(λ) * cosφ, z = Math.sin(φ), k = z * cosδφ + x * sinδφ;
      return [ Math.atan2(y * cosδγ - k * sinδγ, x * cosδφ - z * sinδφ), Math.asin(Math.max(-1, Math.min(1, k * cosδγ + y * sinδγ))) ];
    }
    var cosδφ = Math.cos(δφ), sinδφ = Math.sin(δφ), cosδγ = Math.cos(δγ), sinδγ = Math.sin(δγ);
    rotation.invert = function(λ, φ) {
      var cosφ = Math.cos(φ), x = Math.cos(λ) * cosφ, y = Math.sin(λ) * cosφ, z = Math.sin(φ), k = z * cosδγ - y * sinδγ;
      return [ Math.atan2(y * cosδγ + z * sinδγ, x * cosδφ + k * sinδφ), Math.asin(Math.max(-1, Math.min(1, k * cosδφ - x * sinδφ))) ];
    };
    return rotation;
  }
  function d3_geo_azimuthal(scale, angle) {
    function azimuthal(λ, φ) {
      var cosλ = Math.cos(λ), cosφ = Math.cos(φ), k = scale(cosλ * cosφ);
      return [ k * cosφ * Math.sin(λ), k * Math.sin(φ) ];
    }
    azimuthal.invert = function(x, y) {
      var ρ = Math.sqrt(x * x + y * y), c = angle(ρ), sinc = Math.sin(c), cosc = Math.cos(c);
      return [ Math.atan2(x * sinc, ρ * cosc), Math.asin(ρ && y * sinc / ρ) ];
    };
    return azimuthal;
  }
  function d3_geo_azimuthalMode(mode) {
    return d3_geo_azimuthalModes[mode];
  }
  function d3_geo_type(types, defaultValue) {
    return function(object) {
      return object && types.hasOwnProperty(object.type) ? types[object.type](object) : defaultValue;
    };
  }
  function d3_geom_contourStart(grid) {
    var x = 0, y = 0;
    while (true) {
      if (grid(x, y)) {
        return [ x, y ];
      }
      if (x === 0) {
        x = y + 1;
        y = 0;
      } else {
        x = x - 1;
        y = y + 1;
      }
    }
  }
  function d3_geom_hullCCW(i1, i2, i3, v) {
    var t, a, b, c, d, e, f;
    t = v[i1];
    a = t[0];
    b = t[1];
    t = v[i2];
    c = t[0];
    d = t[1];
    t = v[i3];
    e = t[0];
    f = t[1];
    return (f - b) * (c - a) - (d - b) * (e - a) > 0;
  }
  function d3_geom_polygonInside(p, a, b) {
    return (b[0] - a[0]) * (p[1] - a[1]) < (b[1] - a[1]) * (p[0] - a[0]);
  }
  function d3_geom_polygonIntersect(c, d, a, b) {
    var x1 = c[0], x2 = d[0], x3 = a[0], x4 = b[0], y1 = c[1], y2 = d[1], y3 = a[1], y4 = b[1], x13 = x1 - x3, x21 = x2 - x1, x43 = x4 - x3, y13 = y1 - y3, y21 = y2 - y1, y43 = y4 - y3, ua = (x43 * y13 - y43 * x13) / (y43 * x21 - x43 * y21);
    return [ x1 + ua * x21, y1 + ua * y21 ];
  }
  function d3_voronoi_tessellate(vertices, callback) {
    var Sites = {
      list: vertices.map(function(v, i) {
        return {
          index: i,
          x: v[0],
          y: v[1]
        };
      }).sort(function(a, b) {
        return a.y < b.y ? -1 : a.y > b.y ? 1 : a.x < b.x ? -1 : a.x > b.x ? 1 : 0;
      }),
      bottomSite: null
    };
    var EdgeList = {
      list: [],
      leftEnd: null,
      rightEnd: null,
      init: function() {
        EdgeList.leftEnd = EdgeList.createHalfEdge(null, "l");
        EdgeList.rightEnd = EdgeList.createHalfEdge(null, "l");
        EdgeList.leftEnd.r = EdgeList.rightEnd;
        EdgeList.rightEnd.l = EdgeList.leftEnd;
        EdgeList.list.unshift(EdgeList.leftEnd, EdgeList.rightEnd);
      },
      createHalfEdge: function(edge, side) {
        return {
          edge: edge,
          side: side,
          vertex: null,
          l: null,
          r: null
        };
      },
      insert: function(lb, he) {
        he.l = lb;
        he.r = lb.r;
        lb.r.l = he;
        lb.r = he;
      },
      leftBound: function(p) {
        var he = EdgeList.leftEnd;
        do {
          he = he.r;
        } while (he != EdgeList.rightEnd && Geom.rightOf(he, p));
        he = he.l;
        return he;
      },
      del: function(he) {
        he.l.r = he.r;
        he.r.l = he.l;
        he.edge = null;
      },
      right: function(he) {
        return he.r;
      },
      left: function(he) {
        return he.l;
      },
      leftRegion: function(he) {
        return he.edge == null ? Sites.bottomSite : he.edge.region[he.side];
      },
      rightRegion: function(he) {
        return he.edge == null ? Sites.bottomSite : he.edge.region[d3_voronoi_opposite[he.side]];
      }
    };
    var Geom = {
      bisect: function(s1, s2) {
        var newEdge = {
          region: {
            l: s1,
            r: s2
          },
          ep: {
            l: null,
            r: null
          }
        };
        var dx = s2.x - s1.x, dy = s2.y - s1.y, adx = dx > 0 ? dx : -dx, ady = dy > 0 ? dy : -dy;
        newEdge.c = s1.x * dx + s1.y * dy + (dx * dx + dy * dy) * .5;
        if (adx > ady) {
          newEdge.a = 1;
          newEdge.b = dy / dx;
          newEdge.c /= dx;
        } else {
          newEdge.b = 1;
          newEdge.a = dx / dy;
          newEdge.c /= dy;
        }
        return newEdge;
      },
      intersect: function(el1, el2) {
        var e1 = el1.edge, e2 = el2.edge;
        if (!e1 || !e2 || e1.region.r == e2.region.r) {
          return null;
        }
        var d = e1.a * e2.b - e1.b * e2.a;
        if (Math.abs(d) < 1e-10) {
          return null;
        }
        var xint = (e1.c * e2.b - e2.c * e1.b) / d, yint = (e2.c * e1.a - e1.c * e2.a) / d, e1r = e1.region.r, e2r = e2.region.r, el, e;
        if (e1r.y < e2r.y || e1r.y == e2r.y && e1r.x < e2r.x) {
          el = el1;
          e = e1;
        } else {
          el = el2;
          e = e2;
        }
        var rightOfSite = xint >= e.region.r.x;
        if (rightOfSite && el.side === "l" || !rightOfSite && el.side === "r") {
          return null;
        }
        return {
          x: xint,
          y: yint
        };
      },
      rightOf: function(he, p) {
        var e = he.edge, topsite = e.region.r, rightOfSite = p.x > topsite.x;
        if (rightOfSite && he.side === "l") {
          return 1;
        }
        if (!rightOfSite && he.side === "r") {
          return 0;
        }
        if (e.a === 1) {
          var dyp = p.y - topsite.y, dxp = p.x - topsite.x, fast = 0, above = 0;
          if (!rightOfSite && e.b < 0 || rightOfSite && e.b >= 0) {
            above = fast = dyp >= e.b * dxp;
          } else {
            above = p.x + p.y * e.b > e.c;
            if (e.b < 0) {
              above = !above;
            }
            if (!above) {
              fast = 1;
            }
          }
          if (!fast) {
            var dxs = topsite.x - e.region.l.x;
            above = e.b * (dxp * dxp - dyp * dyp) < dxs * dyp * (1 + 2 * dxp / dxs + e.b * e.b);
            if (e.b < 0) {
              above = !above;
            }
          }
        } else {
          var yl = e.c - e.a * p.x, t1 = p.y - yl, t2 = p.x - topsite.x, t3 = yl - topsite.y;
          above = t1 * t1 > t2 * t2 + t3 * t3;
        }
        return he.side === "l" ? above : !above;
      },
      endPoint: function(edge, side, site) {
        edge.ep[side] = site;
        if (!edge.ep[d3_voronoi_opposite[side]]) return;
        callback(edge);
      },
      distance: function(s, t) {
        var dx = s.x - t.x, dy = s.y - t.y;
        return Math.sqrt(dx * dx + dy * dy);
      }
    };
    var EventQueue = {
      list: [],
      insert: function(he, site, offset) {
        he.vertex = site;
        he.ystar = site.y + offset;
        for (var i = 0, list = EventQueue.list, l = list.length; i < l; i++) {
          var next = list[i];
          if (he.ystar > next.ystar || he.ystar == next.ystar && site.x > next.vertex.x) {
            continue;
          } else {
            break;
          }
        }
        list.splice(i, 0, he);
      },
      del: function(he) {
        for (var i = 0, ls = EventQueue.list, l = ls.length; i < l && ls[i] != he; ++i) {}
        ls.splice(i, 1);
      },
      empty: function() {
        return EventQueue.list.length === 0;
      },
      nextEvent: function(he) {
        for (var i = 0, ls = EventQueue.list, l = ls.length; i < l; ++i) {
          if (ls[i] == he) return ls[i + 1];
        }
        return null;
      },
      min: function() {
        var elem = EventQueue.list[0];
        return {
          x: elem.vertex.x,
          y: elem.ystar
        };
      },
      extractMin: function() {
        return EventQueue.list.shift();
      }
    };
    EdgeList.init();
    Sites.bottomSite = Sites.list.shift();
    var newSite = Sites.list.shift(), newIntStar;
    var lbnd, rbnd, llbnd, rrbnd, bisector;
    var bot, top, temp, p, v;
    var e, pm;
    while (true) {
      if (!EventQueue.empty()) {
        newIntStar = EventQueue.min();
      }
      if (newSite && (EventQueue.empty() || newSite.y < newIntStar.y || newSite.y == newIntStar.y && newSite.x < newIntStar.x)) {
        lbnd = EdgeList.leftBound(newSite);
        rbnd = EdgeList.right(lbnd);
        bot = EdgeList.rightRegion(lbnd);
        e = Geom.bisect(bot, newSite);
        bisector = EdgeList.createHalfEdge(e, "l");
        EdgeList.insert(lbnd, bisector);
        p = Geom.intersect(lbnd, bisector);
        if (p) {
          EventQueue.del(lbnd);
          EventQueue.insert(lbnd, p, Geom.distance(p, newSite));
        }
        lbnd = bisector;
        bisector = EdgeList.createHalfEdge(e, "r");
        EdgeList.insert(lbnd, bisector);
        p = Geom.intersect(bisector, rbnd);
        if (p) {
          EventQueue.insert(bisector, p, Geom.distance(p, newSite));
        }
        newSite = Sites.list.shift();
      } else if (!EventQueue.empty()) {
        lbnd = EventQueue.extractMin();
        llbnd = EdgeList.left(lbnd);
        rbnd = EdgeList.right(lbnd);
        rrbnd = EdgeList.right(rbnd);
        bot = EdgeList.leftRegion(lbnd);
        top = EdgeList.rightRegion(rbnd);
        v = lbnd.vertex;
        Geom.endPoint(lbnd.edge, lbnd.side, v);
        Geom.endPoint(rbnd.edge, rbnd.side, v);
        EdgeList.del(lbnd);
        EventQueue.del(rbnd);
        EdgeList.del(rbnd);
        pm = "l";
        if (bot.y > top.y) {
          temp = bot;
          bot = top;
          top = temp;
          pm = "r";
        }
        e = Geom.bisect(bot, top);
        bisector = EdgeList.createHalfEdge(e, pm);
        EdgeList.insert(llbnd, bisector);
        Geom.endPoint(e, d3_voronoi_opposite[pm], v);
        p = Geom.intersect(llbnd, bisector);
        if (p) {
          EventQueue.del(llbnd);
          EventQueue.insert(llbnd, p, Geom.distance(p, bot));
        }
        p = Geom.intersect(bisector, rrbnd);
        if (p) {
          EventQueue.insert(bisector, p, Geom.distance(p, bot));
        }
      } else {
        break;
      }
    }
    for (lbnd = EdgeList.right(EdgeList.leftEnd); lbnd != EdgeList.rightEnd; lbnd = EdgeList.right(lbnd)) {
      callback(lbnd.edge);
    }
  }
  function d3_geom_quadtreeNode() {
    return {
      leaf: true,
      nodes: [],
      point: null
    };
  }
  function d3_geom_quadtreeVisit(f, node, x1, y1, x2, y2) {
    if (!f(node, x1, y1, x2, y2)) {
      var sx = (x1 + x2) * .5, sy = (y1 + y2) * .5, children = node.nodes;
      if (children[0]) d3_geom_quadtreeVisit(f, children[0], x1, y1, sx, sy);
      if (children[1]) d3_geom_quadtreeVisit(f, children[1], sx, y1, x2, sy);
      if (children[2]) d3_geom_quadtreeVisit(f, children[2], x1, sy, sx, y2);
      if (children[3]) d3_geom_quadtreeVisit(f, children[3], sx, sy, x2, y2);
    }
  }
  function d3_geom_quadtreePoint(p) {
    return {
      x: p[0],
      y: p[1]
    };
  }
  function d3_time_utc() {
    this._ = new Date(arguments.length > 1 ? Date.UTC.apply(this, arguments) : arguments[0]);
  }
  function d3_time_formatAbbreviate(name) {
    return name.substring(0, 3);
  }
  function d3_time_parse(date, template, string, j) {
    var c, p, i = 0, n = template.length, m = string.length;
    while (i < n) {
      if (j >= m) return -1;
      c = template.charCodeAt(i++);
      if (c == 37) {
        p = d3_time_parsers[template.charAt(i++)];
        if (!p || (j = p(date, string, j)) < 0) return -1;
      } else if (c != string.charCodeAt(j++)) {
        return -1;
      }
    }
    return j;
  }
  function d3_time_formatRe(names) {
    return new RegExp("^(?:" + names.map(d3.requote).join("|") + ")", "i");
  }
  function d3_time_formatLookup(names) {
    var map = new d3_Map, i = -1, n = names.length;
    while (++i < n) map.set(names[i].toLowerCase(), i);
    return map;
  }
  function d3_time_parseWeekdayAbbrev(date, string, i) {
    d3_time_dayAbbrevRe.lastIndex = 0;
    var n = d3_time_dayAbbrevRe.exec(string.substring(i));
    return n ? i += n[0].length : -1;
  }
  function d3_time_parseWeekday(date, string, i) {
    d3_time_dayRe.lastIndex = 0;
    var n = d3_time_dayRe.exec(string.substring(i));
    return n ? i += n[0].length : -1;
  }
  function d3_time_parseMonthAbbrev(date, string, i) {
    d3_time_monthAbbrevRe.lastIndex = 0;
    var n = d3_time_monthAbbrevRe.exec(string.substring(i));
    return n ? (date.m = d3_time_monthAbbrevLookup.get(n[0].toLowerCase()), i += n[0].length) : -1;
  }
  function d3_time_parseMonth(date, string, i) {
    d3_time_monthRe.lastIndex = 0;
    var n = d3_time_monthRe.exec(string.substring(i));
    return n ? (date.m = d3_time_monthLookup.get(n[0].toLowerCase()), i += n[0].length) : -1;
  }
  function d3_time_parseLocaleFull(date, string, i) {
    return d3_time_parse(date, d3_time_formats.c.toString(), string, i);
  }
  function d3_time_parseLocaleDate(date, string, i) {
    return d3_time_parse(date, d3_time_formats.x.toString(), string, i);
  }
  function d3_time_parseLocaleTime(date, string, i) {
    return d3_time_parse(date, d3_time_formats.X.toString(), string, i);
  }
  function d3_time_parseFullYear(date, string, i) {
    d3_time_numberRe.lastIndex = 0;
    var n = d3_time_numberRe.exec(string.substring(i, i + 4));
    return n ? (date.y = +n[0], i += n[0].length) : -1;
  }
  function d3_time_parseYear(date, string, i) {
    d3_time_numberRe.lastIndex = 0;
    var n = d3_time_numberRe.exec(string.substring(i, i + 2));
    return n ? (date.y = d3_time_expandYear(+n[0]), i += n[0].length) : -1;
  }
  function d3_time_expandYear(d) {
    return d + (d > 68 ? 1900 : 2e3);
  }
  function d3_time_parseMonthNumber(date, string, i) {
    d3_time_numberRe.lastIndex = 0;
    var n = d3_time_numberRe.exec(string.substring(i, i + 2));
    return n ? (date.m = n[0] - 1, i += n[0].length) : -1;
  }
  function d3_time_parseDay(date, string, i) {
    d3_time_numberRe.lastIndex = 0;
    var n = d3_time_numberRe.exec(string.substring(i, i + 2));
    return n ? (date.d = +n[0], i += n[0].length) : -1;
  }
  function d3_time_parseHour24(date, string, i) {
    d3_time_numberRe.lastIndex = 0;
    var n = d3_time_numberRe.exec(string.substring(i, i + 2));
    return n ? (date.H = +n[0], i += n[0].length) : -1;
  }
  function d3_time_parseMinutes(date, string, i) {
    d3_time_numberRe.lastIndex = 0;
    var n = d3_time_numberRe.exec(string.substring(i, i + 2));
    return n ? (date.M = +n[0], i += n[0].length) : -1;
  }
  function d3_time_parseSeconds(date, string, i) {
    d3_time_numberRe.lastIndex = 0;
    var n = d3_time_numberRe.exec(string.substring(i, i + 2));
    return n ? (date.S = +n[0], i += n[0].length) : -1;
  }
  function d3_time_parseMilliseconds(date, string, i) {
    d3_time_numberRe.lastIndex = 0;
    var n = d3_time_numberRe.exec(string.substring(i, i + 3));
    return n ? (date.L = +n[0], i += n[0].length) : -1;
  }
  function d3_time_parseAmPm(date, string, i) {
    var n = d3_time_amPmLookup.get(string.substring(i, i += 2).toLowerCase());
    return n == null ? -1 : (date.p = n, i);
  }
  function d3_time_zone(d) {
    var z = d.getTimezoneOffset(), zs = z > 0 ? "-" : "+", zh = ~~(Math.abs(z) / 60), zm = Math.abs(z) % 60;
    return zs + d3_time_zfill2(zh) + d3_time_zfill2(zm);
  }
  function d3_time_formatIsoNative(date) {
    return date.toISOString();
  }
  function d3_time_interval(local, step, number) {
    function round(date) {
      var d0 = local(date), d1 = offset(d0, 1);
      return date - d0 < d1 - date ? d0 : d1;
    }
    function ceil(date) {
      step(date = local(new d3_time(date - 1)), 1);
      return date;
    }
    function offset(date, k) {
      step(date = new d3_time(+date), k);
      return date;
    }
    function range(t0, t1, dt) {
      var time = ceil(t0), times = [];
      if (dt > 1) {
        while (time < t1) {
          if (!(number(time) % dt)) times.push(new Date(+time));
          step(time, 1);
        }
      } else {
        while (time < t1) times.push(new Date(+time)), step(time, 1);
      }
      return times;
    }
    function range_utc(t0, t1, dt) {
      try {
        d3_time = d3_time_utc;
        var utc = new d3_time_utc;
        utc._ = t0;
        return range(utc, t1, dt);
      } finally {
        d3_time = Date;
      }
    }
    local.floor = local;
    local.round = round;
    local.ceil = ceil;
    local.offset = offset;
    local.range = range;
    var utc = local.utc = d3_time_interval_utc(local);
    utc.floor = utc;
    utc.round = d3_time_interval_utc(round);
    utc.ceil = d3_time_interval_utc(ceil);
    utc.offset = d3_time_interval_utc(offset);
    utc.range = range_utc;
    return local;
  }
  function d3_time_interval_utc(method) {
    return function(date, k) {
      try {
        d3_time = d3_time_utc;
        var utc = new d3_time_utc;
        utc._ = date;
        return method(utc, k)._;
      } finally {
        d3_time = Date;
      }
    };
  }
  function d3_time_scale(linear, methods, format) {
    function scale(x) {
      return linear(x);
    }
    scale.invert = function(x) {
      return d3_time_scaleDate(linear.invert(x));
    };
    scale.domain = function(x) {
      if (!arguments.length) return linear.domain().map(d3_time_scaleDate);
      linear.domain(x);
      return scale;
    };
    scale.nice = function(m) {
      return scale.domain(d3_scale_nice(scale.domain(), function() {
        return m;
      }));
    };
    scale.ticks = function(m, k) {
      var extent = d3_time_scaleExtent(scale.domain());
      if (typeof m !== "function") {
        var span = extent[1] - extent[0], target = span / m, i = d3.bisect(d3_time_scaleSteps, target);
        if (i == d3_time_scaleSteps.length) return methods.year(extent, m);
        if (!i) return linear.ticks(m).map(d3_time_scaleDate);
        if (Math.log(target / d3_time_scaleSteps[i - 1]) < Math.log(d3_time_scaleSteps[i] / target)) --i;
        m = methods[i];
        k = m[1];
        m = m[0].range;
      }
      return m(extent[0], new Date(+extent[1] + 1), k);
    };
    scale.tickFormat = function() {
      return format;
    };
    scale.copy = function() {
      return d3_time_scale(linear.copy(), methods, format);
    };
    return d3.rebind(scale, linear, "range", "rangeRound", "interpolate", "clamp");
  }
  function d3_time_scaleExtent(domain) {
    var start = domain[0], stop = domain[domain.length - 1];
    return start < stop ? [ start, stop ] : [ stop, start ];
  }
  function d3_time_scaleDate(t) {
    return new Date(t);
  }
  function d3_time_scaleFormat(formats) {
    return function(date) {
      var i = formats.length - 1, f = formats[i];
      while (!f[1](date)) f = formats[--i];
      return f[0](date);
    };
  }
  function d3_time_scaleSetYear(y) {
    var d = new Date(y, 0, 1);
    d.setFullYear(y);
    return d;
  }
  function d3_time_scaleGetYear(d) {
    var y = d.getFullYear(), d0 = d3_time_scaleSetYear(y), d1 = d3_time_scaleSetYear(y + 1);
    return y + (d - d0) / (d1 - d0);
  }
  function d3_time_scaleUTCSetYear(y) {
    var d = new Date(Date.UTC(y, 0, 1));
    d.setUTCFullYear(y);
    return d;
  }
  function d3_time_scaleUTCGetYear(d) {
    var y = d.getUTCFullYear(), d0 = d3_time_scaleUTCSetYear(y), d1 = d3_time_scaleUTCSetYear(y + 1);
    return y + (d - d0) / (d1 - d0);
  }
  if (!Date.now) Date.now = function() {
    return +(new Date);
  };
  try {
    document.createElement("div").style.setProperty("opacity", 0, "");
  } catch (error) {
    var d3_style_prototype = CSSStyleDeclaration.prototype, d3_style_setProperty = d3_style_prototype.setProperty;
    d3_style_prototype.setProperty = function(name, value, priority) {
      d3_style_setProperty.call(this, name, value + "", priority);
    };
  }
  d3 = {
    version: "2.10.2"
  };
  var π = Math.PI, ε = 1e-6, d3_radians = π / 180, d3_degrees = 180 / π;
  var d3_array = d3_arraySlice;
  try {
    d3_array(document.documentElement.childNodes)[0].nodeType;
  } catch (e) {
    d3_array = d3_arrayCopy;
  }
  var d3_arraySubclass = [].__proto__ ? function(array, prototype) {
    array.__proto__ = prototype;
  } : function(array, prototype) {
    for (var property in prototype) array[property] = prototype[property];
  };
  d3.map = function(object) {
    var map = new d3_Map;
    for (var key in object) map.set(key, object[key]);
    return map;
  };
  d3_class(d3_Map, {
    has: function(key) {
      return d3_map_prefix + key in this;
    },
    get: function(key) {
      return this[d3_map_prefix + key];
    },
    set: function(key, value) {
      return this[d3_map_prefix + key] = value;
    },
    remove: function(key) {
      key = d3_map_prefix + key;
      return key in this && delete this[key];
    },
    keys: function() {
      var keys = [];
      this.forEach(function(key) {
        keys.push(key);
      });
      return keys;
    },
    values: function() {
      var values = [];
      this.forEach(function(key, value) {
        values.push(value);
      });
      return values;
    },
    entries: function() {
      var entries = [];
      this.forEach(function(key, value) {
        entries.push({
          key: key,
          value: value
        });
      });
      return entries;
    },
    forEach: function(f) {
      for (var key in this) {
        if (key.charCodeAt(0) === d3_map_prefixCode) {
          f.call(this, key.substring(1), this[key]);
        }
      }
    }
  });
  var d3_map_prefix = "\0", d3_map_prefixCode = d3_map_prefix.charCodeAt(0);
  d3.functor = d3_functor;
  d3.rebind = function(target, source) {
    var i = 1, n = arguments.length, method;
    while (++i < n) target[method = arguments[i]] = d3_rebind(target, source, source[method]);
    return target;
  };
  d3.ascending = function(a, b) {
    return a < b ? -1 : a > b ? 1 : a >= b ? 0 : NaN;
  };
  d3.descending = function(a, b) {
    return b < a ? -1 : b > a ? 1 : b >= a ? 0 : NaN;
  };
  d3.mean = function(array, f) {
    var n = array.length, a, m = 0, i = -1, j = 0;
    if (arguments.length === 1) {
      while (++i < n) if (d3_number(a = array[i])) m += (a - m) / ++j;
    } else {
      while (++i < n) if (d3_number(a = f.call(array, array[i], i))) m += (a - m) / ++j;
    }
    return j ? m : undefined;
  };
  d3.median = function(array, f) {
    if (arguments.length > 1) array = array.map(f);
    array = array.filter(d3_number);
    return array.length ? d3.quantile(array.sort(d3.ascending), .5) : undefined;
  };
  d3.min = function(array, f) {
    var i = -1, n = array.length, a, b;
    if (arguments.length === 1) {
      while (++i < n && ((a = array[i]) == null || a != a)) a = undefined;
      while (++i < n) if ((b = array[i]) != null && a > b) a = b;
    } else {
      while (++i < n && ((a = f.call(array, array[i], i)) == null || a != a)) a = undefined;
      while (++i < n) if ((b = f.call(array, array[i], i)) != null && a > b) a = b;
    }
    return a;
  };
  d3.max = function(array, f) {
    var i = -1, n = array.length, a, b;
    if (arguments.length === 1) {
      while (++i < n && ((a = array[i]) == null || a != a)) a = undefined;
      while (++i < n) if ((b = array[i]) != null && b > a) a = b;
    } else {
      while (++i < n && ((a = f.call(array, array[i], i)) == null || a != a)) a = undefined;
      while (++i < n) if ((b = f.call(array, array[i], i)) != null && b > a) a = b;
    }
    return a;
  };
  d3.extent = function(array, f) {
    var i = -1, n = array.length, a, b, c;
    if (arguments.length === 1) {
      while (++i < n && ((a = c = array[i]) == null || a != a)) a = c = undefined;
      while (++i < n) if ((b = array[i]) != null) {
        if (a > b) a = b;
        if (c < b) c = b;
      }
    } else {
      while (++i < n && ((a = c = f.call(array, array[i], i)) == null || a != a)) a = undefined;
      while (++i < n) if ((b = f.call(array, array[i], i)) != null) {
        if (a > b) a = b;
        if (c < b) c = b;
      }
    }
    return [ a, c ];
  };
  d3.random = {
    normal: function(µ, σ) {
      var n = arguments.length;
      if (n < 2) σ = 1;
      if (n < 1) µ = 0;
      return function() {
        var x, y, r;
        do {
          x = Math.random() * 2 - 1;
          y = Math.random() * 2 - 1;
          r = x * x + y * y;
        } while (!r || r > 1);
        return µ + σ * x * Math.sqrt(-2 * Math.log(r) / r);
      };
    },
    logNormal: function(µ, σ) {
      var n = arguments.length;
      if (n < 2) σ = 1;
      if (n < 1) µ = 0;
      var random = d3.random.normal();
      return function() {
        return Math.exp(µ + σ * random());
      };
    },
    irwinHall: function(m) {
      return function() {
        for (var s = 0, j = 0; j < m; j++) s += Math.random();
        return s / m;
      };
    }
  };
  d3.sum = function(array, f) {
    var s = 0, n = array.length, a, i = -1;
    if (arguments.length === 1) {
      while (++i < n) if (!isNaN(a = +array[i])) s += a;
    } else {
      while (++i < n) if (!isNaN(a = +f.call(array, array[i], i))) s += a;
    }
    return s;
  };
  d3.quantile = function(values, p) {
    var H = (values.length - 1) * p + 1, h = Math.floor(H), v = values[h - 1], e = H - h;
    return e ? v + e * (values[h] - v) : v;
  };
  d3.transpose = function(matrix) {
    return d3.zip.apply(d3, matrix);
  };
  d3.zip = function() {
    if (!(n = arguments.length)) return [];
    for (var i = -1, m = d3.min(arguments, d3_zipLength), zips = new Array(m); ++i < m; ) {
      for (var j = -1, n, zip = zips[i] = new Array(n); ++j < n; ) {
        zip[j] = arguments[j][i];
      }
    }
    return zips;
  };
  d3.bisector = function(f) {
    return {
      left: function(a, x, lo, hi) {
        if (arguments.length < 3) lo = 0;
        if (arguments.length < 4) hi = a.length;
        while (lo < hi) {
          var mid = lo + hi >>> 1;
          if (f.call(a, a[mid], mid) < x) lo = mid + 1; else hi = mid;
        }
        return lo;
      },
      right: function(a, x, lo, hi) {
        if (arguments.length < 3) lo = 0;
        if (arguments.length < 4) hi = a.length;
        while (lo < hi) {
          var mid = lo + hi >>> 1;
          if (x < f.call(a, a[mid], mid)) hi = mid; else lo = mid + 1;
        }
        return lo;
      }
    };
  };
  var d3_bisector = d3.bisector(function(d) {
    return d;
  });
  d3.bisectLeft = d3_bisector.left;
  d3.bisect = d3.bisectRight = d3_bisector.right;
  d3.first = function(array, f) {
    var i = 0, n = array.length, a = array[0], b;
    if (arguments.length === 1) f = d3.ascending;
    while (++i < n) {
      if (f.call(array, a, b = array[i]) > 0) {
        a = b;
      }
    }
    return a;
  };
  d3.last = function(array, f) {
    var i = 0, n = array.length, a = array[0], b;
    if (arguments.length === 1) f = d3.ascending;
    while (++i < n) {
      if (f.call(array, a, b = array[i]) <= 0) {
        a = b;
      }
    }
    return a;
  };
  d3.nest = function() {
    function map(array, depth) {
      if (depth >= keys.length) return rollup ? rollup.call(nest, array) : sortValues ? array.sort(sortValues) : array;
      var i = -1, n = array.length, key = keys[depth++], keyValue, object, valuesByKey = new d3_Map, values, o = {};
      while (++i < n) {
        if (values = valuesByKey.get(keyValue = key(object = array[i]))) {
          values.push(object);
        } else {
          valuesByKey.set(keyValue, [ object ]);
        }
      }
      valuesByKey.forEach(function(keyValue, values) {
        o[keyValue] = map(values, depth);
      });
      return o;
    }
    function entries(map, depth) {
      if (depth >= keys.length) return map;
      var a = [], sortKey = sortKeys[depth++], key;
      for (key in map) {
        a.push({
          key: key,
          values: entries(map[key], depth)
        });
      }
      if (sortKey) a.sort(function(a, b) {
        return sortKey(a.key, b.key);
      });
      return a;
    }
    var nest = {}, keys = [], sortKeys = [], sortValues, rollup;
    nest.map = function(array) {
      return map(array, 0);
    };
    nest.entries = function(array) {
      return entries(map(array, 0), 0);
    };
    nest.key = function(d) {
      keys.push(d);
      return nest;
    };
    nest.sortKeys = function(order) {
      sortKeys[keys.length - 1] = order;
      return nest;
    };
    nest.sortValues = function(order) {
      sortValues = order;
      return nest;
    };
    nest.rollup = function(f) {
      rollup = f;
      return nest;
    };
    return nest;
  };
  d3.keys = function(map) {
    var keys = [];
    for (var key in map) keys.push(key);
    return keys;
  };
  d3.values = function(map) {
    var values = [];
    for (var key in map) values.push(map[key]);
    return values;
  };
  d3.entries = function(map) {
    var entries = [];
    for (var key in map) entries.push({
      key: key,
      value: map[key]
    });
    return entries;
  };
  d3.permute = function(array, indexes) {
    var permutes = [], i = -1, n = indexes.length;
    while (++i < n) permutes[i] = array[indexes[i]];
    return permutes;
  };
  d3.merge = function(arrays) {
    return Array.prototype.concat.apply([], arrays);
  };
  d3.split = function(array, f) {
    var arrays = [], values = [], value, i = -1, n = array.length;
    if (arguments.length < 2) f = d3_splitter;
    while (++i < n) {
      if (f.call(values, value = array[i], i)) {
        values = [];
      } else {
        if (!values.length) arrays.push(values);
        values.push(value);
      }
    }
    return arrays;
  };
  d3.range = function(start, stop, step) {
    if (arguments.length < 3) {
      step = 1;
      if (arguments.length < 2) {
        stop = start;
        start = 0;
      }
    }
    if ((stop - start) / step === Infinity) throw new Error("infinite range");
    var range = [], k = d3_range_integerScale(Math.abs(step)), i = -1, j;
    start *= k, stop *= k, step *= k;
    if (step < 0) while ((j = start + step * ++i) > stop) range.push(j / k); else while ((j = start + step * ++i) < stop) range.push(j / k);
    return range;
  };
  d3.requote = function(s) {
    return s.replace(d3_requote_re, "\\$&");
  };
  var d3_requote_re = /[\\\^\$\*\+\?\|\[\]\(\)\.\{\}]/g;
  d3.round = function(x, n) {
    return n ? Math.round(x * (n = Math.pow(10, n))) / n : Math.round(x);
  };
  d3.xhr = function(url, mime, callback) {
    var req = new XMLHttpRequest;
    if (arguments.length < 3) callback = mime, mime = null; else if (mime && req.overrideMimeType) req.overrideMimeType(mime);
    req.open("GET", url, true);
    if (mime) req.setRequestHeader("Accept", mime);
    req.onreadystatechange = function() {
      if (req.readyState === 4) {
        var s = req.status;
        callback(!s && req.response || s >= 200 && s < 300 || s === 304 ? req : null);
      }
    };
    req.send(null);
  };
  d3.text = function(url, mime, callback) {
    function ready(req) {
      callback(req && req.responseText);
    }
    if (arguments.length < 3) {
      callback = mime;
      mime = null;
    }
    d3.xhr(url, mime, ready);
  };
  d3.json = function(url, callback) {
    d3.text(url, "application/json", function(text) {
      callback(text ? JSON.parse(text) : null);
    });
  };
  d3.html = function(url, callback) {
    d3.text(url, "text/html", function(text) {
      if (text != null) {
        var range = document.createRange();
        range.selectNode(document.body);
        text = range.createContextualFragment(text);
      }
      callback(text);
    });
  };
  d3.xml = function(url, mime, callback) {
    function ready(req) {
      callback(req && req.responseXML);
    }
    if (arguments.length < 3) {
      callback = mime;
      mime = null;
    }
    d3.xhr(url, mime, ready);
  };
  var d3_nsPrefix = {
    svg: "http://www.w3.org/2000/svg",
    xhtml: "http://www.w3.org/1999/xhtml",
    xlink: "http://www.w3.org/1999/xlink",
    xml: "http://www.w3.org/XML/1998/namespace",
    xmlns: "http://www.w3.org/2000/xmlns/"
  };
  d3.ns = {
    prefix: d3_nsPrefix,
    qualify: function(name) {
      var i = name.indexOf(":"), prefix = name;
      if (i >= 0) {
        prefix = name.substring(0, i);
        name = name.substring(i + 1);
      }
      return d3_nsPrefix.hasOwnProperty(prefix) ? {
        space: d3_nsPrefix[prefix],
        local: name
      } : name;
    }
  };
  d3.dispatch = function() {
    var dispatch = new d3_dispatch, i = -1, n = arguments.length;
    while (++i < n) dispatch[arguments[i]] = d3_dispatch_event(dispatch);
    return dispatch;
  };
  d3_dispatch.prototype.on = function(type, listener) {
    var i = type.indexOf("."), name = "";
    if (i > 0) {
      name = type.substring(i + 1);
      type = type.substring(0, i);
    }
    return arguments.length < 2 ? this[type].on(name) : this[type].on(name, listener);
  };
  d3.format = function(specifier) {
    var match = d3_format_re.exec(specifier), fill = match[1] || " ", sign = match[3] || "", zfill = match[5], width = +match[6], comma = match[7], precision = match[8], type = match[9], scale = 1, suffix = "", integer = false;
    if (precision) precision = +precision.substring(1);
    if (zfill) {
      fill = "0";
      if (comma) width -= Math.floor((width - 1) / 4);
    }
    switch (type) {
     case "n":
      comma = true;
      type = "g";
      break;
     case "%":
      scale = 100;
      suffix = "%";
      type = "f";
      break;
     case "p":
      scale = 100;
      suffix = "%";
      type = "r";
      break;
     case "d":
      integer = true;
      precision = 0;
      break;
     case "s":
      scale = -1;
      type = "r";
      break;
    }
    if (type == "r" && !precision) type = "g";
    type = d3_format_types.get(type) || d3_format_typeDefault;
    return function(value) {
      if (integer && value % 1) return "";
      var negative = value < 0 && (value = -value) ? "-" : sign;
      if (scale < 0) {
        var prefix = d3.formatPrefix(value, precision);
        value = prefix.scale(value);
        suffix = prefix.symbol;
      } else {
        value *= scale;
      }
      value = type(value, precision);
      if (zfill) {
        var length = value.length + negative.length;
        if (length < width) value = (new Array(width - length + 1)).join(fill) + value;
        if (comma) value = d3_format_group(value);
        value = negative + value;
      } else {
        if (comma) value = d3_format_group(value);
        value = negative + value;
        var length = value.length;
        if (length < width) value = (new Array(width - length + 1)).join(fill) + value;
      }
      return value + suffix;
    };
  };
  var d3_format_re = /(?:([^{])?([<>=^]))?([+\- ])?(#)?(0)?([0-9]+)?(,)?(\.[0-9]+)?([a-zA-Z%])?/;
  var d3_format_types = d3.map({
    g: function(x, p) {
      return x.toPrecision(p);
    },
    e: function(x, p) {
      return x.toExponential(p);
    },
    f: function(x, p) {
      return x.toFixed(p);
    },
    r: function(x, p) {
      return d3.round(x, p = d3_format_precision(x, p)).toFixed(Math.max(0, Math.min(20, p)));
    }
  });
  var d3_formatPrefixes = [ "y", "z", "a", "f", "p", "n", "μ", "m", "", "k", "M", "G", "T", "P", "E", "Z", "Y" ].map(d3_formatPrefix);
  d3.formatPrefix = function(value, precision) {
    var i = 0;
    if (value) {
      if (value < 0) value *= -1;
      if (precision) value = d3.round(value, d3_format_precision(value, precision));
      i = 1 + Math.floor(1e-12 + Math.log(value) / Math.LN10);
      i = Math.max(-24, Math.min(24, Math.floor((i <= 0 ? i + 1 : i - 1) / 3) * 3));
    }
    return d3_formatPrefixes[8 + i / 3];
  };
  var d3_ease_quad = d3_ease_poly(2), d3_ease_cubic = d3_ease_poly(3), d3_ease_default = function() {
    return d3_ease_identity;
  };
  var d3_ease = d3.map({
    linear: d3_ease_default,
    poly: d3_ease_poly,
    quad: function() {
      return d3_ease_quad;
    },
    cubic: function() {
      return d3_ease_cubic;
    },
    sin: function() {
      return d3_ease_sin;
    },
    exp: function() {
      return d3_ease_exp;
    },
    circle: function() {
      return d3_ease_circle;
    },
    elastic: d3_ease_elastic,
    back: d3_ease_back,
    bounce: function() {
      return d3_ease_bounce;
    }
  });
  var d3_ease_mode = d3.map({
    "in": d3_ease_identity,
    out: d3_ease_reverse,
    "in-out": d3_ease_reflect,
    "out-in": function(f) {
      return d3_ease_reflect(d3_ease_reverse(f));
    }
  });
  d3.ease = function(name) {
    var i = name.indexOf("-"), t = i >= 0 ? name.substring(0, i) : name, m = i >= 0 ? name.substring(i + 1) : "in";
    t = d3_ease.get(t) || d3_ease_default;
    m = d3_ease_mode.get(m) || d3_ease_identity;
    return d3_ease_clamp(m(t.apply(null, Array.prototype.slice.call(arguments, 1))));
  };
  d3.event = null;
  d3.transform = function(string) {
    var g = document.createElementNS(d3.ns.prefix.svg, "g");
    return (d3.transform = function(string) {
      g.setAttribute("transform", string);
      var t = g.transform.baseVal.consolidate();
      return new d3_transform(t ? t.matrix : d3_transformIdentity);
    })(string);
  };
  d3_transform.prototype.toString = function() {
    return "translate(" + this.translate + ")rotate(" + this.rotate + ")skewX(" + this.skew + ")scale(" + this.scale + ")";
  };
  var d3_transformIdentity = {
    a: 1,
    b: 0,
    c: 0,
    d: 1,
    e: 0,
    f: 0
  };
  d3.interpolate = function(a, b) {
    var i = d3.interpolators.length, f;
    while (--i >= 0 && !(f = d3.interpolators[i](a, b))) ;
    return f;
  };
  d3.interpolateNumber = function(a, b) {
    b -= a;
    return function(t) {
      return a + b * t;
    };
  };
  d3.interpolateRound = function(a, b) {
    b -= a;
    return function(t) {
      return Math.round(a + b * t);
    };
  };
  d3.interpolateString = function(a, b) {
    var m, i, j, s0 = 0, s1 = 0, s = [], q = [], n, o;
    d3_interpolate_number.lastIndex = 0;
    for (i = 0; m = d3_interpolate_number.exec(b); ++i) {
      if (m.index) s.push(b.substring(s0, s1 = m.index));
      q.push({
        i: s.length,
        x: m[0]
      });
      s.push(null);
      s0 = d3_interpolate_number.lastIndex;
    }
    if (s0 < b.length) s.push(b.substring(s0));
    for (i = 0, n = q.length; (m = d3_interpolate_number.exec(a)) && i < n; ++i) {
      o = q[i];
      if (o.x == m[0]) {
        if (o.i) {
          if (s[o.i + 1] == null) {
            s[o.i - 1] += o.x;
            s.splice(o.i, 1);
            for (j = i + 1; j < n; ++j) q[j].i--;
          } else {
            s[o.i - 1] += o.x + s[o.i + 1];
            s.splice(o.i, 2);
            for (j = i + 1; j < n; ++j) q[j].i -= 2;
          }
        } else {
          if (s[o.i + 1] == null) {
            s[o.i] = o.x;
          } else {
            s[o.i] = o.x + s[o.i + 1];
            s.splice(o.i + 1, 1);
            for (j = i + 1; j < n; ++j) q[j].i--;
          }
        }
        q.splice(i, 1);
        n--;
        i--;
      } else {
        o.x = d3.interpolateNumber(parseFloat(m[0]), parseFloat(o.x));
      }
    }
    while (i < n) {
      o = q.pop();
      if (s[o.i + 1] == null) {
        s[o.i] = o.x;
      } else {
        s[o.i] = o.x + s[o.i + 1];
        s.splice(o.i + 1, 1);
      }
      n--;
    }
    if (s.length === 1) {
      return s[0] == null ? q[0].x : function() {
        return b;
      };
    }
    return function(t) {
      for (i = 0; i < n; ++i) s[(o = q[i]).i] = o.x(t);
      return s.join("");
    };
  };
  d3.interpolateTransform = function(a, b) {
    var s = [], q = [], n, A = d3.transform(a), B = d3.transform(b), ta = A.translate, tb = B.translate, ra = A.rotate, rb = B.rotate, wa = A.skew, wb = B.skew, ka = A.scale, kb = B.scale;
    if (ta[0] != tb[0] || ta[1] != tb[1]) {
      s.push("translate(", null, ",", null, ")");
      q.push({
        i: 1,
        x: d3.interpolateNumber(ta[0], tb[0])
      }, {
        i: 3,
        x: d3.interpolateNumber(ta[1], tb[1])
      });
    } else if (tb[0] || tb[1]) {
      s.push("translate(" + tb + ")");
    } else {
      s.push("");
    }
    if (ra != rb) {
      if (ra - rb > 180) rb += 360; else if (rb - ra > 180) ra += 360;
      q.push({
        i: s.push(s.pop() + "rotate(", null, ")") - 2,
        x: d3.interpolateNumber(ra, rb)
      });
    } else if (rb) {
      s.push(s.pop() + "rotate(" + rb + ")");
    }
    if (wa != wb) {
      q.push({
        i: s.push(s.pop() + "skewX(", null, ")") - 2,
        x: d3.interpolateNumber(wa, wb)
      });
    } else if (wb) {
      s.push(s.pop() + "skewX(" + wb + ")");
    }
    if (ka[0] != kb[0] || ka[1] != kb[1]) {
      n = s.push(s.pop() + "scale(", null, ",", null, ")");
      q.push({
        i: n - 4,
        x: d3.interpolateNumber(ka[0], kb[0])
      }, {
        i: n - 2,
        x: d3.interpolateNumber(ka[1], kb[1])
      });
    } else if (kb[0] != 1 || kb[1] != 1) {
      s.push(s.pop() + "scale(" + kb + ")");
    }
    n = q.length;
    return function(t) {
      var i = -1, o;
      while (++i < n) s[(o = q[i]).i] = o.x(t);
      return s.join("");
    };
  };
  d3.interpolateRgb = function(a, b) {
    a = d3.rgb(a);
    b = d3.rgb(b);
    var ar = a.r, ag = a.g, ab = a.b, br = b.r - ar, bg = b.g - ag, bb = b.b - ab;
    return function(t) {
      return "#" + d3_rgb_hex(Math.round(ar + br * t)) + d3_rgb_hex(Math.round(ag + bg * t)) + d3_rgb_hex(Math.round(ab + bb * t));
    };
  };
  d3.interpolateHsl = function(a, b) {
    a = d3.hsl(a);
    b = d3.hsl(b);
    var h0 = a.h, s0 = a.s, l0 = a.l, h1 = b.h - h0, s1 = b.s - s0, l1 = b.l - l0;
    if (h1 > 180) h1 -= 360; else if (h1 < -180) h1 += 360;
    return function(t) {
      return d3_hsl_rgb(h0 + h1 * t, s0 + s1 * t, l0 + l1 * t) + "";
    };
  };
  d3.interpolateLab = function(a, b) {
    a = d3.lab(a);
    b = d3.lab(b);
    var al = a.l, aa = a.a, ab = a.b, bl = b.l - al, ba = b.a - aa, bb = b.b - ab;
    return function(t) {
      return d3_lab_rgb(al + bl * t, aa + ba * t, ab + bb * t) + "";
    };
  };
  d3.interpolateHcl = function(a, b) {
    a = d3.hcl(a);
    b = d3.hcl(b);
    var ah = a.h, ac = a.c, al = a.l, bh = b.h - ah, bc = b.c - ac, bl = b.l - al;
    if (bh > 180) bh -= 360; else if (bh < -180) bh += 360;
    return function(t) {
      return d3_hcl_lab(ah + bh * t, ac + bc * t, al + bl * t) + "";
    };
  };
  d3.interpolateArray = function(a, b) {
    var x = [], c = [], na = a.length, nb = b.length, n0 = Math.min(a.length, b.length), i;
    for (i = 0; i < n0; ++i) x.push(d3.interpolate(a[i], b[i]));
    for (; i < na; ++i) c[i] = a[i];
    for (; i < nb; ++i) c[i] = b[i];
    return function(t) {
      for (i = 0; i < n0; ++i) c[i] = x[i](t);
      return c;
    };
  };
  d3.interpolateObject = function(a, b) {
    var i = {}, c = {}, k;
    for (k in a) {
      if (k in b) {
        i[k] = d3_interpolateByName(k)(a[k], b[k]);
      } else {
        c[k] = a[k];
      }
    }
    for (k in b) {
      if (!(k in a)) {
        c[k] = b[k];
      }
    }
    return function(t) {
      for (k in i) c[k] = i[k](t);
      return c;
    };
  };
  var d3_interpolate_number = /[-+]?(?:\d+\.?\d*|\.?\d+)(?:[eE][-+]?\d+)?/g;
  d3.interpolators = [ d3.interpolateObject, function(a, b) {
    return b instanceof Array && d3.interpolateArray(a, b);
  }, function(a, b) {
    return (typeof a === "string" || typeof b === "string") && d3.interpolateString(a + "", b + "");
  }, function(a, b) {
    return (typeof b === "string" ? d3_rgb_names.has(b) || /^(#|rgb\(|hsl\()/.test(b) : b instanceof d3_Rgb || b instanceof d3_Hsl) && d3.interpolateRgb(a, b);
  }, function(a, b) {
    return !isNaN(a = +a) && !isNaN(b = +b) && d3.interpolateNumber(a, b);
  } ];
  d3.rgb = function(r, g, b) {
    return arguments.length === 1 ? r instanceof d3_Rgb ? d3_rgb(r.r, r.g, r.b) : d3_rgb_parse("" + r, d3_rgb, d3_hsl_rgb) : d3_rgb(~~r, ~~g, ~~b);
  };
  d3_Rgb.prototype.brighter = function(k) {
    k = Math.pow(.7, arguments.length ? k : 1);
    var r = this.r, g = this.g, b = this.b, i = 30;
    if (!r && !g && !b) return d3_rgb(i, i, i);
    if (r && r < i) r = i;
    if (g && g < i) g = i;
    if (b && b < i) b = i;
    return d3_rgb(Math.min(255, Math.floor(r / k)), Math.min(255, Math.floor(g / k)), Math.min(255, Math.floor(b / k)));
  };
  d3_Rgb.prototype.darker = function(k) {
    k = Math.pow(.7, arguments.length ? k : 1);
    return d3_rgb(Math.floor(k * this.r), Math.floor(k * this.g), Math.floor(k * this.b));
  };
  d3_Rgb.prototype.hsl = function() {
    return d3_rgb_hsl(this.r, this.g, this.b);
  };
  d3_Rgb.prototype.toString = function() {
    return "#" + d3_rgb_hex(this.r) + d3_rgb_hex(this.g) + d3_rgb_hex(this.b);
  };
  var d3_rgb_names = d3.map({
    aliceblue: "#f0f8ff",
    antiquewhite: "#faebd7",
    aqua: "#00ffff",
    aquamarine: "#7fffd4",
    azure: "#f0ffff",
    beige: "#f5f5dc",
    bisque: "#ffe4c4",
    black: "#000000",
    blanchedalmond: "#ffebcd",
    blue: "#0000ff",
    blueviolet: "#8a2be2",
    brown: "#a52a2a",
    burlywood: "#deb887",
    cadetblue: "#5f9ea0",
    chartreuse: "#7fff00",
    chocolate: "#d2691e",
    coral: "#ff7f50",
    cornflowerblue: "#6495ed",
    cornsilk: "#fff8dc",
    crimson: "#dc143c",
    cyan: "#00ffff",
    darkblue: "#00008b",
    darkcyan: "#008b8b",
    darkgoldenrod: "#b8860b",
    darkgray: "#a9a9a9",
    darkgreen: "#006400",
    darkgrey: "#a9a9a9",
    darkkhaki: "#bdb76b",
    darkmagenta: "#8b008b",
    darkolivegreen: "#556b2f",
    darkorange: "#ff8c00",
    darkorchid: "#9932cc",
    darkred: "#8b0000",
    darksalmon: "#e9967a",
    darkseagreen: "#8fbc8f",
    darkslateblue: "#483d8b",
    darkslategray: "#2f4f4f",
    darkslategrey: "#2f4f4f",
    darkturquoise: "#00ced1",
    darkviolet: "#9400d3",
    deeppink: "#ff1493",
    deepskyblue: "#00bfff",
    dimgray: "#696969",
    dimgrey: "#696969",
    dodgerblue: "#1e90ff",
    firebrick: "#b22222",
    floralwhite: "#fffaf0",
    forestgreen: "#228b22",
    fuchsia: "#ff00ff",
    gainsboro: "#dcdcdc",
    ghostwhite: "#f8f8ff",
    gold: "#ffd700",
    goldenrod: "#daa520",
    gray: "#808080",
    green: "#008000",
    greenyellow: "#adff2f",
    grey: "#808080",
    honeydew: "#f0fff0",
    hotpink: "#ff69b4",
    indianred: "#cd5c5c",
    indigo: "#4b0082",
    ivory: "#fffff0",
    khaki: "#f0e68c",
    lavender: "#e6e6fa",
    lavenderblush: "#fff0f5",
    lawngreen: "#7cfc00",
    lemonchiffon: "#fffacd",
    lightblue: "#add8e6",
    lightcoral: "#f08080",
    lightcyan: "#e0ffff",
    lightgoldenrodyellow: "#fafad2",
    lightgray: "#d3d3d3",
    lightgreen: "#90ee90",
    lightgrey: "#d3d3d3",
    lightpink: "#ffb6c1",
    lightsalmon: "#ffa07a",
    lightseagreen: "#20b2aa",
    lightskyblue: "#87cefa",
    lightslategray: "#778899",
    lightslategrey: "#778899",
    lightsteelblue: "#b0c4de",
    lightyellow: "#ffffe0",
    lime: "#00ff00",
    limegreen: "#32cd32",
    linen: "#faf0e6",
    magenta: "#ff00ff",
    maroon: "#800000",
    mediumaquamarine: "#66cdaa",
    mediumblue: "#0000cd",
    mediumorchid: "#ba55d3",
    mediumpurple: "#9370db",
    mediumseagreen: "#3cb371",
    mediumslateblue: "#7b68ee",
    mediumspringgreen: "#00fa9a",
    mediumturquoise: "#48d1cc",
    mediumvioletred: "#c71585",
    midnightblue: "#191970",
    mintcream: "#f5fffa",
    mistyrose: "#ffe4e1",
    moccasin: "#ffe4b5",
    navajowhite: "#ffdead",
    navy: "#000080",
    oldlace: "#fdf5e6",
    olive: "#808000",
    olivedrab: "#6b8e23",
    orange: "#ffa500",
    orangered: "#ff4500",
    orchid: "#da70d6",
    palegoldenrod: "#eee8aa",
    palegreen: "#98fb98",
    paleturquoise: "#afeeee",
    palevioletred: "#db7093",
    papayawhip: "#ffefd5",
    peachpuff: "#ffdab9",
    peru: "#cd853f",
    pink: "#ffc0cb",
    plum: "#dda0dd",
    powderblue: "#b0e0e6",
    purple: "#800080",
    red: "#ff0000",
    rosybrown: "#bc8f8f",
    royalblue: "#4169e1",
    saddlebrown: "#8b4513",
    salmon: "#fa8072",
    sandybrown: "#f4a460",
    seagreen: "#2e8b57",
    seashell: "#fff5ee",
    sienna: "#a0522d",
    silver: "#c0c0c0",
    skyblue: "#87ceeb",
    slateblue: "#6a5acd",
    slategray: "#708090",
    slategrey: "#708090",
    snow: "#fffafa",
    springgreen: "#00ff7f",
    steelblue: "#4682b4",
    tan: "#d2b48c",
    teal: "#008080",
    thistle: "#d8bfd8",
    tomato: "#ff6347",
    turquoise: "#40e0d0",
    violet: "#ee82ee",
    wheat: "#f5deb3",
    white: "#ffffff",
    whitesmoke: "#f5f5f5",
    yellow: "#ffff00",
    yellowgreen: "#9acd32"
  });
  d3_rgb_names.forEach(function(key, value) {
    d3_rgb_names.set(key, d3_rgb_parse(value, d3_rgb, d3_hsl_rgb));
  });
  d3.hsl = function(h, s, l) {
    return arguments.length === 1 ? h instanceof d3_Hsl ? d3_hsl(h.h, h.s, h.l) : d3_rgb_parse("" + h, d3_rgb_hsl, d3_hsl) : d3_hsl(+h, +s, +l);
  };
  d3_Hsl.prototype.brighter = function(k) {
    k = Math.pow(.7, arguments.length ? k : 1);
    return d3_hsl(this.h, this.s, this.l / k);
  };
  d3_Hsl.prototype.darker = function(k) {
    k = Math.pow(.7, arguments.length ? k : 1);
    return d3_hsl(this.h, this.s, k * this.l);
  };
  d3_Hsl.prototype.rgb = function() {
    return d3_hsl_rgb(this.h, this.s, this.l);
  };
  d3_Hsl.prototype.toString = function() {
    return this.rgb().toString();
  };
  d3.hcl = function(h, c, l) {
    return arguments.length === 1 ? h instanceof d3_Hcl ? d3_hcl(h.h, h.c, h.l) : h instanceof d3_Lab ? d3_lab_hcl(h.l, h.a, h.b) : d3_lab_hcl((h = d3_rgb_lab((h = d3.rgb(h)).r, h.g, h.b)).l, h.a, h.b) : d3_hcl(+h, +c, +l);
  };
  d3_Hcl.prototype.brighter = function(k) {
    return d3_hcl(this.h, this.c, Math.min(100, this.l + d3_lab_K * (arguments.length ? k : 1)));
  };
  d3_Hcl.prototype.darker = function(k) {
    return d3_hcl(this.h, this.c, Math.max(0, this.l - d3_lab_K * (arguments.length ? k : 1)));
  };
  d3_Hcl.prototype.rgb = function() {
    return d3_hcl_lab(this.h, this.c, this.l).rgb();
  };
  d3_Hcl.prototype.toString = function() {
    return this.rgb() + "";
  };
  d3.lab = function(l, a, b) {
    return arguments.length === 1 ? l instanceof d3_Lab ? d3_lab(l.l, l.a, l.b) : l instanceof d3_Hcl ? d3_hcl_lab(l.l, l.c, l.h) : d3_rgb_lab((l = d3.rgb(l)).r, l.g, l.b) : d3_lab(+l, +a, +b);
  };
  var d3_lab_K = 18;
  var d3_lab_X = .95047, d3_lab_Y = 1, d3_lab_Z = 1.08883;
  d3_Lab.prototype.brighter = function(k) {
    return d3_lab(Math.min(100, this.l + d3_lab_K * (arguments.length ? k : 1)), this.a, this.b);
  };
  d3_Lab.prototype.darker = function(k) {
    return d3_lab(Math.max(0, this.l - d3_lab_K * (arguments.length ? k : 1)), this.a, this.b);
  };
  d3_Lab.prototype.rgb = function() {
    return d3_lab_rgb(this.l, this.a, this.b);
  };
  d3_Lab.prototype.toString = function() {
    return this.rgb() + "";
  };
  var d3_select = function(s, n) {
    return n.querySelector(s);
  }, d3_selectAll = function(s, n) {
    return n.querySelectorAll(s);
  }, d3_selectRoot = document.documentElement, d3_selectMatcher = d3_selectRoot.matchesSelector || d3_selectRoot.webkitMatchesSelector || d3_selectRoot.mozMatchesSelector || d3_selectRoot.msMatchesSelector || d3_selectRoot.oMatchesSelector, d3_selectMatches = function(n, s) {
    return d3_selectMatcher.call(n, s);
  };
  if (typeof Sizzle === "function") {
    d3_select = function(s, n) {
      return Sizzle(s, n)[0] || null;
    };
    d3_selectAll = function(s, n) {
      return Sizzle.uniqueSort(Sizzle(s, n));
    };
    d3_selectMatches = Sizzle.matchesSelector;
  }
  var d3_selectionPrototype = [];
  d3.selection = function() {
    return d3_selectionRoot;
  };
  d3.selection.prototype = d3_selectionPrototype;
  d3_selectionPrototype.select = function(selector) {
    var subgroups = [], subgroup, subnode, group, node;
    if (typeof selector !== "function") selector = d3_selection_selector(selector);
    for (var j = -1, m = this.length; ++j < m; ) {
      subgroups.push(subgroup = []);
      subgroup.parentNode = (group = this[j]).parentNode;
      for (var i = -1, n = group.length; ++i < n; ) {
        if (node = group[i]) {
          subgroup.push(subnode = selector.call(node, node.__data__, i));
          if (subnode && "__data__" in node) subnode.__data__ = node.__data__;
        } else {
          subgroup.push(null);
        }
      }
    }
    return d3_selection(subgroups);
  };
  d3_selectionPrototype.selectAll = function(selector) {
    var subgroups = [], subgroup, node;
    if (typeof selector !== "function") selector = d3_selection_selectorAll(selector);
    for (var j = -1, m = this.length; ++j < m; ) {
      for (var group = this[j], i = -1, n = group.length; ++i < n; ) {
        if (node = group[i]) {
          subgroups.push(subgroup = d3_array(selector.call(node, node.__data__, i)));
          subgroup.parentNode = node;
        }
      }
    }
    return d3_selection(subgroups);
  };
  d3_selectionPrototype.attr = function(name, value) {
    if (arguments.length < 2) {
      if (typeof name === "string") {
        var node = this.node();
        name = d3.ns.qualify(name);
        return name.local ? node.getAttributeNS(name.space, name.local) : node.getAttribute(name);
      }
      for (value in name) this.each(d3_selection_attr(value, name[value]));
      return this;
    }
    return this.each(d3_selection_attr(name, value));
  };
  d3_selectionPrototype.classed = function(name, value) {
    if (arguments.length < 2) {
      if (typeof name === "string") {
        var node = this.node(), n = (name = name.trim().split(/^|\s+/g)).length, i = -1;
        if (value = node.classList) {
          while (++i < n) if (!value.contains(name[i])) return false;
        } else {
          value = node.className;
          if (value.baseVal != null) value = value.baseVal;
          while (++i < n) if (!d3_selection_classedRe(name[i]).test(value)) return false;
        }
        return true;
      }
      for (value in name) this.each(d3_selection_classed(value, name[value]));
      return this;
    }
    return this.each(d3_selection_classed(name, value));
  };
  d3_selectionPrototype.style = function(name, value, priority) {
    var n = arguments.length;
    if (n < 3) {
      if (typeof name !== "string") {
        if (n < 2) value = "";
        for (priority in name) this.each(d3_selection_style(priority, name[priority], value));
        return this;
      }
      if (n < 2) return window.getComputedStyle(this.node(), null).getPropertyValue(name);
      priority = "";
    }
    return this.each(d3_selection_style(name, value, priority));
  };
  d3_selectionPrototype.property = function(name, value) {
    if (arguments.length < 2) {
      if (typeof name === "string") return this.node()[name];
      for (value in name) this.each(d3_selection_property(value, name[value]));
      return this;
    }
    return this.each(d3_selection_property(name, value));
  };
  d3_selectionPrototype.text = function(value) {
    return arguments.length < 1 ? this.node().textContent : this.each(typeof value === "function" ? function() {
      var v = value.apply(this, arguments);
      this.textContent = v == null ? "" : v;
    } : value == null ? function() {
      this.textContent = "";
    } : function() {
      this.textContent = value;
    });
  };
  d3_selectionPrototype.html = function(value) {
    return arguments.length < 1 ? this.node().innerHTML : this.each(typeof value === "function" ? function() {
      var v = value.apply(this, arguments);
      this.innerHTML = v == null ? "" : v;
    } : value == null ? function() {
      this.innerHTML = "";
    } : function() {
      this.innerHTML = value;
    });
  };
  d3_selectionPrototype.append = function(name) {
    function append() {
      return this.appendChild(document.createElementNS(this.namespaceURI, name));
    }
    function appendNS() {
      return this.appendChild(document.createElementNS(name.space, name.local));
    }
    name = d3.ns.qualify(name);
    return this.select(name.local ? appendNS : append);
  };
  d3_selectionPrototype.insert = function(name, before) {
    function insert() {
      return this.insertBefore(document.createElementNS(this.namespaceURI, name), d3_select(before, this));
    }
    function insertNS() {
      return this.insertBefore(document.createElementNS(name.space, name.local), d3_select(before, this));
    }
    name = d3.ns.qualify(name);
    return this.select(name.local ? insertNS : insert);
  };
  d3_selectionPrototype.remove = function() {
    return this.each(function() {
      var parent = this.parentNode;
      if (parent) parent.removeChild(this);
    });
  };
  d3_selectionPrototype.data = function(value, key) {
    function bind(group, groupData) {
      var i, n = group.length, m = groupData.length, n0 = Math.min(n, m), n1 = Math.max(n, m), updateNodes = [], enterNodes = [], exitNodes = [], node, nodeData;
      if (key) {
        var nodeByKeyValue = new d3_Map, keyValues = [], keyValue, j = groupData.length;
        for (i = -1; ++i < n; ) {
          keyValue = key.call(node = group[i], node.__data__, i);
          if (nodeByKeyValue.has(keyValue)) {
            exitNodes[j++] = node;
          } else {
            nodeByKeyValue.set(keyValue, node);
          }
          keyValues.push(keyValue);
        }
        for (i = -1; ++i < m; ) {
          keyValue = key.call(groupData, nodeData = groupData[i], i);
          if (nodeByKeyValue.has(keyValue)) {
            updateNodes[i] = node = nodeByKeyValue.get(keyValue);
            node.__data__ = nodeData;
            enterNodes[i] = exitNodes[i] = null;
          } else {
            enterNodes[i] = d3_selection_dataNode(nodeData);
            updateNodes[i] = exitNodes[i] = null;
          }
          nodeByKeyValue.remove(keyValue);
        }
        for (i = -1; ++i < n; ) {
          if (nodeByKeyValue.has(keyValues[i])) {
            exitNodes[i] = group[i];
          }
        }
      } else {
        for (i = -1; ++i < n0; ) {
          node = group[i];
          nodeData = groupData[i];
          if (node) {
            node.__data__ = nodeData;
            updateNodes[i] = node;
            enterNodes[i] = exitNodes[i] = null;
          } else {
            enterNodes[i] = d3_selection_dataNode(nodeData);
            updateNodes[i] = exitNodes[i] = null;
          }
        }
        for (; i < m; ++i) {
          enterNodes[i] = d3_selection_dataNode(groupData[i]);
          updateNodes[i] = exitNodes[i] = null;
        }
        for (; i < n1; ++i) {
          exitNodes[i] = group[i];
          enterNodes[i] = updateNodes[i] = null;
        }
      }
      enterNodes.update = updateNodes;
      enterNodes.parentNode = updateNodes.parentNode = exitNodes.parentNode = group.parentNode;
      enter.push(enterNodes);
      update.push(updateNodes);
      exit.push(exitNodes);
    }
    var i = -1, n = this.length, group, node;
    if (!arguments.length) {
      value = new Array(n = (group = this[0]).length);
      while (++i < n) {
        if (node = group[i]) {
          value[i] = node.__data__;
        }
      }
      return value;
    }
    var enter = d3_selection_enter([]), update = d3_selection([]), exit = d3_selection([]);
    if (typeof value === "function") {
      while (++i < n) {
        bind(group = this[i], value.call(group, group.parentNode.__data__, i));
      }
    } else {
      while (++i < n) {
        bind(group = this[i], value);
      }
    }
    update.enter = function() {
      return enter;
    };
    update.exit = function() {
      return exit;
    };
    return update;
  };
  d3_selectionPrototype.datum = d3_selectionPrototype.map = function(value) {
    return arguments.length < 1 ? this.property("__data__") : this.property("__data__", value);
  };
  d3_selectionPrototype.filter = function(filter) {
    var subgroups = [], subgroup, group, node;
    if (typeof filter !== "function") filter = d3_selection_filter(filter);
    for (var j = 0, m = this.length; j < m; j++) {
      subgroups.push(subgroup = []);
      subgroup.parentNode = (group = this[j]).parentNode;
      for (var i = 0, n = group.length; i < n; i++) {
        if ((node = group[i]) && filter.call(node, node.__data__, i)) {
          subgroup.push(node);
        }
      }
    }
    return d3_selection(subgroups);
  };
  d3_selectionPrototype.order = function() {
    for (var j = -1, m = this.length; ++j < m; ) {
      for (var group = this[j], i = group.length - 1, next = group[i], node; --i >= 0; ) {
        if (node = group[i]) {
          if (next && next !== node.nextSibling) next.parentNode.insertBefore(node, next);
          next = node;
        }
      }
    }
    return this;
  };
  d3_selectionPrototype.sort = function(comparator) {
    comparator = d3_selection_sortComparator.apply(this, arguments);
    for (var j = -1, m = this.length; ++j < m; ) this[j].sort(comparator);
    return this.order();
  };
  d3_selectionPrototype.on = function(type, listener, capture) {
    var n = arguments.length;
    if (n < 3) {
      if (typeof type !== "string") {
        if (n < 2) listener = false;
        for (capture in type) this.each(d3_selection_on(capture, type[capture], listener));
        return this;
      }
      if (n < 2) return (n = this.node()["__on" + type]) && n._;
      capture = false;
    }
    return this.each(d3_selection_on(type, listener, capture));
  };
  d3_selectionPrototype.each = function(callback) {
    return d3_selection_each(this, function(node, i, j) {
      callback.call(node, node.__data__, i, j);
    });
  };
  d3_selectionPrototype.call = function(callback) {
    callback.apply(this, (arguments[0] = this, arguments));
    return this;
  };
  d3_selectionPrototype.empty = function() {
    return !this.node();
  };
  d3_selectionPrototype.node = function(callback) {
    for (var j = 0, m = this.length; j < m; j++) {
      for (var group = this[j], i = 0, n = group.length; i < n; i++) {
        var node = group[i];
        if (node) return node;
      }
    }
    return null;
  };
  d3_selectionPrototype.transition = function() {
    var subgroups = [], subgroup, node;
    for (var j = -1, m = this.length; ++j < m; ) {
      subgroups.push(subgroup = []);
      for (var group = this[j], i = -1, n = group.length; ++i < n; ) {
        subgroup.push((node = group[i]) ? {
          node: node,
          delay: d3_transitionDelay,
          duration: d3_transitionDuration
        } : null);
      }
    }
    return d3_transition(subgroups, d3_transitionId || ++d3_transitionNextId, Date.now());
  };
  var d3_selectionRoot = d3_selection([ [ document ] ]);
  d3_selectionRoot[0].parentNode = d3_selectRoot;
  d3.select = function(selector) {
    return typeof selector === "string" ? d3_selectionRoot.select(selector) : d3_selection([ [ selector ] ]);
  };
  d3.selectAll = function(selector) {
    return typeof selector === "string" ? d3_selectionRoot.selectAll(selector) : d3_selection([ d3_array(selector) ]);
  };
  var d3_selection_enterPrototype = [];
  d3.selection.enter = d3_selection_enter;
  d3.selection.enter.prototype = d3_selection_enterPrototype;
  d3_selection_enterPrototype.append = d3_selectionPrototype.append;
  d3_selection_enterPrototype.insert = d3_selectionPrototype.insert;
  d3_selection_enterPrototype.empty = d3_selectionPrototype.empty;
  d3_selection_enterPrototype.node = d3_selectionPrototype.node;
  d3_selection_enterPrototype.select = function(selector) {
    var subgroups = [], subgroup, subnode, upgroup, group, node;
    for (var j = -1, m = this.length; ++j < m; ) {
      upgroup = (group = this[j]).update;
      subgroups.push(subgroup = []);
      subgroup.parentNode = group.parentNode;
      for (var i = -1, n = group.length; ++i < n; ) {
        if (node = group[i]) {
          subgroup.push(upgroup[i] = subnode = selector.call(group.parentNode, node.__data__, i));
          subnode.__data__ = node.__data__;
        } else {
          subgroup.push(null);
        }
      }
    }
    return d3_selection(subgroups);
  };
  var d3_transitionPrototype = [], d3_transitionNextId = 0, d3_transitionId = 0, d3_transitionDefaultDelay = 0, d3_transitionDefaultDuration = 250, d3_transitionDefaultEase = d3.ease("cubic-in-out"), d3_transitionDelay = d3_transitionDefaultDelay, d3_transitionDuration = d3_transitionDefaultDuration, d3_transitionEase = d3_transitionDefaultEase;
  d3_transitionPrototype.call = d3_selectionPrototype.call;
  d3.transition = function(selection) {
    return arguments.length ? d3_transitionId ? selection.transition() : selection : d3_selectionRoot.transition();
  };
  d3.transition.prototype = d3_transitionPrototype;
  d3_transitionPrototype.select = function(selector) {
    var subgroups = [], subgroup, subnode, node;
    if (typeof selector !== "function") selector = d3_selection_selector(selector);
    for (var j = -1, m = this.length; ++j < m; ) {
      subgroups.push(subgroup = []);
      for (var group = this[j], i = -1, n = group.length; ++i < n; ) {
        if ((node = group[i]) && (subnode = selector.call(node.node, node.node.__data__, i))) {
          if ("__data__" in node.node) subnode.__data__ = node.node.__data__;
          subgroup.push({
            node: subnode,
            delay: node.delay,
            duration: node.duration
          });
        } else {
          subgroup.push(null);
        }
      }
    }
    return d3_transition(subgroups, this.id, this.time).ease(this.ease());
  };
  d3_transitionPrototype.selectAll = function(selector) {
    var subgroups = [], subgroup, subnodes, node;
    if (typeof selector !== "function") selector = d3_selection_selectorAll(selector);
    for (var j = -1, m = this.length; ++j < m; ) {
      for (var group = this[j], i = -1, n = group.length; ++i < n; ) {
        if (node = group[i]) {
          subnodes = selector.call(node.node, node.node.__data__, i);
          subgroups.push(subgroup = []);
          for (var k = -1, o = subnodes.length; ++k < o; ) {
            subgroup.push({
              node: subnodes[k],
              delay: node.delay,
              duration: node.duration
            });
          }
        }
      }
    }
    return d3_transition(subgroups, this.id, this.time).ease(this.ease());
  };
  d3_transitionPrototype.filter = function(filter) {
    var subgroups = [], subgroup, group, node;
    if (typeof filter !== "function") filter = d3_selection_filter(filter);
    for (var j = 0, m = this.length; j < m; j++) {
      subgroups.push(subgroup = []);
      for (var group = this[j], i = 0, n = group.length; i < n; i++) {
        if ((node = group[i]) && filter.call(node.node, node.node.__data__, i)) {
          subgroup.push(node);
        }
      }
    }
    return d3_transition(subgroups, this.id, this.time).ease(this.ease());
  };
  d3_transitionPrototype.attr = function(name, value) {
    if (arguments.length < 2) {
      for (value in name) this.attrTween(value, d3_tweenByName(name[value], value));
      return this;
    }
    return this.attrTween(name, d3_tweenByName(value, name));
  };
  d3_transitionPrototype.attrTween = function(nameNS, tween) {
    function attrTween(d, i) {
      var f = tween.call(this, d, i, this.getAttribute(name));
      return f === d3_tweenRemove ? (this.removeAttribute(name), null) : f && function(t) {
        this.setAttribute(name, f(t));
      };
    }
    function attrTweenNS(d, i) {
      var f = tween.call(this, d, i, this.getAttributeNS(name.space, name.local));
      return f === d3_tweenRemove ? (this.removeAttributeNS(name.space, name.local), null) : f && function(t) {
        this.setAttributeNS(name.space, name.local, f(t));
      };
    }
    var name = d3.ns.qualify(nameNS);
    return this.tween("attr." + nameNS, name.local ? attrTweenNS : attrTween);
  };
  d3_transitionPrototype.style = function(name, value, priority) {
    var n = arguments.length;
    if (n < 3) {
      if (typeof name !== "string") {
        if (n < 2) value = "";
        for (priority in name) this.styleTween(priority, d3_tweenByName(name[priority], priority), value);
        return this;
      }
      priority = "";
    }
    return this.styleTween(name, d3_tweenByName(value, name), priority);
  };
  d3_transitionPrototype.styleTween = function(name, tween, priority) {
    if (arguments.length < 3) priority = "";
    return this.tween("style." + name, function(d, i) {
      var f = tween.call(this, d, i, window.getComputedStyle(this, null).getPropertyValue(name));
      return f === d3_tweenRemove ? (this.style.removeProperty(name), null) : f && function(t) {
        this.style.setProperty(name, f(t), priority);
      };
    });
  };
  d3_transitionPrototype.text = function(value) {
    return this.tween("text", function(d, i) {
      this.textContent = typeof value === "function" ? value.call(this, d, i) : value;
    });
  };
  d3_transitionPrototype.remove = function() {
    return this.each("end.transition", function() {
      var p;
      if (!this.__transition__ && (p = this.parentNode)) p.removeChild(this);
    });
  };
  d3_transitionPrototype.delay = function(value) {
    return d3_selection_each(this, typeof value === "function" ? function(node, i, j) {
      node.delay = value.call(node = node.node, node.__data__, i, j) | 0;
    } : (value = value | 0, function(node) {
      node.delay = value;
    }));
  };
  d3_transitionPrototype.duration = function(value) {
    return d3_selection_each(this, typeof value === "function" ? function(node, i, j) {
      node.duration = Math.max(1, value.call(node = node.node, node.__data__, i, j) | 0);
    } : (value = Math.max(1, value | 0), function(node) {
      node.duration = value;
    }));
  };
  d3_transitionPrototype.transition = function() {
    return this.select(d3_this);
  };
  d3.tween = function(b, interpolate) {
    function tweenFunction(d, i, a) {
      var v = b.call(this, d, i);
      return v == null ? a != "" && d3_tweenRemove : a != v && interpolate(a, v);
    }
    function tweenString(d, i, a) {
      return a != b && interpolate(a, b);
    }
    return typeof b === "function" ? tweenFunction : b == null ? d3_tweenNull : (b += "", tweenString);
  };
  var d3_tweenRemove = {};
  var d3_timer_queue = null, d3_timer_interval, d3_timer_timeout;
  d3.timer = function(callback, delay, then) {
    var found = false, t0, t1 = d3_timer_queue;
    if (arguments.length < 3) {
      if (arguments.length < 2) delay = 0; else if (!isFinite(delay)) return;
      then = Date.now();
    }
    while (t1) {
      if (t1.callback === callback) {
        t1.then = then;
        t1.delay = delay;
        found = true;
        break;
      }
      t0 = t1;
      t1 = t1.next;
    }
    if (!found) d3_timer_queue = {
      callback: callback,
      then: then,
      delay: delay,
      next: d3_timer_queue
    };
    if (!d3_timer_interval) {
      d3_timer_timeout = clearTimeout(d3_timer_timeout);
      d3_timer_interval = 1;
      d3_timer_frame(d3_timer_step);
    }
  };
  d3.timer.flush = function() {
    var elapsed, now = Date.now(), t1 = d3_timer_queue;
    while (t1) {
      elapsed = now - t1.then;
      if (!t1.delay) t1.flush = t1.callback(elapsed);
      t1 = t1.next;
    }
    d3_timer_flush();
  };
  var d3_timer_frame = window.requestAnimationFrame || window.webkitRequestAnimationFrame || window.mozRequestAnimationFrame || window.oRequestAnimationFrame || window.msRequestAnimationFrame || function(callback) {
    setTimeout(callback, 17);
  };
  d3.mouse = function(container) {
    return d3_mousePoint(container, d3_eventSource());
  };
  var d3_mouse_bug44083 = /WebKit/.test(navigator.userAgent) ? -1 : 0;
  d3.touches = function(container, touches) {
    if (arguments.length < 2) touches = d3_eventSource().touches;
    return touches ? d3_array(touches).map(function(touch) {
      var point = d3_mousePoint(container, touch);
      point.identifier = touch.identifier;
      return point;
    }) : [];
  };
  d3.scale = {};
  d3.scale.linear = function() {
    return d3_scale_linear([ 0, 1 ], [ 0, 1 ], d3.interpolate, false);
  };
  d3.scale.log = function() {
    return d3_scale_log(d3.scale.linear(), d3_scale_logp);
  };
  var d3_scale_logFormat = d3.format(".0e");
  d3_scale_logp.pow = function(x) {
    return Math.pow(10, x);
  };
  d3_scale_logn.pow = function(x) {
    return -Math.pow(10, -x);
  };
  d3.scale.pow = function() {
    return d3_scale_pow(d3.scale.linear(), 1);
  };
  d3.scale.sqrt = function() {
    return d3.scale.pow().exponent(.5);
  };
  d3.scale.ordinal = function() {
    return d3_scale_ordinal([], {
      t: "range",
      a: [ [] ]
    });
  };
  d3.scale.category10 = function() {
    return d3.scale.ordinal().range(d3_category10);
  };
  d3.scale.category20 = function() {
    return d3.scale.ordinal().range(d3_category20);
  };
  d3.scale.category20b = function() {
    return d3.scale.ordinal().range(d3_category20b);
  };
  d3.scale.category20c = function() {
    return d3.scale.ordinal().range(d3_category20c);
  };
  var d3_category10 = [ "#1f77b4", "#ff7f0e", "#2ca02c", "#d62728", "#9467bd", "#8c564b", "#e377c2", "#7f7f7f", "#bcbd22", "#17becf" ];
  var d3_category20 = [ "#1f77b4", "#aec7e8", "#ff7f0e", "#ffbb78", "#2ca02c", "#98df8a", "#d62728", "#ff9896", "#9467bd", "#c5b0d5", "#8c564b", "#c49c94", "#e377c2", "#f7b6d2", "#7f7f7f", "#c7c7c7", "#bcbd22", "#dbdb8d", "#17becf", "#9edae5" ];
  var d3_category20b = [ "#393b79", "#5254a3", "#6b6ecf", "#9c9ede", "#637939", "#8ca252", "#b5cf6b", "#cedb9c", "#8c6d31", "#bd9e39", "#e7ba52", "#e7cb94", "#843c39", "#ad494a", "#d6616b", "#e7969c", "#7b4173", "#a55194", "#ce6dbd", "#de9ed6" ];
  var d3_category20c = [ "#3182bd", "#6baed6", "#9ecae1", "#c6dbef", "#e6550d", "#fd8d3c", "#fdae6b", "#fdd0a2", "#31a354", "#74c476", "#a1d99b", "#c7e9c0", "#756bb1", "#9e9ac8", "#bcbddc", "#dadaeb", "#636363", "#969696", "#bdbdbd", "#d9d9d9" ];
  d3.scale.quantile = function() {
    return d3_scale_quantile([], []);
  };
  d3.scale.quantize = function() {
    return d3_scale_quantize(0, 1, [ 0, 1 ]);
  };
  d3.scale.threshold = function() {
    return d3_scale_threshold([ .5 ], [ 0, 1 ]);
  };
  d3.scale.identity = function() {
    return d3_scale_identity([ 0, 1 ]);
  };
  d3.svg = {};
  d3.svg.arc = function() {
    function arc() {
      var r0 = innerRadius.apply(this, arguments), r1 = outerRadius.apply(this, arguments), a0 = startAngle.apply(this, arguments) + d3_svg_arcOffset, a1 = endAngle.apply(this, arguments) + d3_svg_arcOffset, da = (a1 < a0 && (da = a0, a0 = a1, a1 = da), a1 - a0), df = da < π ? "0" : "1", c0 = Math.cos(a0), s0 = Math.sin(a0), c1 = Math.cos(a1), s1 = Math.sin(a1);
      return da >= d3_svg_arcMax ? r0 ? "M0," + r1 + "A" + r1 + "," + r1 + " 0 1,1 0," + -r1 + "A" + r1 + "," + r1 + " 0 1,1 0," + r1 + "M0," + r0 + "A" + r0 + "," + r0 + " 0 1,0 0," + -r0 + "A" + r0 + "," + r0 + " 0 1,0 0," + r0 + "Z" : "M0," + r1 + "A" + r1 + "," + r1 + " 0 1,1 0," + -r1 + "A" + r1 + "," + r1 + " 0 1,1 0," + r1 + "Z" : r0 ? "M" + r1 * c0 + "," + r1 * s0 + "A" + r1 + "," + r1 + " 0 " + df + ",1 " + r1 * c1 + "," + r1 * s1 + "L" + r0 * c1 + "," + r0 * s1 + "A" + r0 + "," + r0 + " 0 " + df + ",0 " + r0 * c0 + "," + r0 * s0 + "Z" : "M" + r1 * c0 + "," + r1 * s0 + "A" + r1 + "," + r1 + " 0 " + df + ",1 " + r1 * c1 + "," + r1 * s1 + "L0,0" + "Z";
    }
    var innerRadius = d3_svg_arcInnerRadius, outerRadius = d3_svg_arcOuterRadius, startAngle = d3_svg_arcStartAngle, endAngle = d3_svg_arcEndAngle;
    arc.innerRadius = function(v) {
      if (!arguments.length) return innerRadius;
      innerRadius = d3_functor(v);
      return arc;
    };
    arc.outerRadius = function(v) {
      if (!arguments.length) return outerRadius;
      outerRadius = d3_functor(v);
      return arc;
    };
    arc.startAngle = function(v) {
      if (!arguments.length) return startAngle;
      startAngle = d3_functor(v);
      return arc;
    };
    arc.endAngle = function(v) {
      if (!arguments.length) return endAngle;
      endAngle = d3_functor(v);
      return arc;
    };
    arc.centroid = function() {
      var r = (innerRadius.apply(this, arguments) + outerRadius.apply(this, arguments)) / 2, a = (startAngle.apply(this, arguments) + endAngle.apply(this, arguments)) / 2 + d3_svg_arcOffset;
      return [ Math.cos(a) * r, Math.sin(a) * r ];
    };
    return arc;
  };
  var d3_svg_arcOffset = -π / 2, d3_svg_arcMax = 2 * π - 1e-6;
  d3.svg.line = function() {
    return d3_svg_line(d3_identity);
  };
  var d3_svg_lineInterpolators = d3.map({
    linear: d3_svg_lineLinear,
    "linear-closed": d3_svg_lineLinearClosed,
    "step-before": d3_svg_lineStepBefore,
    "step-after": d3_svg_lineStepAfter,
    basis: d3_svg_lineBasis,
    "basis-open": d3_svg_lineBasisOpen,
    "basis-closed": d3_svg_lineBasisClosed,
    bundle: d3_svg_lineBundle,
    cardinal: d3_svg_lineCardinal,
    "cardinal-open": d3_svg_lineCardinalOpen,
    "cardinal-closed": d3_svg_lineCardinalClosed,
    monotone: d3_svg_lineMonotone
  });
  d3_svg_lineInterpolators.forEach(function(key, value) {
    value.key = key;
    value.closed = /-closed$/.test(key);
  });
  var d3_svg_lineBasisBezier1 = [ 0, 2 / 3, 1 / 3, 0 ], d3_svg_lineBasisBezier2 = [ 0, 1 / 3, 2 / 3, 0 ], d3_svg_lineBasisBezier3 = [ 0, 1 / 6, 2 / 3, 1 / 6 ];
  d3.svg.line.radial = function() {
    var line = d3_svg_line(d3_svg_lineRadial);
    line.radius = line.x, delete line.x;
    line.angle = line.y, delete line.y;
    return line;
  };
  d3_svg_lineStepBefore.reverse = d3_svg_lineStepAfter;
  d3_svg_lineStepAfter.reverse = d3_svg_lineStepBefore;
  d3.svg.area = function() {
    return d3_svg_area(d3_identity);
  };
  d3.svg.area.radial = function() {
    var area = d3_svg_area(d3_svg_lineRadial);
    area.radius = area.x, delete area.x;
    area.innerRadius = area.x0, delete area.x0;
    area.outerRadius = area.x1, delete area.x1;
    area.angle = area.y, delete area.y;
    area.startAngle = area.y0, delete area.y0;
    area.endAngle = area.y1, delete area.y1;
    return area;
  };
  d3.svg.chord = function() {
    function chord(d, i) {
      var s = subgroup(this, source, d, i), t = subgroup(this, target, d, i);
      return "M" + s.p0 + arc(s.r, s.p1, s.a1 - s.a0) + (equals(s, t) ? curve(s.r, s.p1, s.r, s.p0) : curve(s.r, s.p1, t.r, t.p0) + arc(t.r, t.p1, t.a1 - t.a0) + curve(t.r, t.p1, s.r, s.p0)) + "Z";
    }
    function subgroup(self, f, d, i) {
      var subgroup = f.call(self, d, i), r = radius.call(self, subgroup, i), a0 = startAngle.call(self, subgroup, i) + d3_svg_arcOffset, a1 = endAngle.call(self, subgroup, i) + d3_svg_arcOffset;
      return {
        r: r,
        a0: a0,
        a1: a1,
        p0: [ r * Math.cos(a0), r * Math.sin(a0) ],
        p1: [ r * Math.cos(a1), r * Math.sin(a1) ]
      };
    }
    function equals(a, b) {
      return a.a0 == b.a0 && a.a1 == b.a1;
    }
    function arc(r, p, a) {
      return "A" + r + "," + r + " 0 " + +(a > π) + ",1 " + p;
    }
    function curve(r0, p0, r1, p1) {
      return "Q 0,0 " + p1;
    }
    var source = d3_svg_chordSource, target = d3_svg_chordTarget, radius = d3_svg_chordRadius, startAngle = d3_svg_arcStartAngle, endAngle = d3_svg_arcEndAngle;
    chord.radius = function(v) {
      if (!arguments.length) return radius;
      radius = d3_functor(v);
      return chord;
    };
    chord.source = function(v) {
      if (!arguments.length) return source;
      source = d3_functor(v);
      return chord;
    };
    chord.target = function(v) {
      if (!arguments.length) return target;
      target = d3_functor(v);
      return chord;
    };
    chord.startAngle = function(v) {
      if (!arguments.length) return startAngle;
      startAngle = d3_functor(v);
      return chord;
    };
    chord.endAngle = function(v) {
      if (!arguments.length) return endAngle;
      endAngle = d3_functor(v);
      return chord;
    };
    return chord;
  };
  d3.svg.diagonal = function() {
    function diagonal(d, i) {
      var p0 = source.call(this, d, i), p3 = target.call(this, d, i), m = (p0.y + p3.y) / 2, p = [ p0, {
        x: p0.x,
        y: m
      }, {
        x: p3.x,
        y: m
      }, p3 ];
      p = p.map(projection);
      return "M" + p[0] + "C" + p[1] + " " + p[2] + " " + p[3];
    }
    var source = d3_svg_chordSource, target = d3_svg_chordTarget, projection = d3_svg_diagonalProjection;
    diagonal.source = function(x) {
      if (!arguments.length) return source;
      source = d3_functor(x);
      return diagonal;
    };
    diagonal.target = function(x) {
      if (!arguments.length) return target;
      target = d3_functor(x);
      return diagonal;
    };
    diagonal.projection = function(x) {
      if (!arguments.length) return projection;
      projection = x;
      return diagonal;
    };
    return diagonal;
  };
  d3.svg.diagonal.radial = function() {
    var diagonal = d3.svg.diagonal(), projection = d3_svg_diagonalProjection, projection_ = diagonal.projection;
    diagonal.projection = function(x) {
      return arguments.length ? projection_(d3_svg_diagonalRadialProjection(projection = x)) : projection;
    };
    return diagonal;
  };
  d3.svg.mouse = d3.mouse;
  d3.svg.touches = d3.touches;
  d3.svg.symbol = function() {
    function symbol(d, i) {
      return (d3_svg_symbols.get(type.call(this, d, i)) || d3_svg_symbolCircle)(size.call(this, d, i));
    }
    var type = d3_svg_symbolType, size = d3_svg_symbolSize;
    symbol.type = function(x) {
      if (!arguments.length) return type;
      type = d3_functor(x);
      return symbol;
    };
    symbol.size = function(x) {
      if (!arguments.length) return size;
      size = d3_functor(x);
      return symbol;
    };
    return symbol;
  };
  var d3_svg_symbols = d3.map({
    circle: d3_svg_symbolCircle,
    cross: function(size) {
      var r = Math.sqrt(size / 5) / 2;
      return "M" + -3 * r + "," + -r + "H" + -r + "V" + -3 * r + "H" + r + "V" + -r + "H" + 3 * r + "V" + r + "H" + r + "V" + 3 * r + "H" + -r + "V" + r + "H" + -3 * r + "Z";
    },
    diamond: function(size) {
      var ry = Math.sqrt(size / (2 * d3_svg_symbolTan30)), rx = ry * d3_svg_symbolTan30;
      return "M0," + -ry + "L" + rx + ",0" + " 0," + ry + " " + -rx + ",0" + "Z";
    },
    square: function(size) {
      var r = Math.sqrt(size) / 2;
      return "M" + -r + "," + -r + "L" + r + "," + -r + " " + r + "," + r + " " + -r + "," + r + "Z";
    },
    "triangle-down": function(size) {
      var rx = Math.sqrt(size / d3_svg_symbolSqrt3), ry = rx * d3_svg_symbolSqrt3 / 2;
      return "M0," + ry + "L" + rx + "," + -ry + " " + -rx + "," + -ry + "Z";
    },
    "triangle-up": function(size) {
      var rx = Math.sqrt(size / d3_svg_symbolSqrt3), ry = rx * d3_svg_symbolSqrt3 / 2;
      return "M0," + -ry + "L" + rx + "," + ry + " " + -rx + "," + ry + "Z";
    }
  });
  d3.svg.symbolTypes = d3_svg_symbols.keys();
  var d3_svg_symbolSqrt3 = Math.sqrt(3), d3_svg_symbolTan30 = Math.tan(30 * d3_radians);
  d3.svg.axis = function() {
    function axis(g) {
      g.each(function() {
        var g = d3.select(this);
        var ticks = tickValues == null ? scale.ticks ? scale.ticks.apply(scale, tickArguments_) : scale.domain() : tickValues, tickFormat = tickFormat_ == null ? scale.tickFormat ? scale.tickFormat.apply(scale, tickArguments_) : String : tickFormat_;
        var subticks = d3_svg_axisSubdivide(scale, ticks, tickSubdivide), subtick = g.selectAll(".minor").data(subticks, String), subtickEnter = subtick.enter().insert("line", "g").attr("class", "tick minor").style("opacity", 1e-6), subtickExit = d3.transition(subtick.exit()).style("opacity", 1e-6).remove(), subtickUpdate = d3.transition(subtick).style("opacity", 1);
        var tick = g.selectAll("g").data(ticks, String), tickEnter = tick.enter().insert("g", "path").style("opacity", 1e-6), tickExit = d3.transition(tick.exit()).style("opacity", 1e-6).remove(), tickUpdate = d3.transition(tick).style("opacity", 1), tickTransform;
        var range = d3_scaleRange(scale), path = g.selectAll(".domain").data([ 0 ]), pathEnter = path.enter().append("path").attr("class", "domain"), pathUpdate = d3.transition(path);
        var scale1 = scale.copy(), scale0 = this.__chart__ || scale1;
        this.__chart__ = scale1;
        tickEnter.append("line").attr("class", "tick");
        tickEnter.append("text");
        var lineEnter = tickEnter.select("line"), lineUpdate = tickUpdate.select("line"), text = tick.select("text").text(tickFormat), textEnter = tickEnter.select("text"), textUpdate = tickUpdate.select("text");
        switch (orient) {
         case "bottom":
          {
            tickTransform = d3_svg_axisX;
            subtickEnter.attr("y2", tickMinorSize);
            subtickUpdate.attr("x2", 0).attr("y2", tickMinorSize);
            lineEnter.attr("y2", tickMajorSize);
            textEnter.attr("y", Math.max(tickMajorSize, 0) + tickPadding);
            lineUpdate.attr("x2", 0).attr("y2", tickMajorSize);
            textUpdate.attr("x", 0).attr("y", Math.max(tickMajorSize, 0) + tickPadding);
            text.attr("dy", ".71em").attr("text-anchor", "middle");
            pathUpdate.attr("d", "M" + range[0] + "," + tickEndSize + "V0H" + range[1] + "V" + tickEndSize);
            break;
          }
         case "top":
          {
            tickTransform = d3_svg_axisX;
            subtickEnter.attr("y2", -tickMinorSize);
            subtickUpdate.attr("x2", 0).attr("y2", -tickMinorSize);
            lineEnter.attr("y2", -tickMajorSize);
            textEnter.attr("y", -(Math.max(tickMajorSize, 0) + tickPadding));
            lineUpdate.attr("x2", 0).attr("y2", -tickMajorSize);
            textUpdate.attr("x", 0).attr("y", -(Math.max(tickMajorSize, 0) + tickPadding));
            text.attr("dy", "0em").attr("text-anchor", "middle");
            pathUpdate.attr("d", "M" + range[0] + "," + -tickEndSize + "V0H" + range[1] + "V" + -tickEndSize);
            break;
          }
         case "left":
          {
            tickTransform = d3_svg_axisY;
            subtickEnter.attr("x2", -tickMinorSize);
            subtickUpdate.attr("x2", -tickMinorSize).attr("y2", 0);
            lineEnter.attr("x2", -tickMajorSize);
            textEnter.attr("x", -(Math.max(tickMajorSize, 0) + tickPadding));
            lineUpdate.attr("x2", -tickMajorSize).attr("y2", 0);
            textUpdate.attr("x", -(Math.max(tickMajorSize, 0) + tickPadding)).attr("y", 0);
            text.attr("dy", ".32em").attr("text-anchor", "end");
            pathUpdate.attr("d", "M" + -tickEndSize + "," + range[0] + "H0V" + range[1] + "H" + -tickEndSize);
            break;
          }
         case "right":
          {
            tickTransform = d3_svg_axisY;
            subtickEnter.attr("x2", tickMinorSize);
            subtickUpdate.attr("x2", tickMinorSize).attr("y2", 0);
            lineEnter.attr("x2", tickMajorSize);
            textEnter.attr("x", Math.max(tickMajorSize, 0) + tickPadding);
            lineUpdate.attr("x2", tickMajorSize).attr("y2", 0);
            textUpdate.attr("x", Math.max(tickMajorSize, 0) + tickPadding).attr("y", 0);
            text.attr("dy", ".32em").attr("text-anchor", "start");
            pathUpdate.attr("d", "M" + tickEndSize + "," + range[0] + "H0V" + range[1] + "H" + tickEndSize);
            break;
          }
        }
        if (scale.ticks) {
          tickEnter.call(tickTransform, scale0);
          tickUpdate.call(tickTransform, scale1);
          tickExit.call(tickTransform, scale1);
          subtickEnter.call(tickTransform, scale0);
          subtickUpdate.call(tickTransform, scale1);
          subtickExit.call(tickTransform, scale1);
        } else {
          var dx = scale1.rangeBand() / 2, x = function(d) {
            return scale1(d) + dx;
          };
          tickEnter.call(tickTransform, x);
          tickUpdate.call(tickTransform, x);
        }
      });
    }
    var scale = d3.scale.linear(), orient = "bottom", tickMajorSize = 6, tickMinorSize = 6, tickEndSize = 6, tickPadding = 3, tickArguments_ = [ 10 ], tickValues = null, tickFormat_, tickSubdivide = 0;
    axis.scale = function(x) {
      if (!arguments.length) return scale;
      scale = x;
      return axis;
    };
    axis.orient = function(x) {
      if (!arguments.length) return orient;
      orient = x;
      return axis;
    };
    axis.ticks = function() {
      if (!arguments.length) return tickArguments_;
      tickArguments_ = arguments;
      return axis;
    };
    axis.tickValues = function(x) {
      if (!arguments.length) return tickValues;
      tickValues = x;
      return axis;
    };
    axis.tickFormat = function(x) {
      if (!arguments.length) return tickFormat_;
      tickFormat_ = x;
      return axis;
    };
    axis.tickSize = function(x, y, z) {
      if (!arguments.length) return tickMajorSize;
      var n = arguments.length - 1;
      tickMajorSize = +x;
      tickMinorSize = n > 1 ? +y : tickMajorSize;
      tickEndSize = n > 0 ? +arguments[n] : tickMajorSize;
      return axis;
    };
    axis.tickPadding = function(x) {
      if (!arguments.length) return tickPadding;
      tickPadding = +x;
      return axis;
    };
    axis.tickSubdivide = function(x) {
      if (!arguments.length) return tickSubdivide;
      tickSubdivide = +x;
      return axis;
    };
    return axis;
  };
  d3.svg.brush = function() {
    function brush(g) {
      g.each(function() {
        var g = d3.select(this), bg = g.selectAll(".background").data([ 0 ]), fg = g.selectAll(".extent").data([ 0 ]), tz = g.selectAll(".resize").data(resizes, String), e;
        g.style("pointer-events", "all").on("mousedown.brush", brushstart).on("touchstart.brush", brushstart);
        bg.enter().append("rect").attr("class", "background").style("visibility", "hidden").style("cursor", "crosshair");
        fg.enter().append("rect").attr("class", "extent").style("cursor", "move");
        tz.enter().append("g").attr("class", function(d) {
          return "resize " + d;
        }).style("cursor", function(d) {
          return d3_svg_brushCursor[d];
        }).append("rect").attr("x", function(d) {
          return /[ew]$/.test(d) ? -3 : null;
        }).attr("y", function(d) {
          return /^[ns]/.test(d) ? -3 : null;
        }).attr("width", 6).attr("height", 6).style("visibility", "hidden");
        tz.style("display", brush.empty() ? "none" : null);
        tz.exit().remove();
        if (x) {
          e = d3_scaleRange(x);
          bg.attr("x", e[0]).attr("width", e[1] - e[0]);
          redrawX(g);
        }
        if (y) {
          e = d3_scaleRange(y);
          bg.attr("y", e[0]).attr("height", e[1] - e[0]);
          redrawY(g);
        }
        redraw(g);
      });
    }
    function redraw(g) {
      g.selectAll(".resize").attr("transform", function(d) {
        return "translate(" + extent[+/e$/.test(d)][0] + "," + extent[+/^s/.test(d)][1] + ")";
      });
    }
    function redrawX(g) {
      g.select(".extent").attr("x", extent[0][0]);
      g.selectAll(".extent,.n>rect,.s>rect").attr("width", extent[1][0] - extent[0][0]);
    }
    function redrawY(g) {
      g.select(".extent").attr("y", extent[0][1]);
      g.selectAll(".extent,.e>rect,.w>rect").attr("height", extent[1][1] - extent[0][1]);
    }
    function brushstart() {
      function mouse() {
        var touches = d3.event.changedTouches;
        return touches ? d3.touches(target, touches)[0] : d3.mouse(target);
      }
      function keydown() {
        if (d3.event.keyCode == 32) {
          if (!dragging) {
            center = null;
            origin[0] -= extent[1][0];
            origin[1] -= extent[1][1];
            dragging = 2;
          }
          d3_eventCancel();
        }
      }
      function keyup() {
        if (d3.event.keyCode == 32 && dragging == 2) {
          origin[0] += extent[1][0];
          origin[1] += extent[1][1];
          dragging = 0;
          d3_eventCancel();
        }
      }
      function brushmove() {
        var point = mouse(), moved = false;
        if (offset) {
          point[0] += offset[0];
          point[1] += offset[1];
        }
        if (!dragging) {
          if (d3.event.altKey) {
            if (!center) center = [ (extent[0][0] + extent[1][0]) / 2, (extent[0][1] + extent[1][1]) / 2 ];
            origin[0] = extent[+(point[0] < center[0])][0];
            origin[1] = extent[+(point[1] < center[1])][1];
          } else center = null;
        }
        if (resizingX && move1(point, x, 0)) {
          redrawX(g);
          moved = true;
        }
        if (resizingY && move1(point, y, 1)) {
          redrawY(g);
          moved = true;
        }
        if (moved) {
          redraw(g);
          event_({
            type: "brush",
            mode: dragging ? "move" : "resize"
          });
        }
      }
      function move1(point, scale, i) {
        var range = d3_scaleRange(scale), r0 = range[0], r1 = range[1], position = origin[i], size = extent[1][i] - extent[0][i], min, max;
        if (dragging) {
          r0 -= position;
          r1 -= size + position;
        }
        min = Math.max(r0, Math.min(r1, point[i]));
        if (dragging) {
          max = (min += position) + size;
        } else {
          if (center) position = Math.max(r0, Math.min(r1, 2 * center[i] - min));
          if (position < min) {
            max = min;
            min = position;
          } else {
            max = position;
          }
        }
        if (extent[0][i] !== min || extent[1][i] !== max) {
          extentDomain = null;
          extent[0][i] = min;
          extent[1][i] = max;
          return true;
        }
      }
      function brushend() {
        brushmove();
        g.style("pointer-events", "all").selectAll(".resize").style("display", brush.empty() ? "none" : null);
        d3.select("body").style("cursor", null);
        w.on("mousemove.brush", null).on("mouseup.brush", null).on("touchmove.brush", null).on("touchend.brush", null).on("keydown.brush", null).on("keyup.brush", null);
        event_({
          type: "brushend"
        });
        d3_eventCancel();
      }
      var target = this, eventTarget = d3.select(d3.event.target), event_ = event.of(target, arguments), g = d3.select(target), resizing = eventTarget.datum(), resizingX = !/^(n|s)$/.test(resizing) && x, resizingY = !/^(e|w)$/.test(resizing) && y, dragging = eventTarget.classed("extent"), center, origin = mouse(), offset;
      var w = d3.select(window).on("mousemove.brush", brushmove).on("mouseup.brush", brushend).on("touchmove.brush", brushmove).on("touchend.brush", brushend).on("keydown.brush", keydown).on("keyup.brush", keyup);
      if (dragging) {
        origin[0] = extent[0][0] - origin[0];
        origin[1] = extent[0][1] - origin[1];
      } else if (resizing) {
        var ex = +/w$/.test(resizing), ey = +/^n/.test(resizing);
        offset = [ extent[1 - ex][0] - origin[0], extent[1 - ey][1] - origin[1] ];
        origin[0] = extent[ex][0];
        origin[1] = extent[ey][1];
      } else if (d3.event.altKey) center = origin.slice();
      g.style("pointer-events", "none").selectAll(".resize").style("display", null);
      d3.select("body").style("cursor", eventTarget.style("cursor"));
      event_({
        type: "brushstart"
      });
      brushmove();
      d3_eventCancel();
    }
    var event = d3_eventDispatch(brush, "brushstart", "brush", "brushend"), x = null, y = null, resizes = d3_svg_brushResizes[0], extent = [ [ 0, 0 ], [ 0, 0 ] ], extentDomain;
    brush.x = function(z) {
      if (!arguments.length) return x;
      x = z;
      resizes = d3_svg_brushResizes[!x << 1 | !y];
      return brush;
    };
    brush.y = function(z) {
      if (!arguments.length) return y;
      y = z;
      resizes = d3_svg_brushResizes[!x << 1 | !y];
      return brush;
    };
    brush.extent = function(z) {
      var x0, x1, y0, y1, t;
      if (!arguments.length) {
        z = extentDomain || extent;
        if (x) {
          x0 = z[0][0], x1 = z[1][0];
          if (!extentDomain) {
            x0 = extent[0][0], x1 = extent[1][0];
            if (x.invert) x0 = x.invert(x0), x1 = x.invert(x1);
            if (x1 < x0) t = x0, x0 = x1, x1 = t;
          }
        }
        if (y) {
          y0 = z[0][1], y1 = z[1][1];
          if (!extentDomain) {
            y0 = extent[0][1], y1 = extent[1][1];
            if (y.invert) y0 = y.invert(y0), y1 = y.invert(y1);
            if (y1 < y0) t = y0, y0 = y1, y1 = t;
          }
        }
        return x && y ? [ [ x0, y0 ], [ x1, y1 ] ] : x ? [ x0, x1 ] : y && [ y0, y1 ];
      }
      extentDomain = [ [ 0, 0 ], [ 0, 0 ] ];
      if (x) {
        x0 = z[0], x1 = z[1];
        if (y) x0 = x0[0], x1 = x1[0];
        extentDomain[0][0] = x0, extentDomain[1][0] = x1;
        if (x.invert) x0 = x(x0), x1 = x(x1);
        if (x1 < x0) t = x0, x0 = x1, x1 = t;
        extent[0][0] = x0 | 0, extent[1][0] = x1 | 0;
      }
      if (y) {
        y0 = z[0], y1 = z[1];
        if (x) y0 = y0[1], y1 = y1[1];
        extentDomain[0][1] = y0, extentDomain[1][1] = y1;
        if (y.invert) y0 = y(y0), y1 = y(y1);
        if (y1 < y0) t = y0, y0 = y1, y1 = t;
        extent[0][1] = y0 | 0, extent[1][1] = y1 | 0;
      }
      return brush;
    };
    brush.clear = function() {
      extentDomain = null;
      extent[0][0] = extent[0][1] = extent[1][0] = extent[1][1] = 0;
      return brush;
    };
    brush.empty = function() {
      return x && extent[0][0] === extent[1][0] || y && extent[0][1] === extent[1][1];
    };
    return d3.rebind(brush, event, "on");
  };
  var d3_svg_brushCursor = {
    n: "ns-resize",
    e: "ew-resize",
    s: "ns-resize",
    w: "ew-resize",
    nw: "nwse-resize",
    ne: "nesw-resize",
    se: "nwse-resize",
    sw: "nesw-resize"
  };
  var d3_svg_brushResizes = [ [ "n", "e", "s", "w", "nw", "ne", "se", "sw" ], [ "e", "w" ], [ "n", "s" ], [] ];
  d3.behavior = {};
  d3.behavior.drag = function() {
    function drag() {
      this.on("mousedown.drag", mousedown).on("touchstart.drag", mousedown);
    }
    function mousedown() {
      function point() {
        var p = target.parentNode;
        return touchId ? d3.touches(p).filter(function(p) {
          return p.identifier === touchId;
        })[0] : d3.mouse(p);
      }
      function dragmove() {
        if (!target.parentNode) return dragend();
        var p = point(), dx = p[0] - origin_[0], dy = p[1] - origin_[1];
        moved |= dx | dy;
        origin_ = p;
        d3_eventCancel();
        event_({
          type: "drag",
          x: p[0] + offset[0],
          y: p[1] + offset[1],
          dx: dx,
          dy: dy
        });
      }
      function dragend() {
        event_({
          type: "dragend"
        });
        if (moved) {
          d3_eventCancel();
          if (d3.event.target === eventTarget) w.on("click.drag", click, true);
        }
        w.on(touchId ? "touchmove.drag-" + touchId : "mousemove.drag", null).on(touchId ? "touchend.drag-" + touchId : "mouseup.drag", null);
      }
      function click() {
        d3_eventCancel();
        w.on("click.drag", null);
      }
      var target = this, event_ = event.of(target, arguments), eventTarget = d3.event.target, touchId = d3.event.touches && d3.event.changedTouches[0].identifier, offset, origin_ = point(), moved = 0;
      var w = d3.select(window).on(touchId ? "touchmove.drag-" + touchId : "mousemove.drag", dragmove).on(touchId ? "touchend.drag-" + touchId : "mouseup.drag", dragend, true);
      if (origin) {
        offset = origin.apply(target, arguments);
        offset = [ offset.x - origin_[0], offset.y - origin_[1] ];
      } else {
        offset = [ 0, 0 ];
      }
      if (!touchId) d3_eventCancel();
      event_({
        type: "dragstart"
      });
    }
    var event = d3_eventDispatch(drag, "drag", "dragstart", "dragend"), origin = null;
    drag.origin = function(x) {
      if (!arguments.length) return origin;
      origin = x;
      return drag;
    };
    return d3.rebind(drag, event, "on");
  };
  d3.behavior.zoom = function() {
    function zoom() {
      this.on("mousedown.zoom", mousedown).on("mousewheel.zoom", mousewheel).on("mousemove.zoom", mousemove).on("DOMMouseScroll.zoom", mousewheel).on("dblclick.zoom", dblclick).on("touchstart.zoom", touchstart).on("touchmove.zoom", touchmove).on("touchend.zoom", touchstart);
    }
    function location(p) {
      return [ (p[0] - translate[0]) / scale, (p[1] - translate[1]) / scale ];
    }
    function point(l) {
      return [ l[0] * scale + translate[0], l[1] * scale + translate[1] ];
    }
    function scaleTo(s) {
      scale = Math.max(scaleExtent[0], Math.min(scaleExtent[1], s));
    }
    function translateTo(p, l) {
      l = point(l);
      translate[0] += p[0] - l[0];
      translate[1] += p[1] - l[1];
    }
    function dispatch(event) {
      if (x1) x1.domain(x0.range().map(function(x) {
        return (x - translate[0]) / scale;
      }).map(x0.invert));
      if (y1) y1.domain(y0.range().map(function(y) {
        return (y - translate[1]) / scale;
      }).map(y0.invert));
      d3.event.preventDefault();
      event({
        type: "zoom",
        scale: scale,
        translate: translate
      });
    }
    function mousedown() {
      function mousemove() {
        moved = 1;
        translateTo(d3.mouse(target), l);
        dispatch(event_);
      }
      function mouseup() {
        if (moved) d3_eventCancel();
        w.on("mousemove.zoom", null).on("mouseup.zoom", null);
        if (moved && d3.event.target === eventTarget) w.on("click.zoom", click, true);
      }
      function click() {
        d3_eventCancel();
        w.on("click.zoom", null);
      }
      var target = this, event_ = event.of(target, arguments), eventTarget = d3.event.target, moved = 0, w = d3.select(window).on("mousemove.zoom", mousemove).on("mouseup.zoom", mouseup), l = location(d3.mouse(target));
      window.focus();
      d3_eventCancel();
    }
    function mousewheel() {
      if (!translate0) translate0 = location(d3.mouse(this));
      scaleTo(Math.pow(2, d3_behavior_zoomDelta() * .002) * scale);
      translateTo(d3.mouse(this), translate0);
      dispatch(event.of(this, arguments));
    }
    function mousemove() {
      translate0 = null;
    }
    function dblclick() {
      var p = d3.mouse(this), l = location(p);
      scaleTo(d3.event.shiftKey ? scale / 2 : scale * 2);
      translateTo(p, l);
      dispatch(event.of(this, arguments));
    }
    function touchstart() {
      var touches = d3.touches(this), now = Date.now();
      scale0 = scale;
      translate0 = {};
      touches.forEach(function(t) {
        translate0[t.identifier] = location(t);
      });
      d3_eventCancel();
      if (touches.length === 1) {
        if (now - touchtime < 500) {
          var p = touches[0], l = location(touches[0]);
          scaleTo(scale * 2);
          translateTo(p, l);
          dispatch(event.of(this, arguments));
        }
        touchtime = now;
      }
    }
    function touchmove() {
      var touches = d3.touches(this), p0 = touches[0], l0 = translate0[p0.identifier];
      if (p1 = touches[1]) {
        var p1, l1 = translate0[p1.identifier];
        p0 = [ (p0[0] + p1[0]) / 2, (p0[1] + p1[1]) / 2 ];
        l0 = [ (l0[0] + l1[0]) / 2, (l0[1] + l1[1]) / 2 ];
        scaleTo(d3.event.scale * scale0);
      }
      translateTo(p0, l0);
      touchtime = null;
      dispatch(event.of(this, arguments));
    }
    var translate = [ 0, 0 ], translate0, scale = 1, scale0, scaleExtent = d3_behavior_zoomInfinity, event = d3_eventDispatch(zoom, "zoom"), x0, x1, y0, y1, touchtime;
    zoom.translate = function(x) {
      if (!arguments.length) return translate;
      translate = x.map(Number);
      return zoom;
    };
    zoom.scale = function(x) {
      if (!arguments.length) return scale;
      scale = +x;
      return zoom;
    };
    zoom.scaleExtent = function(x) {
      if (!arguments.length) return scaleExtent;
      scaleExtent = x == null ? d3_behavior_zoomInfinity : x.map(Number);
      return zoom;
    };
    zoom.x = function(z) {
      if (!arguments.length) return x1;
      x1 = z;
      x0 = z.copy();
      return zoom;
    };
    zoom.y = function(z) {
      if (!arguments.length) return y1;
      y1 = z;
      y0 = z.copy();
      return zoom;
    };
    return d3.rebind(zoom, event, "on");
  };
  var d3_behavior_zoomDiv, d3_behavior_zoomInfinity = [ 0, Infinity ];
  d3.layout = {};
  d3.layout.bundle = function() {
    return function(links) {
      var paths = [], i = -1, n = links.length;
      while (++i < n) paths.push(d3_layout_bundlePath(links[i]));
      return paths;
    };
  };
  d3.layout.chord = function() {
    function relayout() {
      var subgroups = {}, groupSums = [], groupIndex = d3.range(n), subgroupIndex = [], k, x, x0, i, j;
      chords = [];
      groups = [];
      k = 0, i = -1;
      while (++i < n) {
        x = 0, j = -1;
        while (++j < n) {
          x += matrix[i][j];
        }
        groupSums.push(x);
        subgroupIndex.push(d3.range(n));
        k += x;
      }
      if (sortGroups) {
        groupIndex.sort(function(a, b) {
          return sortGroups(groupSums[a], groupSums[b]);
        });
      }
      if (sortSubgroups) {
        subgroupIndex.forEach(function(d, i) {
          d.sort(function(a, b) {
            return sortSubgroups(matrix[i][a], matrix[i][b]);
          });
        });
      }
      k = (2 * π - padding * n) / k;
      x = 0, i = -1;
      while (++i < n) {
        x0 = x, j = -1;
        while (++j < n) {
          var di = groupIndex[i], dj = subgroupIndex[di][j], v = matrix[di][dj], a0 = x, a1 = x += v * k;
          subgroups[di + "-" + dj] = {
            index: di,
            subindex: dj,
            startAngle: a0,
            endAngle: a1,
            value: v
          };
        }
        groups[di] = {
          index: di,
          startAngle: x0,
          endAngle: x,
          value: (x - x0) / k
        };
        x += padding;
      }
      i = -1;
      while (++i < n) {
        j = i - 1;
        while (++j < n) {
          var source = subgroups[i + "-" + j], target = subgroups[j + "-" + i];
          if (source.value || target.value) {
            chords.push(source.value < target.value ? {
              source: target,
              target: source
            } : {
              source: source,
              target: target
            });
          }
        }
      }
      if (sortChords) resort();
    }
    function resort() {
      chords.sort(function(a, b) {
        return sortChords((a.source.value + a.target.value) / 2, (b.source.value + b.target.value) / 2);
      });
    }
    var chord = {}, chords, groups, matrix, n, padding = 0, sortGroups, sortSubgroups, sortChords;
    chord.matrix = function(x) {
      if (!arguments.length) return matrix;
      n = (matrix = x) && matrix.length;
      chords = groups = null;
      return chord;
    };
    chord.padding = function(x) {
      if (!arguments.length) return padding;
      padding = x;
      chords = groups = null;
      return chord;
    };
    chord.sortGroups = function(x) {
      if (!arguments.length) return sortGroups;
      sortGroups = x;
      chords = groups = null;
      return chord;
    };
    chord.sortSubgroups = function(x) {
      if (!arguments.length) return sortSubgroups;
      sortSubgroups = x;
      chords = null;
      return chord;
    };
    chord.sortChords = function(x) {
      if (!arguments.length) return sortChords;
      sortChords = x;
      if (chords) resort();
      return chord;
    };
    chord.chords = function() {
      if (!chords) relayout();
      return chords;
    };
    chord.groups = function() {
      if (!groups) relayout();
      return groups;
    };
    return chord;
  };
  d3.layout.force = function() {
    function repulse(node) {
      return function(quad, x1, y1, x2, y2) {
        if (quad.point !== node) {
          var dx = quad.cx - node.x, dy = quad.cy - node.y, dn = 1 / Math.sqrt(dx * dx + dy * dy);
          if ((x2 - x1) * dn < theta) {
            var k = quad.charge * dn * dn;
            node.px -= dx * k;
            node.py -= dy * k;
            return true;
          }
          if (quad.point && isFinite(dn)) {
            var k = quad.pointCharge * dn * dn;
            node.px -= dx * k;
            node.py -= dy * k;
          }
        }
        return !quad.charge;
      };
    }
    function dragmove(d) {
      d.px = d3.event.x;
      d.py = d3.event.y;
      force.resume();
    }
    var force = {}, event = d3.dispatch("start", "tick", "end"), size = [ 1, 1 ], drag, alpha, friction = .9, linkDistance = d3_layout_forceLinkDistance, linkStrength = d3_layout_forceLinkStrength, charge = -30, gravity = .1, theta = .8, interval, nodes = [], links = [], distances, strengths, charges;
    force.tick = function() {
      if ((alpha *= .99) < .005) {
        event.end({
          type: "end",
          alpha: alpha = 0
        });
        return true;
      }
      var n = nodes.length, m = links.length, q, i, o, s, t, l, k, x, y;
      for (i = 0; i < m; ++i) {
        o = links[i];
        s = o.source;
        t = o.target;
        x = t.x - s.x;
        y = t.y - s.y;
        if (l = x * x + y * y) {
          l = alpha * strengths[i] * ((l = Math.sqrt(l)) - distances[i]) / l;
          x *= l;
          y *= l;
          t.x -= x * (k = s.weight / (t.weight + s.weight));
          t.y -= y * k;
          s.x += x * (k = 1 - k);
          s.y += y * k;
        }
      }
      if (k = alpha * gravity) {
        x = size[0] / 2;
        y = size[1] / 2;
        i = -1;
        if (k) while (++i < n) {
          o = nodes[i];
          o.x += (x - o.x) * k;
          o.y += (y - o.y) * k;
        }
      }
      if (charge) {
        d3_layout_forceAccumulate(q = d3.geom.quadtree(nodes), alpha, charges);
        i = -1;
        while (++i < n) {
          if (!(o = nodes[i]).fixed) {
            q.visit(repulse(o));
          }
        }
      }
      i = -1;
      while (++i < n) {
        o = nodes[i];
        if (o.fixed) {
          o.x = o.px;
          o.y = o.py;
        } else {
          o.x -= (o.px - (o.px = o.x)) * friction;
          o.y -= (o.py - (o.py = o.y)) * friction;
        }
      }
      event.tick({
        type: "tick",
        alpha: alpha
      });
    };
    force.nodes = function(x) {
      if (!arguments.length) return nodes;
      nodes = x;
      return force;
    };
    force.links = function(x) {
      if (!arguments.length) return links;
      links = x;
      return force;
    };
    force.size = function(x) {
      if (!arguments.length) return size;
      size = x;
      return force;
    };
    force.linkDistance = function(x) {
      if (!arguments.length) return linkDistance;
      linkDistance = d3_functor(x);
      return force;
    };
    force.distance = force.linkDistance;
    force.linkStrength = function(x) {
      if (!arguments.length) return linkStrength;
      linkStrength = d3_functor(x);
      return force;
    };
    force.friction = function(x) {
      if (!arguments.length) return friction;
      friction = x;
      return force;
    };
    force.charge = function(x) {
      if (!arguments.length) return charge;
      charge = typeof x === "function" ? x : +x;
      return force;
    };
    force.gravity = function(x) {
      if (!arguments.length) return gravity;
      gravity = x;
      return force;
    };
    force.theta = function(x) {
      if (!arguments.length) return theta;
      theta = x;
      return force;
    };
    force.alpha = function(x) {
      if (!arguments.length) return alpha;
      if (alpha) {
        if (x > 0) alpha = x; else alpha = 0;
      } else if (x > 0) {
        event.start({
          type: "start",
          alpha: alpha = x
        });
        d3.timer(force.tick);
      }
      return force;
    };
    force.start = function() {
      function position(dimension, size) {
        var neighbors = neighbor(i), j = -1, m = neighbors.length, x;
        while (++j < m) if (!isNaN(x = neighbors[j][dimension])) return x;
        return Math.random() * size;
      }
      function neighbor() {
        if (!neighbors) {
          neighbors = [];
          for (j = 0; j < n; ++j) {
            neighbors[j] = [];
          }
          for (j = 0; j < m; ++j) {
            var o = links[j];
            neighbors[o.source.index].push(o.target);
            neighbors[o.target.index].push(o.source);
          }
        }
        return neighbors[i];
      }
      var i, j, n = nodes.length, m = links.length, w = size[0], h = size[1], neighbors, o;
      for (i = 0; i < n; ++i) {
        (o = nodes[i]).index = i;
        o.weight = 0;
      }
      distances = [];
      strengths = [];
      for (i = 0; i < m; ++i) {
        o = links[i];
        if (typeof o.source == "number") o.source = nodes[o.source];
        if (typeof o.target == "number") o.target = nodes[o.target];
        distances[i] = linkDistance.call(this, o, i);
        strengths[i] = linkStrength.call(this, o, i);
        ++o.source.weight;
        ++o.target.weight;
      }
      for (i = 0; i < n; ++i) {
        o = nodes[i];
        if (isNaN(o.x)) o.x = position("x", w);
        if (isNaN(o.y)) o.y = position("y", h);
        if (isNaN(o.px)) o.px = o.x;
        if (isNaN(o.py)) o.py = o.y;
      }
      charges = [];
      if (typeof charge === "function") {
        for (i = 0; i < n; ++i) {
          charges[i] = +charge.call(this, nodes[i], i);
        }
      } else {
        for (i = 0; i < n; ++i) {
          charges[i] = charge;
        }
      }
      return force.resume();
    };
    force.resume = function() {
      return force.alpha(.1);
    };
    force.stop = function() {
      return force.alpha(0);
    };
    force.drag = function() {
      if (!drag) drag = d3.behavior.drag().origin(d3_identity).on("dragstart", d3_layout_forceDragstart).on("drag", dragmove).on("dragend", d3_layout_forceDragend);
      this.on("mouseover.force", d3_layout_forceMouseover).on("mouseout.force", d3_layout_forceMouseout).call(drag);
    };
    return d3.rebind(force, event, "on");
  };
  d3.layout.partition = function() {
    function position(node, x, dx, dy) {
      var children = node.children;
      node.x = x;
      node.y = node.depth * dy;
      node.dx = dx;
      node.dy = dy;
      if (children && (n = children.length)) {
        var i = -1, n, c, d;
        dx = node.value ? dx / node.value : 0;
        while (++i < n) {
          position(c = children[i], x, d = c.value * dx, dy);
          x += d;
        }
      }
    }
    function depth(node) {
      var children = node.children, d = 0;
      if (children && (n = children.length)) {
        var i = -1, n;
        while (++i < n) d = Math.max(d, depth(children[i]));
      }
      return 1 + d;
    }
    function partition(d, i) {
      var nodes = hierarchy.call(this, d, i);
      position(nodes[0], 0, size[0], size[1] / depth(nodes[0]));
      return nodes;
    }
    var hierarchy = d3.layout.hierarchy(), size = [ 1, 1 ];
    partition.size = function(x) {
      if (!arguments.length) return size;
      size = x;
      return partition;
    };
    return d3_layout_hierarchyRebind(partition, hierarchy);
  };
  d3.layout.pie = function() {
    function pie(data, i) {
      var values = data.map(function(d, i) {
        return +value.call(pie, d, i);
      });
      var a = +(typeof startAngle === "function" ? startAngle.apply(this, arguments) : startAngle);
      var k = ((typeof endAngle === "function" ? endAngle.apply(this, arguments) : endAngle) - startAngle) / d3.sum(values);
      var index = d3.range(data.length);
      if (sort != null) index.sort(sort === d3_layout_pieSortByValue ? function(i, j) {
        return values[j] - values[i];
      } : function(i, j) {
        return sort(data[i], data[j]);
      });
      var arcs = [];
      index.forEach(function(i) {
        var d;
        arcs[i] = {
          data: data[i],
          value: d = values[i],
          startAngle: a,
          endAngle: a += d * k
        };
      });
      return arcs;
    }
    var value = Number, sort = d3_layout_pieSortByValue, startAngle = 0, endAngle = 2 * π;
    pie.value = function(x) {
      if (!arguments.length) return value;
      value = x;
      return pie;
    };
    pie.sort = function(x) {
      if (!arguments.length) return sort;
      sort = x;
      return pie;
    };
    pie.startAngle = function(x) {
      if (!arguments.length) return startAngle;
      startAngle = x;
      return pie;
    };
    pie.endAngle = function(x) {
      if (!arguments.length) return endAngle;
      endAngle = x;
      return pie;
    };
    return pie;
  };
  var d3_layout_pieSortByValue = {};
  d3.layout.stack = function() {
    function stack(data, index) {
      var series = data.map(function(d, i) {
        return values.call(stack, d, i);
      });
      var points = series.map(function(d, i) {
        return d.map(function(v, i) {
          return [ x.call(stack, v, i), y.call(stack, v, i) ];
        });
      });
      var orders = order.call(stack, points, index);
      series = d3.permute(series, orders);
      points = d3.permute(points, orders);
      var offsets = offset.call(stack, points, index);
      var n = series.length, m = series[0].length, i, j, o;
      for (j = 0; j < m; ++j) {
        out.call(stack, series[0][j], o = offsets[j], points[0][j][1]);
        for (i = 1; i < n; ++i) {
          out.call(stack, series[i][j], o += points[i - 1][j][1], points[i][j][1]);
        }
      }
      return data;
    }
    var values = d3_identity, order = d3_layout_stackOrderDefault, offset = d3_layout_stackOffsetZero, out = d3_layout_stackOut, x = d3_layout_stackX, y = d3_layout_stackY;
    stack.values = function(x) {
      if (!arguments.length) return values;
      values = x;
      return stack;
    };
    stack.order = function(x) {
      if (!arguments.length) return order;
      order = typeof x === "function" ? x : d3_layout_stackOrders.get(x) || d3_layout_stackOrderDefault;
      return stack;
    };
    stack.offset = function(x) {
      if (!arguments.length) return offset;
      offset = typeof x === "function" ? x : d3_layout_stackOffsets.get(x) || d3_layout_stackOffsetZero;
      return stack;
    };
    stack.x = function(z) {
      if (!arguments.length) return x;
      x = z;
      return stack;
    };
    stack.y = function(z) {
      if (!arguments.length) return y;
      y = z;
      return stack;
    };
    stack.out = function(z) {
      if (!arguments.length) return out;
      out = z;
      return stack;
    };
    return stack;
  };
  var d3_layout_stackOrders = d3.map({
    "inside-out": function(data) {
      var n = data.length, i, j, max = data.map(d3_layout_stackMaxIndex), sums = data.map(d3_layout_stackReduceSum), index = d3.range(n).sort(function(a, b) {
        return max[a] - max[b];
      }), top = 0, bottom = 0, tops = [], bottoms = [];
      for (i = 0; i < n; ++i) {
        j = index[i];
        if (top < bottom) {
          top += sums[j];
          tops.push(j);
        } else {
          bottom += sums[j];
          bottoms.push(j);
        }
      }
      return bottoms.reverse().concat(tops);
    },
    reverse: function(data) {
      return d3.range(data.length).reverse();
    },
    "default": d3_layout_stackOrderDefault
  });
  var d3_layout_stackOffsets = d3.map({
    silhouette: function(data) {
      var n = data.length, m = data[0].length, sums = [], max = 0, i, j, o, y0 = [];
      for (j = 0; j < m; ++j) {
        for (i = 0, o = 0; i < n; i++) o += data[i][j][1];
        if (o > max) max = o;
        sums.push(o);
      }
      for (j = 0; j < m; ++j) {
        y0[j] = (max - sums[j]) / 2;
      }
      return y0;
    },
    wiggle: function(data) {
      var n = data.length, x = data[0], m = x.length, max = 0, i, j, k, s1, s2, s3, dx, o, o0, y0 = [];
      y0[0] = o = o0 = 0;
      for (j = 1; j < m; ++j) {
        for (i = 0, s1 = 0; i < n; ++i) s1 += data[i][j][1];
        for (i = 0, s2 = 0, dx = x[j][0] - x[j - 1][0]; i < n; ++i) {
          for (k = 0, s3 = (data[i][j][1] - data[i][j - 1][1]) / (2 * dx); k < i; ++k) {
            s3 += (data[k][j][1] - data[k][j - 1][1]) / dx;
          }
          s2 += s3 * data[i][j][1];
        }
        y0[j] = o -= s1 ? s2 / s1 * dx : 0;
        if (o < o0) o0 = o;
      }
      for (j = 0; j < m; ++j) y0[j] -= o0;
      return y0;
    },
    expand: function(data) {
      var n = data.length, m = data[0].length, k = 1 / n, i, j, o, y0 = [];
      for (j = 0; j < m; ++j) {
        for (i = 0, o = 0; i < n; i++) o += data[i][j][1];
        if (o) for (i = 0; i < n; i++) data[i][j][1] /= o; else for (i = 0; i < n; i++) data[i][j][1] = k;
      }
      for (j = 0; j < m; ++j) y0[j] = 0;
      return y0;
    },
    zero: d3_layout_stackOffsetZero
  });
  d3.layout.histogram = function() {
    function histogram(data, i) {
      var bins = [], values = data.map(valuer, this), range = ranger.call(this, values, i), thresholds = binner.call(this, range, values, i), bin, i = -1, n = values.length, m = thresholds.length - 1, k = frequency ? 1 : 1 / n, x;
      while (++i < m) {
        bin = bins[i] = [];
        bin.dx = thresholds[i + 1] - (bin.x = thresholds[i]);
        bin.y = 0;
      }
      if (m > 0) {
        i = -1;
        while (++i < n) {
          x = values[i];
          if (x >= range[0] && x <= range[1]) {
            bin = bins[d3.bisect(thresholds, x, 1, m) - 1];
            bin.y += k;
            bin.push(data[i]);
          }
        }
      }
      return bins;
    }
    var frequency = true, valuer = Number, ranger = d3_layout_histogramRange, binner = d3_layout_histogramBinSturges;
    histogram.value = function(x) {
      if (!arguments.length) return valuer;
      valuer = x;
      return histogram;
    };
    histogram.range = function(x) {
      if (!arguments.length) return ranger;
      ranger = d3_functor(x);
      return histogram;
    };
    histogram.bins = function(x) {
      if (!arguments.length) return binner;
      binner = typeof x === "number" ? function(range) {
        return d3_layout_histogramBinFixed(range, x);
      } : d3_functor(x);
      return histogram;
    };
    histogram.frequency = function(x) {
      if (!arguments.length) return frequency;
      frequency = !!x;
      return histogram;
    };
    return histogram;
  };
  d3.layout.hierarchy = function() {
    function recurse(data, depth, nodes) {
      var childs = children.call(hierarchy, data, depth), node = d3_layout_hierarchyInline ? data : {
        data: data
      };
      node.depth = depth;
      nodes.push(node);
      if (childs && (n = childs.length)) {
        var i = -1, n, c = node.children = [], v = 0, j = depth + 1, d;
        while (++i < n) {
          d = recurse(childs[i], j, nodes);
          d.parent = node;
          c.push(d);
          v += d.value;
        }
        if (sort) c.sort(sort);
        if (value) node.value = v;
      } else if (value) {
        node.value = +value.call(hierarchy, data, depth) || 0;
      }
      return node;
    }
    function revalue(node, depth) {
      var children = node.children, v = 0;
      if (children && (n = children.length)) {
        var i = -1, n, j = depth + 1;
        while (++i < n) v += revalue(children[i], j);
      } else if (value) {
        v = +value.call(hierarchy, d3_layout_hierarchyInline ? node : node.data, depth) || 0;
      }
      if (value) node.value = v;
      return v;
    }
    function hierarchy(d) {
      var nodes = [];
      recurse(d, 0, nodes);
      return nodes;
    }
    var sort = d3_layout_hierarchySort, children = d3_layout_hierarchyChildren, value = d3_layout_hierarchyValue;
    hierarchy.sort = function(x) {
      if (!arguments.length) return sort;
      sort = x;
      return hierarchy;
    };
    hierarchy.children = function(x) {
      if (!arguments.length) return children;
      children = x;
      return hierarchy;
    };
    hierarchy.value = function(x) {
      if (!arguments.length) return value;
      value = x;
      return hierarchy;
    };
    hierarchy.revalue = function(root) {
      revalue(root, 0);
      return root;
    };
    return hierarchy;
  };
  var d3_layout_hierarchyInline = false;
  d3.layout.pack = function() {
    function pack(d, i) {
      var nodes = hierarchy.call(this, d, i), root = nodes[0];
      root.x = 0;
      root.y = 0;
      d3_layout_treeVisitAfter(root, function(d) {
        d.r = Math.sqrt(d.value);
      });
      d3_layout_treeVisitAfter(root, d3_layout_packSiblings);
      var w = size[0], h = size[1], k = Math.max(2 * root.r / w, 2 * root.r / h);
      if (padding > 0) {
        var dr = padding * k / 2;
        d3_layout_treeVisitAfter(root, function(d) {
          d.r += dr;
        });
        d3_layout_treeVisitAfter(root, d3_layout_packSiblings);
        d3_layout_treeVisitAfter(root, function(d) {
          d.r -= dr;
        });
        k = Math.max(2 * root.r / w, 2 * root.r / h);
      }
      d3_layout_packTransform(root, w / 2, h / 2, 1 / k);
      return nodes;
    }
    var hierarchy = d3.layout.hierarchy().sort(d3_layout_packSort), padding = 0, size = [ 1, 1 ];
    pack.size = function(x) {
      if (!arguments.length) return size;
      size = x;
      return pack;
    };
    pack.padding = function(_) {
      if (!arguments.length) return padding;
      padding = +_;
      return pack;
    };
    return d3_layout_hierarchyRebind(pack, hierarchy);
  };
  d3.layout.cluster = function() {
    function cluster(d, i) {
      var nodes = hierarchy.call(this, d, i), root = nodes[0], previousNode, x = 0, kx, ky;
      d3_layout_treeVisitAfter(root, function(node) {
        var children = node.children;
        if (children && children.length) {
          node.x = d3_layout_clusterX(children);
          node.y = d3_layout_clusterY(children);
        } else {
          node.x = previousNode ? x += separation(node, previousNode) : 0;
          node.y = 0;
          previousNode = node;
        }
      });
      var left = d3_layout_clusterLeft(root), right = d3_layout_clusterRight(root), x0 = left.x - separation(left, right) / 2, x1 = right.x + separation(right, left) / 2;
      d3_layout_treeVisitAfter(root, function(node) {
        node.x = (node.x - x0) / (x1 - x0) * size[0];
        node.y = (1 - (root.y ? node.y / root.y : 1)) * size[1];
      });
      return nodes;
    }
    var hierarchy = d3.layout.hierarchy().sort(null).value(null), separation = d3_layout_treeSeparation, size = [ 1, 1 ];
    cluster.separation = function(x) {
      if (!arguments.length) return separation;
      separation = x;
      return cluster;
    };
    cluster.size = function(x) {
      if (!arguments.length) return size;
      size = x;
      return cluster;
    };
    return d3_layout_hierarchyRebind(cluster, hierarchy);
  };
  d3.layout.tree = function() {
    function tree(d, i) {
      function firstWalk(node, previousSibling) {
        var children = node.children, layout = node._tree;
        if (children && (n = children.length)) {
          var n, firstChild = children[0], previousChild, ancestor = firstChild, child, i = -1;
          while (++i < n) {
            child = children[i];
            firstWalk(child, previousChild);
            ancestor = apportion(child, previousChild, ancestor);
            previousChild = child;
          }
          d3_layout_treeShift(node);
          var midpoint = .5 * (firstChild._tree.prelim + child._tree.prelim);
          if (previousSibling) {
            layout.prelim = previousSibling._tree.prelim + separation(node, previousSibling);
            layout.mod = layout.prelim - midpoint;
          } else {
            layout.prelim = midpoint;
          }
        } else {
          if (previousSibling) {
            layout.prelim = previousSibling._tree.prelim + separation(node, previousSibling);
          }
        }
      }
      function secondWalk(node, x) {
        node.x = node._tree.prelim + x;
        var children = node.children;
        if (children && (n = children.length)) {
          var i = -1, n;
          x += node._tree.mod;
          while (++i < n) {
            secondWalk(children[i], x);
          }
        }
      }
      function apportion(node, previousSibling, ancestor) {
        if (previousSibling) {
          var vip = node, vop = node, vim = previousSibling, vom = node.parent.children[0], sip = vip._tree.mod, sop = vop._tree.mod, sim = vim._tree.mod, som = vom._tree.mod, shift;
          while (vim = d3_layout_treeRight(vim), vip = d3_layout_treeLeft(vip), vim && vip) {
            vom = d3_layout_treeLeft(vom);
            vop = d3_layout_treeRight(vop);
            vop._tree.ancestor = node;
            shift = vim._tree.prelim + sim - vip._tree.prelim - sip + separation(vim, vip);
            if (shift > 0) {
              d3_layout_treeMove(d3_layout_treeAncestor(vim, node, ancestor), node, shift);
              sip += shift;
              sop += shift;
            }
            sim += vim._tree.mod;
            sip += vip._tree.mod;
            som += vom._tree.mod;
            sop += vop._tree.mod;
          }
          if (vim && !d3_layout_treeRight(vop)) {
            vop._tree.thread = vim;
            vop._tree.mod += sim - sop;
          }
          if (vip && !d3_layout_treeLeft(vom)) {
            vom._tree.thread = vip;
            vom._tree.mod += sip - som;
            ancestor = node;
          }
        }
        return ancestor;
      }
      var nodes = hierarchy.call(this, d, i), root = nodes[0];
      d3_layout_treeVisitAfter(root, function(node, previousSibling) {
        node._tree = {
          ancestor: node,
          prelim: 0,
          mod: 0,
          change: 0,
          shift: 0,
          number: previousSibling ? previousSibling._tree.number + 1 : 0
        };
      });
      firstWalk(root);
      secondWalk(root, -root._tree.prelim);
      var left = d3_layout_treeSearch(root, d3_layout_treeLeftmost), right = d3_layout_treeSearch(root, d3_layout_treeRightmost), deep = d3_layout_treeSearch(root, d3_layout_treeDeepest), x0 = left.x - separation(left, right) / 2, x1 = right.x + separation(right, left) / 2, y1 = deep.depth || 1;
      d3_layout_treeVisitAfter(root, function(node) {
        node.x = (node.x - x0) / (x1 - x0) * size[0];
        node.y = node.depth / y1 * size[1];
        delete node._tree;
      });
      return nodes;
    }
    var hierarchy = d3.layout.hierarchy().sort(null).value(null), separation = d3_layout_treeSeparation, size = [ 1, 1 ];
    tree.separation = function(x) {
      if (!arguments.length) return separation;
      separation = x;
      return tree;
    };
    tree.size = function(x) {
      if (!arguments.length) return size;
      size = x;
      return tree;
    };
    return d3_layout_hierarchyRebind(tree, hierarchy);
  };
  d3.layout.treemap = function() {
    function scale(children, k) {
      var i = -1, n = children.length, child, area;
      while (++i < n) {
        area = (child = children[i]).value * (k < 0 ? 0 : k);
        child.area = isNaN(area) || area <= 0 ? 0 : area;
      }
    }
    function squarify(node) {
      var children = node.children;
      if (children && children.length) {
        var rect = pad(node), row = [], remaining = children.slice(), child, best = Infinity, score, u = Math.min(rect.dx, rect.dy), n;
        scale(remaining, rect.dx * rect.dy / node.value);
        row.area = 0;
        while ((n = remaining.length) > 0) {
          row.push(child = remaining[n - 1]);
          row.area += child.area;
          if ((score = worst(row, u)) <= best) {
            remaining.pop();
            best = score;
          } else {
            row.area -= row.pop().area;
            position(row, u, rect, false);
            u = Math.min(rect.dx, rect.dy);
            row.length = row.area = 0;
            best = Infinity;
          }
        }
        if (row.length) {
          position(row, u, rect, true);
          row.length = row.area = 0;
        }
        children.forEach(squarify);
      }
    }
    function stickify(node) {
      var children = node.children;
      if (children && children.length) {
        var rect = pad(node), remaining = children.slice(), child, row = [];
        scale(remaining, rect.dx * rect.dy / node.value);
        row.area = 0;
        while (child = remaining.pop()) {
          row.push(child);
          row.area += child.area;
          if (child.z != null) {
            position(row, child.z ? rect.dx : rect.dy, rect, !remaining.length);
            row.length = row.area = 0;
          }
        }
        children.forEach(stickify);
      }
    }
    function worst(row, u) {
      var s = row.area, r, rmax = 0, rmin = Infinity, i = -1, n = row.length;
      while (++i < n) {
        if (!(r = row[i].area)) continue;
        if (r < rmin) rmin = r;
        if (r > rmax) rmax = r;
      }
      s *= s;
      u *= u;
      return s ? Math.max(u * rmax * ratio / s, s / (u * rmin * ratio)) : Infinity;
    }
    function position(row, u, rect, flush) {
      var i = -1, n = row.length, x = rect.x, y = rect.y, v = u ? round(row.area / u) : 0, o;
      if (u == rect.dx) {
        if (flush || v > rect.dy) v = rect.dy;
        while (++i < n) {
          o = row[i];
          o.x = x;
          o.y = y;
          o.dy = v;
          x += o.dx = Math.min(rect.x + rect.dx - x, v ? round(o.area / v) : 0);
        }
        o.z = true;
        o.dx += rect.x + rect.dx - x;
        rect.y += v;
        rect.dy -= v;
      } else {
        if (flush || v > rect.dx) v = rect.dx;
        while (++i < n) {
          o = row[i];
          o.x = x;
          o.y = y;
          o.dx = v;
          y += o.dy = Math.min(rect.y + rect.dy - y, v ? round(o.area / v) : 0);
        }
        o.z = false;
        o.dy += rect.y + rect.dy - y;
        rect.x += v;
        rect.dx -= v;
      }
    }
    function treemap(d) {
      var nodes = stickies || hierarchy(d), root = nodes[0];
      root.x = 0;
      root.y = 0;
      root.dx = size[0];
      root.dy = size[1];
      if (stickies) hierarchy.revalue(root);
      scale([ root ], root.dx * root.dy / root.value);
      (stickies ? stickify : squarify)(root);
      if (sticky) stickies = nodes;
      return nodes;
    }
    var hierarchy = d3.layout.hierarchy(), round = Math.round, size = [ 1, 1 ], padding = null, pad = d3_layout_treemapPadNull, sticky = false, stickies, ratio = .5 * (1 + Math.sqrt(5));
    treemap.size = function(x) {
      if (!arguments.length) return size;
      size = x;
      return treemap;
    };
    treemap.padding = function(x) {
      function padFunction(node) {
        var p = x.call(treemap, node, node.depth);
        return p == null ? d3_layout_treemapPadNull(node) : d3_layout_treemapPad(node, typeof p === "number" ? [ p, p, p, p ] : p);
      }
      function padConstant(node) {
        return d3_layout_treemapPad(node, x);
      }
      if (!arguments.length) return padding;
      var type;
      pad = (padding = x) == null ? d3_layout_treemapPadNull : (type = typeof x) === "function" ? padFunction : type === "number" ? (x = [ x, x, x, x ], padConstant) : padConstant;
      return treemap;
    };
    treemap.round = function(x) {
      if (!arguments.length) return round != Number;
      round = x ? Math.round : Number;
      return treemap;
    };
    treemap.sticky = function(x) {
      if (!arguments.length) return sticky;
      sticky = x;
      stickies = null;
      return treemap;
    };
    treemap.ratio = function(x) {
      if (!arguments.length) return ratio;
      ratio = x;
      return treemap;
    };
    return d3_layout_hierarchyRebind(treemap, hierarchy);
  };
  d3.csv = d3_dsv(",", "text/csv");
  d3.tsv = d3_dsv("	", "text/tab-separated-values");
  d3.geo = {};
  d3.geo.albersUsa = function() {
    function albersUsa(coordinates) {
      var lon = coordinates[0], lat = coordinates[1];
      return (lat > 50 ? alaska : lon < -140 ? hawaii : lat < 21 ? puertoRico : lower48)(coordinates);
    }
    var lower48 = d3.geo.albers();
    var alaska = d3.geo.albers().origin([ -160, 60 ]).parallels([ 55, 65 ]);
    var hawaii = d3.geo.albers().origin([ -160, 20 ]).parallels([ 8, 18 ]);
    var puertoRico = d3.geo.albers().origin([ -60, 10 ]).parallels([ 8, 18 ]);
    albersUsa.scale = function(x) {
      if (!arguments.length) return lower48.scale();
      lower48.scale(x);
      alaska.scale(x * .6);
      hawaii.scale(x);
      puertoRico.scale(x * 1.5);
      return albersUsa.translate(lower48.translate());
    };
    albersUsa.translate = function(x) {
      if (!arguments.length) return lower48.translate();
      var dz = lower48.scale(), dx = x[0], dy = x[1];
      lower48.translate(x);
      alaska.translate([ dx - .4 * dz, dy + .17 * dz ]);
      hawaii.translate([ dx - .19 * dz, dy + .2 * dz ]);
      puertoRico.translate([ dx + .58 * dz, dy + .43 * dz ]);
      return albersUsa;
    };
    return albersUsa.scale(lower48.scale());
  };
  d3.geo.albers = function() {
    var φ0 = 29.5 * d3_radians, φ1 = 45.5 * d3_radians, m = d3_geo_projectionMutator(d3_geo_albers), p = m(φ0, φ1);
    p.origin = function(_) {
      var rotate = p.rotate(), center = p.center();
      if (!arguments.length) return [ -rotate[0], center[1] ];
      return p.rotate([ -_[0], rotate[1] ]).center([ center[0], _[1] ]);
    };
    p.parallels = function(_) {
      if (!arguments.length) return [ φ0 * d3_degrees, φ1 * d3_degrees ];
      return m(φ0 = _[0] * d3_radians, φ1 = _[1] * d3_radians);
    };
    return p.origin([ -98, 38 ]).scale(1e3);
  };
  var d3_geo_azimuthalEqualArea = d3_geo_azimuthal(function(cosλcosφ) {
    return Math.sqrt(2 / (1 + cosλcosφ));
  }, function(ρ) {
    return 2 * Math.asin(ρ / 2);
  });
  d3.geo.azimuthalEqualArea = function() {
    return d3_geo_projection(d3_geo_azimuthalEqualArea);
  };
  var d3_geo_azimuthalEquidistant = d3_geo_azimuthal(function(cosλcosφ) {
    var c = Math.acos(cosλcosφ);
    return c && c / Math.sin(c);
  }, d3_identity);
  d3.geo.azimuthalEquidistant = function() {
    return d3_geo_projection(d3_geo_azimuthalEquidistant);
  };
  d3.geo.bounds = function(feature) {
    var left = Infinity, bottom = Infinity, right = -Infinity, top = -Infinity;
    d3_geo_bounds(feature, function(x, y) {
      if (x < left) left = x;
      if (x > right) right = x;
      if (y < bottom) bottom = y;
      if (y > top) top = y;
    });
    return [ [ left, bottom ], [ right, top ] ];
  };
  var d3_geo_boundsTypes = {
    Feature: d3_geo_boundsFeature,
    FeatureCollection: d3_geo_boundsFeatureCollection,
    GeometryCollection: d3_geo_boundsGeometryCollection,
    LineString: d3_geo_boundsLineString,
    MultiLineString: d3_geo_boundsMultiLineString,
    MultiPoint: d3_geo_boundsLineString,
    MultiPolygon: d3_geo_boundsMultiPolygon,
    Point: d3_geo_boundsPoint,
    Polygon: d3_geo_boundsPolygon
  };
  d3.geo.circle = function() {
    function circle() {}
    function visible(point) {
      return arc.distance(point) < radians;
    }
    function clip(coordinates) {
      var i = -1, n = coordinates.length, clipped = [], p0, p1, p2, d0, d1;
      while (++i < n) {
        d1 = arc.distance(p2 = coordinates[i]);
        if (d1 < radians) {
          if (p1) clipped.push(d3_geo_greatArcInterpolate(p1, p2)((d0 - radians) / (d0 - d1)));
          clipped.push(p2);
          p0 = p1 = null;
        } else {
          p1 = p2;
          if (!p0 && clipped.length) {
            clipped.push(d3_geo_greatArcInterpolate(clipped[clipped.length - 1], p1)((radians - d0) / (d1 - d0)));
            p0 = p1;
          }
        }
        d0 = d1;
      }
      p0 = coordinates[0];
      p1 = clipped[0];
      if (p1 && p2[0] === p0[0] && p2[1] === p0[1] && !(p2[0] === p1[0] && p2[1] === p1[1])) {
        clipped.push(p1);
      }
      return resample(clipped);
    }
    function resample(coordinates) {
      var i = 0, n = coordinates.length, j, m, resampled = n ? [ coordinates[0] ] : coordinates, resamples, origin = arc.source();
      while (++i < n) {
        resamples = arc.source(coordinates[i - 1])(coordinates[i]).coordinates;
        for (j = 0, m = resamples.length; ++j < m; ) resampled.push(resamples[j]);
      }
      arc.source(origin);
      return resampled;
    }
    var origin = [ 0, 0 ], degrees = 90 - .01, radians = degrees * d3_radians, arc = d3.geo.greatArc().source(origin).target(d3_identity);
    circle.clip = function(d) {
      if (typeof origin === "function") arc.source(origin.apply(this, arguments));
      return clipType(d) || null;
    };
    var clipType = d3_geo_type({
      FeatureCollection: function(o) {
        var features = o.features.map(clipType).filter(d3_identity);
        return features && (o = Object.create(o), o.features = features, o);
      },
      Feature: function(o) {
        var geometry = clipType(o.geometry);
        return geometry && (o = Object.create(o), o.geometry = geometry, o);
      },
      Point: function(o) {
        return visible(o.coordinates) && o;
      },
      MultiPoint: function(o) {
        var coordinates = o.coordinates.filter(visible);
        return coordinates.length && {
          type: o.type,
          coordinates: coordinates
        };
      },
      LineString: function(o) {
        var coordinates = clip(o.coordinates);
        return coordinates.length && (o = Object.create(o), o.coordinates = coordinates, o);
      },
      MultiLineString: function(o) {
        var coordinates = o.coordinates.map(clip).filter(function(d) {
          return d.length;
        });
        return coordinates.length && (o = Object.create(o), o.coordinates = coordinates, o);
      },
      Polygon: function(o) {
        var coordinates = o.coordinates.map(clip);
        return coordinates[0].length && (o = Object.create(o), o.coordinates = coordinates, o);
      },
      MultiPolygon: function(o) {
        var coordinates = o.coordinates.map(function(d) {
          return d.map(clip);
        }).filter(function(d) {
          return d[0].length;
        });
        return coordinates.length && (o = Object.create(o), o.coordinates = coordinates, o);
      },
      GeometryCollection: function(o) {
        var geometries = o.geometries.map(clipType).filter(d3_identity);
        return geometries.length && (o = Object.create(o), o.geometries = geometries, o);
      }
    });
    circle.origin = function(x) {
      if (!arguments.length) return origin;
      origin = x;
      if (typeof origin !== "function") arc.source(origin);
      return circle;
    };
    circle.angle = function(x) {
      if (!arguments.length) return degrees;
      radians = (degrees = +x) * d3_radians;
      return circle;
    };
    return d3.rebind(circle, arc, "precision");
  };
  d3_geo_equirectangular.invert = d3_geo_equirectangular;
  d3.geo.equirectangular = function() {
    return d3_geo_projection(d3_geo_equirectangular).scale(500 / 2 / π);
  };
  var d3_geo_gnomonic = d3_geo_azimuthal(function(cosλcosφ) {
    return 1 / cosλcosφ;
  }, Math.atan);
  d3.geo.gnomonic = function() {
    return d3_geo_projection(d3_geo_gnomonic);
  };
  d3.geo.graticule = function() {
    function graticule() {
      return {
        type: "GeometryCollection",
        geometries: graticule.lines()
      };
    }
    var x1 = 180, x0 = -x1, y1 = 90, y0 = -y1, dx = 22.5, dy = dx;
    graticule.lines = function() {
      var xSteps = d3.range(Math.ceil(x0 / dx) * dx, x1, dx).concat(x1), ySteps = d3.range(Math.ceil(y0 / dy) * dy, y1, dy).concat(y1), xLines = xSteps.map(function(x) {
        return ySteps.map(function(y) {
          return [ x, y ];
        });
      }), yLines = ySteps.map(function(y) {
        return xSteps.map(function(x) {
          return [ x, y ];
        });
      });
      return xLines.concat(yLines).map(function(coordinates) {
        return {
          type: "LineString",
          coordinates: coordinates
        };
      });
    };
    graticule.outline = function() {
      return {
        type: "Polygon",
        coordinates: [ [ [ x0, y0 ], [ x1, y0 ], [ x1, y1 ], [ x0, y1 ], [ x0, x0 ] ] ]
      };
    };
    graticule.extent = function(_) {
      if (!arguments.length) return [ [ x0, y0 ], [ x1, y1 ] ];
      x0 = +_[0][0], x1 = +_[1][0];
      y0 = +_[0][1], y1 = +_[1][1];
      if (x0 > x1) _ = x0, x0 = x1, x1 = _;
      if (y0 > y1) _ = y0, y0 = y1, y1 = _;
      return graticule;
    };
    graticule.step = function(_) {
      if (!arguments.length) return [ dx, dy ];
      dx = +_[0], dy = +_[1];
      return graticule;
    };
    return graticule;
  };
  d3.geo.greatArc = function() {
    function greatArc() {
      var d = greatArc.distance.apply(this, arguments), t = 0, dt = precision / d, coordinates = [ p0 ];
      while ((t += dt) < 1) coordinates.push(interpolate(t));
      coordinates.push(p1);
      return {
        type: "LineString",
        coordinates: coordinates
      };
    }
    var source = d3_geo_greatArcSource, p0, target = d3_geo_greatArcTarget, p1, precision = 6 * d3_radians, interpolate = d3_geo_greatArcInterpolator();
    greatArc.distance = function() {
      if (typeof source === "function") interpolate.source(p0 = source.apply(this, arguments));
      if (typeof target === "function") interpolate.target(p1 = target.apply(this, arguments));
      return interpolate.distance();
    };
    greatArc.source = function(_) {
      if (!arguments.length) return source;
      source = _;
      if (typeof source !== "function") interpolate.source(p0 = source);
      return greatArc;
    };
    greatArc.target = function(_) {
      if (!arguments.length) return target;
      target = _;
      if (typeof target !== "function") interpolate.target(p1 = target);
      return greatArc;
    };
    greatArc.precision = function(_) {
      if (!arguments.length) return precision / d3_radians;
      precision = _ * d3_radians;
      return greatArc;
    };
    return greatArc;
  };
  d3.geo.greatCircle = d3.geo.circle;
  d3_geo_mercator.invert = function(x, y) {
    return [ 2 * π * x, 2 * Math.atan(Math.exp(2 * π * y)) - π / 2 ];
  };
  d3.geo.mercator = function() {
    return d3_geo_projection(d3_geo_mercator).scale(500);
  };
  var d3_geo_orthographic = d3_geo_azimuthal(function() {
    return 1;
  }, Math.asin);
  d3.geo.orthographic = function() {
    return d3_geo_projection(d3_geo_orthographic);
  };
  d3.geo.path = function() {
    function path(object) {
      if (typeof pointRadius === "function") pointCircle = d3_geo_path_circle(pointRadius.apply(this, arguments));
      var buffer = [];
      pathObject(object, context || {
        point: function(x, y) {
          buffer.push("M", x, ",", y, pointCircle);
        },
        moveTo: function(x, y) {
          buffer.push("M", x, ",", y);
        },
        lineTo: function(x, y) {
          buffer.push("L", x, ",", y);
        },
        closePath: function() {
          buffer.push("Z");
        }
      });
      return buffer.length ? buffer.join("") : null;
    }
    function pathObject(object, context) {
      var pathType = pathObjectByType.get(object.type);
      if (pathType) pathType(object, context);
    }
    function pathGeometry(geometry, context) {
      var pathType = pathGeometryByType.get(geometry.type);
      if (pathType) pathType(geometry, context);
    }
    function pathFeature(feature, context) {
      pathGeometry(feature.geometry, context);
    }
    function pathFeatureCollection(collection, context) {
      var features = collection.features, i = -1, n = features.length;
      while (++i < n) pathFeature(features[i], context);
    }
    function pathGeometryCollection(collection, context) {
      var geometries = collection.geometries, i = -1, n = geometries.length;
      while (++i < n) pathGeometry(geometries[i], context);
    }
    function pathLineString(lineString, context) {
      projection.line(lineString.coordinates, context);
    }
    function pathMultiLineString(multiLineString, context) {
      var coordinates = multiLineString.coordinates, i = -1, n = coordinates.length;
      while (++i < n) projection.line(coordinates[i], context);
    }
    function pathMultiPoint(multiPoint, context) {
      var coordinates = multiPoint.coordinates, i = -1, n = coordinates.length;
      while (++i < n) projection.point(coordinates[i], context);
    }
    function pathMultiPolygon(multiPolygon, context) {
      var coordinates = multiPolygon.coordinates, i = -1, n = coordinates.length;
      while (++i < n) {
        var subcoordinates = coordinates[i], j = -1, m = subcoordinates.length;
        while (++j < m) projection.ring(subcoordinates[j], context);
      }
    }
    function pathPoint(point, context) {
      projection.point(point.coordinates, context);
    }
    function pathPolygon(polygon, context) {
      var coordinates = polygon.coordinates, i = -1, n = coordinates.length;
      while (++i < n) projection.ring(coordinates[i], context);
    }
    var pointRadius = 4.5, pointCircle = d3_geo_path_circle(pointRadius), projection = d3.geo.albersUsa(), context;
    var pathObjectByType = d3.map({
      Feature: pathFeature,
      FeatureCollection: pathFeatureCollection,
      GeometryCollection: pathGeometryCollection,
      LineString: pathLineString,
      MultiLineString: pathMultiLineString,
      MultiPoint: pathMultiPoint,
      MultiPolygon: pathMultiPolygon,
      Point: pathPoint,
      Polygon: pathPolygon
    });
    var pathGeometryByType = d3.map({
      GeometryCollection: pathGeometryCollection,
      LineString: pathLineString,
      MultiLineString: pathMultiLineString,
      MultiPoint: pathMultiPoint,
      MultiPolygon: pathMultiPolygon,
      Point: pathPoint,
      Polygon: pathPolygon
    });
    path.projection = function(_) {
      if (!arguments.length) return projection;
      projection = _;
      return path;
    };
    path.context = function(_) {
      if (!arguments.length) return context;
      context = _;
      return path;
    };
    path.pointRadius = function(x) {
      if (!arguments.length) return pointRadius;
      if (typeof x === "function") pointRadius = x; else pointCircle = d3_geo_path_circle(pointRadius = +x);
      return path;
    };
    return path;
  };
  d3.geo.projection = d3_geo_projection;
  var d3_geo_stereographic = d3_geo_azimuthal(function(cosλcosφ) {
    return 1 / (1 + cosλcosφ);
  }, function(ρ) {
    return 2 * Math.atan(ρ);
  });
  d3.geo.stereographic = function() {
    return d3_geo_projection(d3_geo_stereographic);
  };
  d3.geo.azimuthal = function() {
    var mode = "orthographic", m = d3_geo_projectionMutator(d3_geo_azimuthalMode), p = m(mode);
    p.mode = function(_) {
      if (!arguments.length) return mode;
      return m(mode = _ + "");
    };
    p.origin = function(_) {
      if (!arguments.length) {
        var rotate = p.rotate();
        return [ -rotate[0], -rotate[1] ];
      }
      return p.rotate([ -_[0], -_[1] ]);
    };
    return p.scale(200);
  };
  var d3_geo_azimuthalModes = {
    equalarea: d3_geo_azimuthalEqualArea,
    equidistant: d3_geo_azimuthalEquidistant,
    gnomonic: d3_geo_gnomonic,
    orthographic: d3_geo_orthographic,
    stereographic: d3_geo_stereographic
  };
  d3.geom = {};
  d3.geom.contour = function(grid, start) {
    var s = start || d3_geom_contourStart(grid), c = [], x = s[0], y = s[1], dx = 0, dy = 0, pdx = NaN, pdy = NaN, i = 0;
    do {
      i = 0;
      if (grid(x - 1, y - 1)) i += 1;
      if (grid(x, y - 1)) i += 2;
      if (grid(x - 1, y)) i += 4;
      if (grid(x, y)) i += 8;
      if (i === 6) {
        dx = pdy === -1 ? -1 : 1;
        dy = 0;
      } else if (i === 9) {
        dx = 0;
        dy = pdx === 1 ? -1 : 1;
      } else {
        dx = d3_geom_contourDx[i];
        dy = d3_geom_contourDy[i];
      }
      if (dx != pdx && dy != pdy) {
        c.push([ x, y ]);
        pdx = dx;
        pdy = dy;
      }
      x += dx;
      y += dy;
    } while (s[0] != x || s[1] != y);
    return c;
  };
  var d3_geom_contourDx = [ 1, 0, 1, 1, -1, 0, -1, 1, 0, 0, 0, 0, -1, 0, -1, NaN ], d3_geom_contourDy = [ 0, -1, 0, 0, 0, -1, 0, 0, 1, -1, 1, 1, 0, -1, 0, NaN ];
  d3.geom.hull = function(vertices) {
    if (vertices.length < 3) return [];
    var len = vertices.length, plen = len - 1, points = [], stack = [], i, j, h = 0, x1, y1, x2, y2, u, v, a, sp;
    for (i = 1; i < len; ++i) {
      if (vertices[i][1] < vertices[h][1]) {
        h = i;
      } else if (vertices[i][1] == vertices[h][1]) {
        h = vertices[i][0] < vertices[h][0] ? i : h;
      }
    }
    for (i = 0; i < len; ++i) {
      if (i === h) continue;
      y1 = vertices[i][1] - vertices[h][1];
      x1 = vertices[i][0] - vertices[h][0];
      points.push({
        angle: Math.atan2(y1, x1),
        index: i
      });
    }
    points.sort(function(a, b) {
      return a.angle - b.angle;
    });
    a = points[0].angle;
    v = points[0].index;
    u = 0;
    for (i = 1; i < plen; ++i) {
      j = points[i].index;
      if (a == points[i].angle) {
        x1 = vertices[v][0] - vertices[h][0];
        y1 = vertices[v][1] - vertices[h][1];
        x2 = vertices[j][0] - vertices[h][0];
        y2 = vertices[j][1] - vertices[h][1];
        if (x1 * x1 + y1 * y1 >= x2 * x2 + y2 * y2) {
          points[i].index = -1;
        } else {
          points[u].index = -1;
          a = points[i].angle;
          u = i;
          v = j;
        }
      } else {
        a = points[i].angle;
        u = i;
        v = j;
      }
    }
    stack.push(h);
    for (i = 0, j = 0; i < 2; ++j) {
      if (points[j].index !== -1) {
        stack.push(points[j].index);
        i++;
      }
    }
    sp = stack.length;
    for (; j < plen; ++j) {
      if (points[j].index === -1) continue;
      while (!d3_geom_hullCCW(stack[sp - 2], stack[sp - 1], points[j].index, vertices)) {
        --sp;
      }
      stack[sp++] = points[j].index;
    }
    var poly = [];
    for (i = 0; i < sp; ++i) {
      poly.push(vertices[stack[i]]);
    }
    return poly;
  };
  d3.geom.polygon = function(coordinates) {
    coordinates.area = function() {
      var i = 0, n = coordinates.length, a = coordinates[n - 1][0] * coordinates[0][1], b = coordinates[n - 1][1] * coordinates[0][0];
      while (++i < n) {
        a += coordinates[i - 1][0] * coordinates[i][1];
        b += coordinates[i - 1][1] * coordinates[i][0];
      }
      return (b - a) * .5;
    };
    coordinates.centroid = function(k) {
      var i = -1, n = coordinates.length, x = 0, y = 0, a, b = coordinates[n - 1], c;
      if (!arguments.length) k = -1 / (6 * coordinates.area());
      while (++i < n) {
        a = b;
        b = coordinates[i];
        c = a[0] * b[1] - b[0] * a[1];
        x += (a[0] + b[0]) * c;
        y += (a[1] + b[1]) * c;
      }
      return [ x * k, y * k ];
    };
    coordinates.clip = function(subject) {
      var input, i = -1, n = coordinates.length, j, m, a = coordinates[n - 1], b, c, d;
      while (++i < n) {
        input = subject.slice();
        subject.length = 0;
        b = coordinates[i];
        c = input[(m = input.length) - 1];
        j = -1;
        while (++j < m) {
          d = input[j];
          if (d3_geom_polygonInside(d, a, b)) {
            if (!d3_geom_polygonInside(c, a, b)) {
              subject.push(d3_geom_polygonIntersect(c, d, a, b));
            }
            subject.push(d);
          } else if (d3_geom_polygonInside(c, a, b)) {
            subject.push(d3_geom_polygonIntersect(c, d, a, b));
          }
          c = d;
        }
        a = b;
      }
      return subject;
    };
    return coordinates;
  };
  d3.geom.voronoi = function(vertices) {
    var polygons = vertices.map(function() {
      return [];
    });
    d3_voronoi_tessellate(vertices, function(e) {
      var s1, s2, x1, x2, y1, y2;
      if (e.a === 1 && e.b >= 0) {
        s1 = e.ep.r;
        s2 = e.ep.l;
      } else {
        s1 = e.ep.l;
        s2 = e.ep.r;
      }
      if (e.a === 1) {
        y1 = s1 ? s1.y : -1e6;
        x1 = e.c - e.b * y1;
        y2 = s2 ? s2.y : 1e6;
        x2 = e.c - e.b * y2;
      } else {
        x1 = s1 ? s1.x : -1e6;
        y1 = e.c - e.a * x1;
        x2 = s2 ? s2.x : 1e6;
        y2 = e.c - e.a * x2;
      }
      var v1 = [ x1, y1 ], v2 = [ x2, y2 ];
      polygons[e.region.l.index].push(v1, v2);
      polygons[e.region.r.index].push(v1, v2);
    });
    return polygons.map(function(polygon, i) {
      var cx = vertices[i][0], cy = vertices[i][1];
      polygon.forEach(function(v) {
        v.angle = Math.atan2(v[0] - cx, v[1] - cy);
      });
      return polygon.sort(function(a, b) {
        return a.angle - b.angle;
      }).filter(function(d, i) {
        return !i || d.angle - polygon[i - 1].angle > 1e-10;
      });
    });
  };
  var d3_voronoi_opposite = {
    l: "r",
    r: "l"
  };
  d3.geom.delaunay = function(vertices) {
    var edges = vertices.map(function() {
      return [];
    }), triangles = [];
    d3_voronoi_tessellate(vertices, function(e) {
      edges[e.region.l.index].push(vertices[e.region.r.index]);
    });
    edges.forEach(function(edge, i) {
      var v = vertices[i], cx = v[0], cy = v[1];
      edge.forEach(function(v) {
        v.angle = Math.atan2(v[0] - cx, v[1] - cy);
      });
      edge.sort(function(a, b) {
        return a.angle - b.angle;
      });
      for (var j = 0, m = edge.length - 1; j < m; j++) {
        triangles.push([ v, edge[j], edge[j + 1] ]);
      }
    });
    return triangles;
  };
  d3.geom.quadtree = function(points, x1, y1, x2, y2) {
    function insert(n, p, x1, y1, x2, y2) {
      if (isNaN(p.x) || isNaN(p.y)) return;
      if (n.leaf) {
        var v = n.point;
        if (v) {
          if (Math.abs(v.x - p.x) + Math.abs(v.y - p.y) < .01) {
            insertChild(n, p, x1, y1, x2, y2);
          } else {
            n.point = null;
            insertChild(n, v, x1, y1, x2, y2);
            insertChild(n, p, x1, y1, x2, y2);
          }
        } else {
          n.point = p;
        }
      } else {
        insertChild(n, p, x1, y1, x2, y2);
      }
    }
    function insertChild(n, p, x1, y1, x2, y2) {
      var sx = (x1 + x2) * .5, sy = (y1 + y2) * .5, right = p.x >= sx, bottom = p.y >= sy, i = (bottom << 1) + right;
      n.leaf = false;
      n = n.nodes[i] || (n.nodes[i] = d3_geom_quadtreeNode());
      if (right) x1 = sx; else x2 = sx;
      if (bottom) y1 = sy; else y2 = sy;
      insert(n, p, x1, y1, x2, y2);
    }
    var p, i = -1, n = points.length;
    if (n && isNaN(points[0].x)) points = points.map(d3_geom_quadtreePoint);
    if (arguments.length < 5) {
      if (arguments.length === 3) {
        y2 = x2 = y1;
        y1 = x1;
      } else {
        x1 = y1 = Infinity;
        x2 = y2 = -Infinity;
        while (++i < n) {
          p = points[i];
          if (p.x < x1) x1 = p.x;
          if (p.y < y1) y1 = p.y;
          if (p.x > x2) x2 = p.x;
          if (p.y > y2) y2 = p.y;
        }
        var dx = x2 - x1, dy = y2 - y1;
        if (dx > dy) y2 = y1 + dx; else x2 = x1 + dy;
      }
    }
    var root = d3_geom_quadtreeNode();
    root.add = function(p) {
      insert(root, p, x1, y1, x2, y2);
    };
    root.visit = function(f) {
      d3_geom_quadtreeVisit(f, root, x1, y1, x2, y2);
    };
    points.forEach(root.add);
    return root;
  };
  d3.time = {};
  var d3_time = Date, d3_time_daySymbols = [ "Sunday", "Monday", "Tuesday", "Wednesday", "Thursday", "Friday", "Saturday" ];
  d3_time_utc.prototype = {
    getDate: function() {
      return this._.getUTCDate();
    },
    getDay: function() {
      return this._.getUTCDay();
    },
    getFullYear: function() {
      return this._.getUTCFullYear();
    },
    getHours: function() {
      return this._.getUTCHours();
    },
    getMilliseconds: function() {
      return this._.getUTCMilliseconds();
    },
    getMinutes: function() {
      return this._.getUTCMinutes();
    },
    getMonth: function() {
      return this._.getUTCMonth();
    },
    getSeconds: function() {
      return this._.getUTCSeconds();
    },
    getTime: function() {
      return this._.getTime();
    },
    getTimezoneOffset: function() {
      return 0;
    },
    valueOf: function() {
      return this._.valueOf();
    },
    setDate: function() {
      d3_time_prototype.setUTCDate.apply(this._, arguments);
    },
    setDay: function() {
      d3_time_prototype.setUTCDay.apply(this._, arguments);
    },
    setFullYear: function() {
      d3_time_prototype.setUTCFullYear.apply(this._, arguments);
    },
    setHours: function() {
      d3_time_prototype.setUTCHours.apply(this._, arguments);
    },
    setMilliseconds: function() {
      d3_time_prototype.setUTCMilliseconds.apply(this._, arguments);
    },
    setMinutes: function() {
      d3_time_prototype.setUTCMinutes.apply(this._, arguments);
    },
    setMonth: function() {
      d3_time_prototype.setUTCMonth.apply(this._, arguments);
    },
    setSeconds: function() {
      d3_time_prototype.setUTCSeconds.apply(this._, arguments);
    },
    setTime: function() {
      d3_time_prototype.setTime.apply(this._, arguments);
    }
  };
  var d3_time_prototype = Date.prototype;
  var d3_time_formatDateTime = "%a %b %e %H:%M:%S %Y", d3_time_formatDate = "%m/%d/%y", d3_time_formatTime = "%H:%M:%S";
  var d3_time_days = d3_time_daySymbols, d3_time_dayAbbreviations = d3_time_days.map(d3_time_formatAbbreviate), d3_time_months = [ "January", "February", "March", "April", "May", "June", "July", "August", "September", "October", "November", "December" ], d3_time_monthAbbreviations = d3_time_months.map(d3_time_formatAbbreviate);
  d3.time.format = function(template) {
    function format(date) {
      var string = [], i = -1, j = 0, c, f;
      while (++i < n) {
        if (template.charCodeAt(i) == 37) {
          string.push(template.substring(j, i), (f = d3_time_formats[c = template.charAt(++i)]) ? f(date) : c);
          j = i + 1;
        }
      }
      string.push(template.substring(j, i));
      return string.join("");
    }
    var n = template.length;
    format.parse = function(string) {
      var d = {
        y: 1900,
        m: 0,
        d: 1,
        H: 0,
        M: 0,
        S: 0,
        L: 0
      }, i = d3_time_parse(d, template, string, 0);
      if (i != string.length) return null;
      if ("p" in d) d.H = d.H % 12 + d.p * 12;
      var date = new d3_time;
      date.setFullYear(d.y, d.m, d.d);
      date.setHours(d.H, d.M, d.S, d.L);
      return date;
    };
    format.toString = function() {
      return template;
    };
    return format;
  };
  var d3_time_zfill2 = d3.format("02d"), d3_time_zfill3 = d3.format("03d"), d3_time_zfill4 = d3.format("04d"), d3_time_sfill2 = d3.format("2d");
  var d3_time_dayRe = d3_time_formatRe(d3_time_days), d3_time_dayAbbrevRe = d3_time_formatRe(d3_time_dayAbbreviations), d3_time_monthRe = d3_time_formatRe(d3_time_months), d3_time_monthLookup = d3_time_formatLookup(d3_time_months), d3_time_monthAbbrevRe = d3_time_formatRe(d3_time_monthAbbreviations), d3_time_monthAbbrevLookup = d3_time_formatLookup(d3_time_monthAbbreviations);
  var d3_time_formats = {
    a: function(d) {
      return d3_time_dayAbbreviations[d.getDay()];
    },
    A: function(d) {
      return d3_time_days[d.getDay()];
    },
    b: function(d) {
      return d3_time_monthAbbreviations[d.getMonth()];
    },
    B: function(d) {
      return d3_time_months[d.getMonth()];
    },
    c: d3.time.format(d3_time_formatDateTime),
    d: function(d) {
      return d3_time_zfill2(d.getDate());
    },
    e: function(d) {
      return d3_time_sfill2(d.getDate());
    },
    H: function(d) {
      return d3_time_zfill2(d.getHours());
    },
    I: function(d) {
      return d3_time_zfill2(d.getHours() % 12 || 12);
    },
    j: function(d) {
      return d3_time_zfill3(1 + d3.time.dayOfYear(d));
    },
    L: function(d) {
      return d3_time_zfill3(d.getMilliseconds());
    },
    m: function(d) {
      return d3_time_zfill2(d.getMonth() + 1);
    },
    M: function(d) {
      return d3_time_zfill2(d.getMinutes());
    },
    p: function(d) {
      return d.getHours() >= 12 ? "PM" : "AM";
    },
    S: function(d) {
      return d3_time_zfill2(d.getSeconds());
    },
    U: function(d) {
      return d3_time_zfill2(d3.time.sundayOfYear(d));
    },
    w: function(d) {
      return d.getDay();
    },
    W: function(d) {
      return d3_time_zfill2(d3.time.mondayOfYear(d));
    },
    x: d3.time.format(d3_time_formatDate),
    X: d3.time.format(d3_time_formatTime),
    y: function(d) {
      return d3_time_zfill2(d.getFullYear() % 100);
    },
    Y: function(d) {
      return d3_time_zfill4(d.getFullYear() % 1e4);
    },
    Z: d3_time_zone,
    "%": function(d) {
      return "%";
    }
  };
  var d3_time_parsers = {
    a: d3_time_parseWeekdayAbbrev,
    A: d3_time_parseWeekday,
    b: d3_time_parseMonthAbbrev,
    B: d3_time_parseMonth,
    c: d3_time_parseLocaleFull,
    d: d3_time_parseDay,
    e: d3_time_parseDay,
    H: d3_time_parseHour24,
    I: d3_time_parseHour24,
    L: d3_time_parseMilliseconds,
    m: d3_time_parseMonthNumber,
    M: d3_time_parseMinutes,
    p: d3_time_parseAmPm,
    S: d3_time_parseSeconds,
    x: d3_time_parseLocaleDate,
    X: d3_time_parseLocaleTime,
    y: d3_time_parseYear,
    Y: d3_time_parseFullYear
  };
  var d3_time_numberRe = /^\s*\d+/;
  var d3_time_amPmLookup = d3.map({
    am: 0,
    pm: 1
  });
  d3.time.format.utc = function(template) {
    function format(date) {
      try {
        d3_time = d3_time_utc;
        var utc = new d3_time;
        utc._ = date;
        return local(utc);
      } finally {
        d3_time = Date;
      }
    }
    var local = d3.time.format(template);
    format.parse = function(string) {
      try {
        d3_time = d3_time_utc;
        var date = local.parse(string);
        return date && date._;
      } finally {
        d3_time = Date;
      }
    };
    format.toString = local.toString;
    return format;
  };
  var d3_time_formatIso = d3.time.format.utc("%Y-%m-%dT%H:%M:%S.%LZ");
  d3.time.format.iso = Date.prototype.toISOString ? d3_time_formatIsoNative : d3_time_formatIso;
  d3_time_formatIsoNative.parse = function(string) {
    var date = new Date(string);
    return isNaN(date) ? null : date;
  };
  d3_time_formatIsoNative.toString = d3_time_formatIso.toString;
  d3.time.second = d3_time_interval(function(date) {
    return new d3_time(Math.floor(date / 1e3) * 1e3);
  }, function(date, offset) {
    date.setTime(date.getTime() + Math.floor(offset) * 1e3);
  }, function(date) {
    return date.getSeconds();
  });
  d3.time.seconds = d3.time.second.range;
  d3.time.seconds.utc = d3.time.second.utc.range;
  d3.time.minute = d3_time_interval(function(date) {
    return new d3_time(Math.floor(date / 6e4) * 6e4);
  }, function(date, offset) {
    date.setTime(date.getTime() + Math.floor(offset) * 6e4);
  }, function(date) {
    return date.getMinutes();
  });
  d3.time.minutes = d3.time.minute.range;
  d3.time.minutes.utc = d3.time.minute.utc.range;
  d3.time.hour = d3_time_interval(function(date) {
    var timezone = date.getTimezoneOffset() / 60;
    return new d3_time((Math.floor(date / 36e5 - timezone) + timezone) * 36e5);
  }, function(date, offset) {
    date.setTime(date.getTime() + Math.floor(offset) * 36e5);
  }, function(date) {
    return date.getHours();
  });
  d3.time.hours = d3.time.hour.range;
  d3.time.hours.utc = d3.time.hour.utc.range;
  d3.time.day = d3_time_interval(function(date) {
    var day = new d3_time(1970, 0);
    day.setFullYear(date.getFullYear(), date.getMonth(), date.getDate());
    return day;
  }, function(date, offset) {
    date.setDate(date.getDate() + offset);
  }, function(date) {
    return date.getDate() - 1;
  });
  d3.time.days = d3.time.day.range;
  d3.time.days.utc = d3.time.day.utc.range;
  d3.time.dayOfYear = function(date) {
    var year = d3.time.year(date);
    return Math.floor((date - year - (date.getTimezoneOffset() - year.getTimezoneOffset()) * 6e4) / 864e5);
  };
  d3_time_daySymbols.forEach(function(day, i) {
    day = day.toLowerCase();
    i = 7 - i;
    var interval = d3.time[day] = d3_time_interval(function(date) {
      (date = d3.time.day(date)).setDate(date.getDate() - (date.getDay() + i) % 7);
      return date;
    }, function(date, offset) {
      date.setDate(date.getDate() + Math.floor(offset) * 7);
    }, function(date) {
      var day = d3.time.year(date).getDay();
      return Math.floor((d3.time.dayOfYear(date) + (day + i) % 7) / 7) - (day !== i);
    });
    d3.time[day + "s"] = interval.range;
    d3.time[day + "s"].utc = interval.utc.range;
    d3.time[day + "OfYear"] = function(date) {
      var day = d3.time.year(date).getDay();
      return Math.floor((d3.time.dayOfYear(date) + (day + i) % 7) / 7);
    };
  });
  d3.time.week = d3.time.sunday;
  d3.time.weeks = d3.time.sunday.range;
  d3.time.weeks.utc = d3.time.sunday.utc.range;
  d3.time.weekOfYear = d3.time.sundayOfYear;
  d3.time.month = d3_time_interval(function(date) {
    date = d3.time.day(date);
    date.setDate(1);
    return date;
  }, function(date, offset) {
    date.setMonth(date.getMonth() + offset);
  }, function(date) {
    return date.getMonth();
  });
  d3.time.months = d3.time.month.range;
  d3.time.months.utc = d3.time.month.utc.range;
  d3.time.year = d3_time_interval(function(date) {
    date = d3.time.day(date);
    date.setMonth(0, 1);
    return date;
  }, function(date, offset) {
    date.setFullYear(date.getFullYear() + offset);
  }, function(date) {
    return date.getFullYear();
  });
  d3.time.years = d3.time.year.range;
  d3.time.years.utc = d3.time.year.utc.range;
  var d3_time_scaleSteps = [ 1e3, 5e3, 15e3, 3e4, 6e4, 3e5, 9e5, 18e5, 36e5, 108e5, 216e5, 432e5, 864e5, 1728e5, 6048e5, 2592e6, 7776e6, 31536e6 ];
  var d3_time_scaleLocalMethods = [ [ d3.time.second, 1 ], [ d3.time.second, 5 ], [ d3.time.second, 15 ], [ d3.time.second, 30 ], [ d3.time.minute, 1 ], [ d3.time.minute, 5 ], [ d3.time.minute, 15 ], [ d3.time.minute, 30 ], [ d3.time.hour, 1 ], [ d3.time.hour, 3 ], [ d3.time.hour, 6 ], [ d3.time.hour, 12 ], [ d3.time.day, 1 ], [ d3.time.day, 2 ], [ d3.time.week, 1 ], [ d3.time.month, 1 ], [ d3.time.month, 3 ], [ d3.time.year, 1 ] ];
  var d3_time_scaleLocalFormats = [ [ d3.time.format("%Y"), function(d) {
    return true;
  } ], [ d3.time.format("%B"), function(d) {
    return d.getMonth();
  } ], [ d3.time.format("%b %d"), function(d) {
    return d.getDate() != 1;
  } ], [ d3.time.format("%a %d"), function(d) {
    return d.getDay() && d.getDate() != 1;
  } ], [ d3.time.format("%I %p"), function(d) {
    return d.getHours();
  } ], [ d3.time.format("%I:%M"), function(d) {
    return d.getMinutes();
  } ], [ d3.time.format(":%S"), function(d) {
    return d.getSeconds();
  } ], [ d3.time.format(".%L"), function(d) {
    return d.getMilliseconds();
  } ] ];
  var d3_time_scaleLinear = d3.scale.linear(), d3_time_scaleLocalFormat = d3_time_scaleFormat(d3_time_scaleLocalFormats);
  d3_time_scaleLocalMethods.year = function(extent, m) {
    return d3_time_scaleLinear.domain(extent.map(d3_time_scaleGetYear)).ticks(m).map(d3_time_scaleSetYear);
  };
  d3.time.scale = function() {
    return d3_time_scale(d3.scale.linear(), d3_time_scaleLocalMethods, d3_time_scaleLocalFormat);
  };
  var d3_time_scaleUTCMethods = d3_time_scaleLocalMethods.map(function(m) {
    return [ m[0].utc, m[1] ];
  });
  var d3_time_scaleUTCFormats = [ [ d3.time.format.utc("%Y"), function(d) {
    return true;
  } ], [ d3.time.format.utc("%B"), function(d) {
    return d.getUTCMonth();
  } ], [ d3.time.format.utc("%b %d"), function(d) {
    return d.getUTCDate() != 1;
  } ], [ d3.time.format.utc("%a %d"), function(d) {
    return d.getUTCDay() && d.getUTCDate() != 1;
  } ], [ d3.time.format.utc("%I %p"), function(d) {
    return d.getUTCHours();
  } ], [ d3.time.format.utc("%I:%M"), function(d) {
    return d.getUTCMinutes();
  } ], [ d3.time.format.utc(":%S"), function(d) {
    return d.getUTCSeconds();
  } ], [ d3.time.format.utc(".%L"), function(d) {
    return d.getUTCMilliseconds();
  } ] ];
  var d3_time_scaleUTCFormat = d3_time_scaleFormat(d3_time_scaleUTCFormats);
  d3_time_scaleUTCMethods.year = function(extent, m) {
    return d3_time_scaleLinear.domain(extent.map(d3_time_scaleUTCGetYear)).ticks(m).map(d3_time_scaleUTCSetYear);
  };
  d3.time.scale.utc = function() {
    return d3_time_scale(d3.scale.linear(), d3_time_scaleUTCMethods, d3_time_scaleUTCFormat);
  };
})();<|MERGE_RESOLUTION|>--- conflicted
+++ resolved
@@ -1912,42 +1912,6 @@
     };
     return albers;
   }
-<<<<<<< HEAD
-=======
-  function d3_geo_antemeridianLine(rotate, project) {
-    return function(lineString, context) {
-      d3_geo_antemeridianClipLine(rotate, project, lineString, context);
-    };
-  }
-  function d3_geo_antemeridianRing(rotate, project) {
-    return function(ring, context) {
-      d3_geo_antemeridianClipLine(rotate, project, ring, context);
-      context.closePath();
-    };
-  }
-  function d3_geo_antemeridianClipLine(rotate, project, lineString, context) {
-    if (!(n = lineString.length)) return;
-    var λ0, φ0, λ1, φ1, δλ, sλ0, i = 0, n, point = rotate(lineString[0]);
-    point = project(λ0 = point[0], φ0 = point[1]);
-    context.moveTo(point[0], point[1]);
-    while (++i < n) {
-      λ1 = (point = rotate(lineString[i]))[0];
-      φ1 = point[1];
-      δλ = (Math.abs(λ1 - λ0) + 2 * π) % (2 * π);
-      sλ0 = λ0 > 0;
-      if (sλ0 ^ λ1 > 0 && (δλ >= π || δλ < ε && Math.abs(Math.abs(λ0) - π) < ε)) {
-        φ0 = d3_geo_antemeridianIntersect(λ0, φ0, λ1, φ1);
-        context.lineTo((point = project(sλ0 ? π : -π, φ0))[0], point[1]);
-        context.moveTo((point = project(sλ0 ? -π : π, φ0))[0], point[1]);
-      }
-      context.lineTo((point = project(λ0 = λ1, φ0 = φ1))[0], point[1]);
-    }
-  }
-  function d3_geo_antemeridianIntersect(λ0, φ0, λ1, φ1) {
-    var cosφ0, cosφ1, sinλ0_λ1 = Math.sin(λ0 - λ1);
-    return Math.abs(sinλ0_λ1) > ε ? Math.atan((Math.sin(φ0) * (cosφ1 = Math.cos(φ1)) * Math.sin(λ1) - Math.sin(φ1) * (cosφ0 = Math.cos(φ0)) * Math.sin(λ0)) / (cosφ0 * cosφ1 * sinλ0_λ1)) : (φ0 + φ1) / 2;
-  }
->>>>>>> e409935c
   function d3_geo_bounds(o, f) {
     if (d3_geo_boundsTypes.hasOwnProperty(o.type)) d3_geo_boundsTypes[o.type](o, f);
   }
@@ -2070,10 +2034,10 @@
       var cosφ0, cosφ1, sinλ0_λ1 = Math.sin(λ0 - λ1);
       return Math.abs(sinλ0_λ1) > ε ? Math.atan((Math.sin(φ0) * (cosφ1 = Math.cos(φ1)) * Math.sin(λ1) - Math.sin(φ1) * (cosφ0 = Math.cos(φ0)) * Math.sin(λ0)) / (cosφ0 * cosφ1 * sinλ0_λ1)) : (φ0 + φ1) / 2;
     }
-    function rotateLocation(coordinates) {
+    function rotatePoint(coordinates) {
       return rotate(coordinates[0] * d3_radians, coordinates[1] * d3_radians);
     }
-    function transformPoint(λ, φ) {
+    function projectPoint(λ, φ) {
       var point = project(λ, φ);
       return [ point[0] * k + δx, δy - point[1] * k ];
     }
@@ -2091,20 +2055,20 @@
     };
     p.line = function(coordinates, context) {
       if (!(n = coordinates.length)) return;
-      var location = rotateLocation(coordinates[0]), λ0 = location[0], φ0 = location[1], point = transformPoint(λ0, φ0), λ1, φ1, δλ, sλ0, n;
-      context.moveTo(point[0], point[1]);
-      for (var i = 0; i < n; i++) {
-        location = rotateLocation(coordinates[i]);
-        λ1 = location[0];
-        φ1 = location[1];
+      var point = rotatePoint(coordinates[0]), λ0 = point[0], φ0 = point[1], λ1, φ1, δλ, sλ0, i = 0, n;
+      context.moveTo((point = projectPoint(λ0, φ0))[0], point[1]);
+      while (++i < n) {
+        point = rotatePoint(coordinates[i]);
+        λ1 = point[0];
+        φ1 = point[1];
         δλ = (Math.abs(λ1 - λ0) + 2 * π) % (2 * π);
         sλ0 = λ0 > 0;
-        if (i && sλ0 ^ λ1 > 0 && (δλ >= π || δλ < ε && Math.abs(Math.abs(λ0) - π) < ε)) {
+        if (sλ0 ^ λ1 > 0 && (δλ >= π || δλ < ε && Math.abs(Math.abs(λ0) - π) < ε)) {
           φ0 = intersect(λ0, φ0, λ1, φ1);
-          context.lineTo((point = transformPoint(sλ0 ? π : -π, φ0))[0], point[1]);
-          context.moveTo((point = transformPoint(sλ0 ? -π : π, φ0))[0], point[1]);
-        }
-        context.lineTo((point = transformPoint(λ0 = λ1, φ0 = φ1))[0], point[1]);
+          context.lineTo((point = projectPoint(sλ0 ? π : -π, φ0))[0], point[1]);
+          context.moveTo((point = projectPoint(sλ0 ? -π : π, φ0))[0], point[1]);
+        }
+        context.lineTo((point = projectPoint(λ0 = λ1, φ0 = φ1))[0], point[1]);
       }
     };
     p.ring = function(coordinates, context) {
