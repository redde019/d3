(function() {
  if (!Date.now) Date.now = function() {
    return +(new Date);
  };
  try {
    document.createElement("div").style.setProperty("opacity", 0, "");
  } catch (error) {
    var d3_style_prototype = CSSStyleDeclaration.prototype, d3_style_setProperty = d3_style_prototype.setProperty;
    d3_style_prototype.setProperty = function(name, value, priority) {
      d3_style_setProperty.call(this, name, value + "", priority);
    };
  }
  d3 = {
    version: "2.9.7"
  };
  function d3_class(ctor, properties) {
    try {
      for (var key in properties) {
        Object.defineProperty(ctor.prototype, key, {
          value: properties[key],
          enumerable: false
        });
      }
    } catch (e) {
      ctor.prototype = properties;
    }
  }
  var d3_array = d3_arraySlice;
  function d3_arrayCopy(pseudoarray) {
    var i = -1, n = pseudoarray.length, array = [];
    while (++i < n) array.push(pseudoarray[i]);
    return array;
  }
  function d3_arraySlice(pseudoarray) {
    return Array.prototype.slice.call(pseudoarray);
  }
  try {
    d3_array(document.documentElement.childNodes)[0].nodeType;
  } catch (e) {
    d3_array = d3_arrayCopy;
  }
  var d3_arraySubclass = [].__proto__ ? function(array, prototype) {
    array.__proto__ = prototype;
  } : function(array, prototype) {
    for (var property in prototype) array[property] = prototype[property];
  };
  d3.map = function(object) {
    var map = new d3_Map;
    for (var key in object) map.set(key, object[key]);
    return map;
  };
  function d3_Map() {}
  d3_class(d3_Map, {
    has: function(key) {
      return d3_map_prefix + key in this;
    },
    get: function(key) {
      return this[d3_map_prefix + key];
    },
    set: function(key, value) {
      return this[d3_map_prefix + key] = value;
    },
    remove: function(key) {
      key = d3_map_prefix + key;
      return key in this && delete this[key];
    },
    keys: function() {
      var keys = [];
      this.forEach(function(key) {
        keys.push(key);
      });
      return keys;
    },
    values: function() {
      var values = [];
      this.forEach(function(key, value) {
        values.push(value);
      });
      return values;
    },
    entries: function() {
      var entries = [];
      this.forEach(function(key, value) {
        entries.push({
          key: key,
          value: value
        });
      });
      return entries;
    },
    forEach: function(f) {
      for (var key in this) {
        if (key.charCodeAt(0) === d3_map_prefixCode) {
          f.call(this, key.substring(1), this[key]);
        }
      }
    }
  });
  var d3_map_prefix = "\0", d3_map_prefixCode = d3_map_prefix.charCodeAt(0);
  function d3_identity(d) {
    return d;
  }
  function d3_this() {
    return this;
  }
  function d3_true() {
    return true;
  }
  function d3_functor(v) {
    return typeof v === "function" ? v : function() {
      return v;
    };
  }
  d3.functor = d3_functor;
  d3.rebind = function(target, source) {
    var i = 1, n = arguments.length, method;
    while (++i < n) target[method = arguments[i]] = d3_rebind(target, source, source[method]);
    return target;
  };
  function d3_rebind(target, source, method) {
    return function() {
      var value = method.apply(source, arguments);
      return arguments.length ? target : value;
    };
  }
  d3.ascending = function(a, b) {
    return a < b ? -1 : a > b ? 1 : a >= b ? 0 : NaN;
  };
  d3.descending = function(a, b) {
    return b < a ? -1 : b > a ? 1 : b >= a ? 0 : NaN;
  };
  d3.mean = function(array, f) {
    var n = array.length, a, m = 0, i = -1, j = 0;
    if (arguments.length === 1) {
      while (++i < n) if (d3_number(a = array[i])) m += (a - m) / ++j;
    } else {
      while (++i < n) if (d3_number(a = f.call(array, array[i], i))) m += (a - m) / ++j;
    }
    return j ? m : undefined;
  };
  d3.median = function(array, f) {
    if (arguments.length > 1) array = array.map(f);
    array = array.filter(d3_number);
    return array.length ? d3.quantile(array.sort(d3.ascending), .5) : undefined;
  };
  d3.min = function(array, f) {
    var i = -1, n = array.length, a, b;
    if (arguments.length === 1) {
      while (++i < n && ((a = array[i]) == null || a != a)) a = undefined;
      while (++i < n) if ((b = array[i]) != null && a > b) a = b;
    } else {
      while (++i < n && ((a = f.call(array, array[i], i)) == null || a != a)) a = undefined;
      while (++i < n) if ((b = f.call(array, array[i], i)) != null && a > b) a = b;
    }
    return a;
  };
  d3.max = function(array, f) {
    var i = -1, n = array.length, a, b;
    if (arguments.length === 1) {
      while (++i < n && ((a = array[i]) == null || a != a)) a = undefined;
      while (++i < n) if ((b = array[i]) != null && b > a) a = b;
    } else {
      while (++i < n && ((a = f.call(array, array[i], i)) == null || a != a)) a = undefined;
      while (++i < n) if ((b = f.call(array, array[i], i)) != null && b > a) a = b;
    }
    return a;
  };
  d3.extent = function(array, f) {
    var i = -1, n = array.length, a, b, c;
    if (arguments.length === 1) {
      while (++i < n && ((a = c = array[i]) == null || a != a)) a = c = undefined;
      while (++i < n) if ((b = array[i]) != null) {
        if (a > b) a = b;
        if (c < b) c = b;
      }
    } else {
      while (++i < n && ((a = c = f.call(array, array[i], i)) == null || a != a)) a = undefined;
      while (++i < n) if ((b = f.call(array, array[i], i)) != null) {
        if (a > b) a = b;
        if (c < b) c = b;
      }
    }
    return [ a, c ];
  };
  d3.random = {
    normal: function(mean, deviation) {
      if (arguments.length < 2) deviation = 1;
      if (arguments.length < 1) mean = 0;
      return function() {
        var x, y, r;
        do {
          x = Math.random() * 2 - 1;
          y = Math.random() * 2 - 1;
          r = x * x + y * y;
        } while (!r || r > 1);
        return mean + deviation * x * Math.sqrt(-2 * Math.log(r) / r);
      };
    }
  };
  function d3_number(x) {
    return x != null && !isNaN(x);
  }
  d3.sum = function(array, f) {
    var s = 0, n = array.length, a, i = -1;
    if (arguments.length === 1) {
      while (++i < n) if (!isNaN(a = +array[i])) s += a;
    } else {
      while (++i < n) if (!isNaN(a = +f.call(array, array[i], i))) s += a;
    }
    return s;
  };
  d3.quantile = function(values, p) {
    var H = (values.length - 1) * p + 1, h = Math.floor(H), v = values[h - 1], e = H - h;
    return e ? v + e * (values[h] - v) : v;
  };
  d3.transpose = function(matrix) {
    return d3.zip.apply(d3, matrix);
  };
  d3.zip = function() {
    if (!(n = arguments.length)) return [];
    for (var i = -1, m = d3.min(arguments, d3_zipLength), zips = new Array(m); ++i < m; ) {
      for (var j = -1, n, zip = zips[i] = new Array(n); ++j < n; ) {
        zip[j] = arguments[j][i];
      }
    }
    return zips;
  };
  function d3_zipLength(d) {
    return d.length;
  }
  d3.bisector = function(f) {
    return {
      left: function(a, x, lo, hi) {
        if (arguments.length < 3) lo = 0;
        if (arguments.length < 4) hi = a.length;
        while (lo < hi) {
          var mid = lo + hi >>> 1;
          if (f.call(a, a[mid], mid) < x) lo = mid + 1; else hi = mid;
        }
        return lo;
      },
      right: function(a, x, lo, hi) {
        if (arguments.length < 3) lo = 0;
        if (arguments.length < 4) hi = a.length;
        while (lo < hi) {
          var mid = lo + hi >>> 1;
          if (x < f.call(a, a[mid], mid)) hi = mid; else lo = mid + 1;
        }
        return lo;
      }
    };
  };
  var d3_bisector = d3.bisector(function(d) {
    return d;
  });
  d3.bisectLeft = d3_bisector.left;
  d3.bisect = d3.bisectRight = d3_bisector.right;
  d3.first = function(array, f) {
    var i = 0, n = array.length, a = array[0], b;
    if (arguments.length === 1) f = d3.ascending;
    while (++i < n) {
      if (f.call(array, a, b = array[i]) > 0) {
        a = b;
      }
    }
    return a;
  };
  d3.last = function(array, f) {
    var i = 0, n = array.length, a = array[0], b;
    if (arguments.length === 1) f = d3.ascending;
    while (++i < n) {
      if (f.call(array, a, b = array[i]) <= 0) {
        a = b;
      }
    }
    return a;
  };
  d3.nest = function() {
    var nest = {}, keys = [], sortKeys = [], sortValues, rollup;
    function map(array, depth) {
      if (depth >= keys.length) return rollup ? rollup.call(nest, array) : sortValues ? array.sort(sortValues) : array;
      var i = -1, n = array.length, key = keys[depth++], keyValue, object, valuesByKey = new d3_Map, values, o = {};
      while (++i < n) {
        if (values = valuesByKey.get(keyValue = key(object = array[i]))) {
          values.push(object);
        } else {
          valuesByKey.set(keyValue, [ object ]);
        }
      }
      valuesByKey.forEach(function(keyValue) {
        o[keyValue] = map(valuesByKey.get(keyValue), depth);
      });
      return o;
    }
    function entries(map, depth) {
      if (depth >= keys.length) return map;
      var a = [], sortKey = sortKeys[depth++], key;
      for (key in map) {
        a.push({
          key: key,
          values: entries(map[key], depth)
        });
      }
      if (sortKey) a.sort(function(a, b) {
        return sortKey(a.key, b.key);
      });
      return a;
    }
    nest.map = function(array) {
      return map(array, 0);
    };
    nest.entries = function(array) {
      return entries(map(array, 0), 0);
    };
    nest.key = function(d) {
      keys.push(d);
      return nest;
    };
    nest.sortKeys = function(order) {
      sortKeys[keys.length - 1] = order;
      return nest;
    };
    nest.sortValues = function(order) {
      sortValues = order;
      return nest;
    };
    nest.rollup = function(f) {
      rollup = f;
      return nest;
    };
    return nest;
  };
  d3.keys = function(map) {
    var keys = [];
    for (var key in map) keys.push(key);
    return keys;
  };
  d3.values = function(map) {
    var values = [];
    for (var key in map) values.push(map[key]);
    return values;
  };
  d3.entries = function(map) {
    var entries = [];
    for (var key in map) entries.push({
      key: key,
      value: map[key]
    });
    return entries;
  };
  d3.permute = function(array, indexes) {
    var permutes = [], i = -1, n = indexes.length;
    while (++i < n) permutes[i] = array[indexes[i]];
    return permutes;
  };
  d3.merge = function(arrays) {
    return Array.prototype.concat.apply([], arrays);
  };
  d3.split = function(array, f) {
    var arrays = [], values = [], value, i = -1, n = array.length;
    if (arguments.length < 2) f = d3_splitter;
    while (++i < n) {
      if (f.call(values, value = array[i], i)) {
        values = [];
      } else {
        if (!values.length) arrays.push(values);
        values.push(value);
      }
    }
    return arrays;
  };
  function d3_splitter(d) {
    return d == null;
  }
  function d3_collapse(s) {
    return s.trim().replace(/\s+/g, " ");
  }
  d3.range = function(start, stop, step) {
    if (arguments.length < 3) {
      step = 1;
      if (arguments.length < 2) {
        stop = start;
        start = 0;
      }
    }
    if ((stop - start) / step === Infinity) throw new Error("infinite range");
    var range = [], k = d3_range_integerScale(Math.abs(step)), i = -1, j;
    start *= k, stop *= k, step *= k;
    if (step < 0) while ((j = start + step * ++i) > stop) range.push(j / k); else while ((j = start + step * ++i) < stop) range.push(j / k);
    return range;
  };
  function d3_range_integerScale(x) {
    var k = 1;
    while (x * k % 1) k *= 10;
    return k;
  }
  d3.requote = function(s) {
    return s.replace(d3_requote_re, "\\$&");
  };
  var d3_requote_re = /[\\\^\$\*\+\?\|\[\]\(\)\.\{\}]/g;
  d3.round = function(x, n) {
    return n ? Math.round(x * (n = Math.pow(10, n))) / n : Math.round(x);
  };
  d3.xhr = function(url, mime, callback) {
    var req = new XMLHttpRequest;
    if (arguments.length < 3) callback = mime, mime = null; else if (mime && req.overrideMimeType) req.overrideMimeType(mime);
    req.open("GET", url, true);
    if (mime) req.setRequestHeader("Accept", mime);
    req.onreadystatechange = function() {
      if (req.readyState === 4) {
        var s = req.status;
        callback(!s && req.response || s >= 200 && s < 300 || s === 304 ? req : null);
      }
    };
    req.send(null);
  };
  d3.text = function(url, mime, callback) {
    function ready(req) {
      callback(req && req.responseText);
    }
    if (arguments.length < 3) {
      callback = mime;
      mime = null;
    }
    d3.xhr(url, mime, ready);
  };
  d3.json = function(url, callback) {
    d3.text(url, "application/json", function(text) {
      callback(text ? JSON.parse(text) : null);
    });
  };
  d3.html = function(url, callback) {
    d3.text(url, "text/html", function(text) {
      if (text != null) {
        var range = document.createRange();
        range.selectNode(document.body);
        text = range.createContextualFragment(text);
      }
      callback(text);
    });
  };
  d3.xml = function(url, mime, callback) {
    function ready(req) {
      callback(req && req.responseXML);
    }
    if (arguments.length < 3) {
      callback = mime;
      mime = null;
    }
    d3.xhr(url, mime, ready);
  };
  var d3_nsPrefix = {
    svg: "http://www.w3.org/2000/svg",
    xhtml: "http://www.w3.org/1999/xhtml",
    xlink: "http://www.w3.org/1999/xlink",
    xml: "http://www.w3.org/XML/1998/namespace",
    xmlns: "http://www.w3.org/2000/xmlns/"
  };
  d3.ns = {
    prefix: d3_nsPrefix,
    qualify: function(name) {
      var i = name.indexOf(":"), prefix = name;
      if (i >= 0) {
        prefix = name.substring(0, i);
        name = name.substring(i + 1);
      }
      return d3_nsPrefix.hasOwnProperty(prefix) ? {
        space: d3_nsPrefix[prefix],
        local: name
      } : name;
    }
  };
  d3.dispatch = function() {
    var dispatch = new d3_dispatch, i = -1, n = arguments.length;
    while (++i < n) dispatch[arguments[i]] = d3_dispatch_event(dispatch);
    return dispatch;
  };
  function d3_dispatch() {}
  d3_dispatch.prototype.on = function(type, listener) {
    var i = type.indexOf("."), name = "";
    if (i > 0) {
      name = type.substring(i + 1);
      type = type.substring(0, i);
    }
    return arguments.length < 2 ? this[type].on(name) : this[type].on(name, listener);
  };
  function d3_dispatch_event(dispatch) {
    var listeners = [], listenerByName = new d3_Map;
    function event() {
      var z = listeners, i = -1, n = z.length, l;
      while (++i < n) if (l = z[i].on) l.apply(this, arguments);
      return dispatch;
    }
    event.on = function(name, listener) {
      var l = listenerByName.get(name), i;
      if (arguments.length < 2) return l && l.on;
      if (l) {
        l.on = null;
        listeners = listeners.slice(0, i = listeners.indexOf(l)).concat(listeners.slice(i + 1));
        listenerByName.remove(name);
      }
      if (listener) listeners.push(listenerByName.set(name, {
        on: listener
      }));
      return dispatch;
    };
    return event;
  }
  d3.format = function(specifier) {
    var match = d3_format_re.exec(specifier), fill = match[1] || " ", sign = match[3] || "", zfill = match[5], width = +match[6], comma = match[7], precision = match[8], type = match[9], scale = 1, suffix = "", integer = false;
    if (precision) precision = +precision.substring(1);
    if (zfill) {
      fill = "0";
      if (comma) width -= Math.floor((width - 1) / 4);
    }
    switch (type) {
     case "n":
      comma = true;
      type = "g";
      break;
     case "%":
      scale = 100;
      suffix = "%";
      type = "f";
      break;
     case "p":
      scale = 100;
      suffix = "%";
      type = "r";
      break;
     case "d":
      integer = true;
      precision = 0;
      break;
     case "s":
      scale = -1;
      type = "r";
      break;
    }
    if (type == "r" && !precision) type = "g";
    type = d3_format_types.get(type) || d3_format_typeDefault;
    return function(value) {
      if (integer && value % 1) return "";
      var negative = value < 0 && (value = -value) ? "-" : sign;
      if (scale < 0) {
        var prefix = d3.formatPrefix(value, precision);
        value = prefix.scale(value);
        suffix = prefix.symbol;
      } else {
        value *= scale;
      }
      value = type(value, precision);
      if (zfill) {
        var length = value.length + negative.length;
        if (length < width) value = (new Array(width - length + 1)).join(fill) + value;
        if (comma) value = d3_format_group(value);
        value = negative + value;
      } else {
        if (comma) value = d3_format_group(value);
        value = negative + value;
        var length = value.length;
        if (length < width) value = (new Array(width - length + 1)).join(fill) + value;
      }
      return value + suffix;
    };
  };
  var d3_format_re = /(?:([^{])?([<>=^]))?([+\- ])?(#)?(0)?([0-9]+)?(,)?(\.[0-9]+)?([a-zA-Z%])?/;
  var d3_format_types = d3.map({
    g: function(x, p) {
      return x.toPrecision(p);
    },
    e: function(x, p) {
      return x.toExponential(p);
    },
    f: function(x, p) {
      return x.toFixed(p);
    },
    r: function(x, p) {
      return d3.round(x, p = d3_format_precision(x, p)).toFixed(Math.max(0, Math.min(20, p)));
    }
  });
  function d3_format_precision(x, p) {
    return p - (x ? 1 + Math.floor(Math.log(x + Math.pow(10, 1 + Math.floor(Math.log(x) / Math.LN10) - p)) / Math.LN10) : 1);
  }
  function d3_format_typeDefault(x) {
    return x + "";
  }
  function d3_format_group(value) {
    var i = value.lastIndexOf("."), f = i >= 0 ? value.substring(i) : (i = value.length, ""), t = [];
    while (i > 0) t.push(value.substring(i -= 3, i + 3));
    return t.reverse().join(",") + f;
  }
  var d3_formatPrefixes = [ "y", "z", "a", "f", "p", "n", "μ", "m", "", "k", "M", "G", "T", "P", "E", "Z", "Y" ].map(d3_formatPrefix);
  d3.formatPrefix = function(value, precision) {
    var i = 0;
    if (value) {
      if (value < 0) value *= -1;
      if (precision) value = d3.round(value, d3_format_precision(value, precision));
      i = 1 + Math.floor(1e-12 + Math.log(value) / Math.LN10);
      i = Math.max(-24, Math.min(24, Math.floor((i <= 0 ? i + 1 : i - 1) / 3) * 3));
    }
    return d3_formatPrefixes[8 + i / 3];
  };
  function d3_formatPrefix(d, i) {
    var k = Math.pow(10, Math.abs(8 - i) * 3);
    return {
      scale: i > 8 ? function(d) {
        return d / k;
      } : function(d) {
        return d * k;
      },
      symbol: d
    };
  }
  var d3_ease_quad = d3_ease_poly(2), d3_ease_cubic = d3_ease_poly(3), d3_ease_default = function() {
    return d3_ease_identity;
  };
  var d3_ease = d3.map({
    linear: d3_ease_default,
    poly: d3_ease_poly,
    quad: function() {
      return d3_ease_quad;
    },
    cubic: function() {
      return d3_ease_cubic;
    },
    sin: function() {
      return d3_ease_sin;
    },
    exp: function() {
      return d3_ease_exp;
    },
    circle: function() {
      return d3_ease_circle;
    },
    elastic: d3_ease_elastic,
    back: d3_ease_back,
    bounce: function() {
      return d3_ease_bounce;
    }
  });
  var d3_ease_mode = d3.map({
    "in": d3_ease_identity,
    out: d3_ease_reverse,
    "in-out": d3_ease_reflect,
    "out-in": function(f) {
      return d3_ease_reflect(d3_ease_reverse(f));
    }
  });
  d3.ease = function(name) {
    var i = name.indexOf("-"), t = i >= 0 ? name.substring(0, i) : name, m = i >= 0 ? name.substring(i + 1) : "in";
    t = d3_ease.get(t) || d3_ease_default;
    m = d3_ease_mode.get(m) || d3_ease_identity;
    return d3_ease_clamp(m(t.apply(null, Array.prototype.slice.call(arguments, 1))));
  };
  function d3_ease_clamp(f) {
    return function(t) {
      return t <= 0 ? 0 : t >= 1 ? 1 : f(t);
    };
  }
  function d3_ease_reverse(f) {
    return function(t) {
      return 1 - f(1 - t);
    };
  }
  function d3_ease_reflect(f) {
    return function(t) {
      return .5 * (t < .5 ? f(2 * t) : 2 - f(2 - 2 * t));
    };
  }
  function d3_ease_identity(t) {
    return t;
  }
  function d3_ease_poly(e) {
    return function(t) {
      return Math.pow(t, e);
    };
  }
  function d3_ease_sin(t) {
    return 1 - Math.cos(t * Math.PI / 2);
  }
  function d3_ease_exp(t) {
    return Math.pow(2, 10 * (t - 1));
  }
  function d3_ease_circle(t) {
    return 1 - Math.sqrt(1 - t * t);
  }
  function d3_ease_elastic(a, p) {
    var s;
    if (arguments.length < 2) p = .45;
    if (arguments.length < 1) {
      a = 1;
      s = p / 4;
    } else s = p / (2 * Math.PI) * Math.asin(1 / a);
    return function(t) {
      return 1 + a * Math.pow(2, 10 * -t) * Math.sin((t - s) * 2 * Math.PI / p);
    };
  }
  function d3_ease_back(s) {
    if (!s) s = 1.70158;
    return function(t) {
      return t * t * ((s + 1) * t - s);
    };
  }
  function d3_ease_bounce(t) {
    return t < 1 / 2.75 ? 7.5625 * t * t : t < 2 / 2.75 ? 7.5625 * (t -= 1.5 / 2.75) * t + .75 : t < 2.5 / 2.75 ? 7.5625 * (t -= 2.25 / 2.75) * t + .9375 : 7.5625 * (t -= 2.625 / 2.75) * t + .984375;
  }
  d3.event = null;
  function d3_eventCancel() {
    d3.event.stopPropagation();
    d3.event.preventDefault();
  }
  function d3_eventSource() {
    var e = d3.event, s;
    while (s = e.sourceEvent) e = s;
    return e;
  }
  function d3_eventDispatch(target) {
    var dispatch = new d3_dispatch, i = 0, n = arguments.length;
    while (++i < n) dispatch[arguments[i]] = d3_dispatch_event(dispatch);
    dispatch.of = function(thiz, argumentz) {
      return function(e1) {
        try {
          var e0 = e1.sourceEvent = d3.event;
          e1.target = target;
          d3.event = e1;
          dispatch[e1.type].apply(thiz, argumentz);
        } finally {
          d3.event = e0;
        }
      };
    };
    return dispatch;
  }
  d3.transform = function(string) {
    var g = document.createElementNS(d3.ns.prefix.svg, "g");
    return (d3.transform = function(string) {
      g.setAttribute("transform", string);
      var t = g.transform.baseVal.consolidate();
      return new d3_transform(t ? t.matrix : d3_transformIdentity);
    })(string);
  };
  function d3_transform(m) {
    var r0 = [ m.a, m.b ], r1 = [ m.c, m.d ], kx = d3_transformNormalize(r0), kz = d3_transformDot(r0, r1), ky = d3_transformNormalize(d3_transformCombine(r1, r0, -kz)) || 0;
    if (r0[0] * r1[1] < r1[0] * r0[1]) {
      r0[0] *= -1;
      r0[1] *= -1;
      kx *= -1;
      kz *= -1;
    }
    this.rotate = (kx ? Math.atan2(r0[1], r0[0]) : Math.atan2(-r1[0], r1[1])) * d3_transformDegrees;
    this.translate = [ m.e, m.f ];
    this.scale = [ kx, ky ];
    this.skew = ky ? Math.atan2(kz, ky) * d3_transformDegrees : 0;
  }
  d3_transform.prototype.toString = function() {
    return "translate(" + this.translate + ")rotate(" + this.rotate + ")skewX(" + this.skew + ")scale(" + this.scale + ")";
  };
  function d3_transformDot(a, b) {
    return a[0] * b[0] + a[1] * b[1];
  }
  function d3_transformNormalize(a) {
    var k = Math.sqrt(d3_transformDot(a, a));
    if (k) {
      a[0] /= k;
      a[1] /= k;
    }
    return k;
  }
  function d3_transformCombine(a, b, k) {
    a[0] += k * b[0];
    a[1] += k * b[1];
    return a;
  }
  var d3_transformDegrees = 180 / Math.PI, d3_transformIdentity = {
    a: 1,
    b: 0,
    c: 0,
    d: 1,
    e: 0,
    f: 0
  };
  d3.interpolate = function(a, b) {
    var i = d3.interpolators.length, f;
    while (--i >= 0 && !(f = d3.interpolators[i](a, b))) ;
    return f;
  };
  d3.interpolateNumber = function(a, b) {
    b -= a;
    return function(t) {
      return a + b * t;
    };
  };
  d3.interpolateRound = function(a, b) {
    b -= a;
    return function(t) {
      return Math.round(a + b * t);
    };
  };
  d3.interpolateString = function(a, b) {
    var m, i, j, s0 = 0, s1 = 0, s = [], q = [], n, o;
    d3_interpolate_number.lastIndex = 0;
    for (i = 0; m = d3_interpolate_number.exec(b); ++i) {
      if (m.index) s.push(b.substring(s0, s1 = m.index));
      q.push({
        i: s.length,
        x: m[0]
      });
      s.push(null);
      s0 = d3_interpolate_number.lastIndex;
    }
    if (s0 < b.length) s.push(b.substring(s0));
    for (i = 0, n = q.length; (m = d3_interpolate_number.exec(a)) && i < n; ++i) {
      o = q[i];
      if (o.x == m[0]) {
        if (o.i) {
          if (s[o.i + 1] == null) {
            s[o.i - 1] += o.x;
            s.splice(o.i, 1);
            for (j = i + 1; j < n; ++j) q[j].i--;
          } else {
            s[o.i - 1] += o.x + s[o.i + 1];
            s.splice(o.i, 2);
            for (j = i + 1; j < n; ++j) q[j].i -= 2;
          }
        } else {
          if (s[o.i + 1] == null) {
            s[o.i] = o.x;
          } else {
            s[o.i] = o.x + s[o.i + 1];
            s.splice(o.i + 1, 1);
            for (j = i + 1; j < n; ++j) q[j].i--;
          }
        }
        q.splice(i, 1);
        n--;
        i--;
      } else {
        o.x = d3.interpolateNumber(parseFloat(m[0]), parseFloat(o.x));
      }
    }
    while (i < n) {
      o = q.pop();
      if (s[o.i + 1] == null) {
        s[o.i] = o.x;
      } else {
        s[o.i] = o.x + s[o.i + 1];
        s.splice(o.i + 1, 1);
      }
      n--;
    }
    if (s.length === 1) {
      return s[0] == null ? q[0].x : function() {
        return b;
      };
    }
    return function(t) {
      for (i = 0; i < n; ++i) s[(o = q[i]).i] = o.x(t);
      return s.join("");
    };
  };
  d3.interpolateTransform = function(a, b) {
    var s = [], q = [], n, A = d3.transform(a), B = d3.transform(b), ta = A.translate, tb = B.translate, ra = A.rotate, rb = B.rotate, wa = A.skew, wb = B.skew, ka = A.scale, kb = B.scale;
    if (ta[0] != tb[0] || ta[1] != tb[1]) {
      s.push("translate(", null, ",", null, ")");
      q.push({
        i: 1,
        x: d3.interpolateNumber(ta[0], tb[0])
      }, {
        i: 3,
        x: d3.interpolateNumber(ta[1], tb[1])
      });
    } else if (tb[0] || tb[1]) {
      s.push("translate(" + tb + ")");
    } else {
      s.push("");
    }
    if (ra != rb) {
      if (ra - rb > 180) rb += 360; else if (rb - ra > 180) ra += 360;
      q.push({
        i: s.push(s.pop() + "rotate(", null, ")") - 2,
        x: d3.interpolateNumber(ra, rb)
      });
    } else if (rb) {
      s.push(s.pop() + "rotate(" + rb + ")");
    }
    if (wa != wb) {
      q.push({
        i: s.push(s.pop() + "skewX(", null, ")") - 2,
        x: d3.interpolateNumber(wa, wb)
      });
    } else if (wb) {
      s.push(s.pop() + "skewX(" + wb + ")");
    }
    if (ka[0] != kb[0] || ka[1] != kb[1]) {
      n = s.push(s.pop() + "scale(", null, ",", null, ")");
      q.push({
        i: n - 4,
        x: d3.interpolateNumber(ka[0], kb[0])
      }, {
        i: n - 2,
        x: d3.interpolateNumber(ka[1], kb[1])
      });
    } else if (kb[0] != 1 || kb[1] != 1) {
      s.push(s.pop() + "scale(" + kb + ")");
    }
    n = q.length;
    return function(t) {
      var i = -1, o;
      while (++i < n) s[(o = q[i]).i] = o.x(t);
      return s.join("");
    };
  };
  d3.interpolateRgb = function(a, b) {
    a = d3.rgb(a);
    b = d3.rgb(b);
    var ar = a.r, ag = a.g, ab = a.b, br = b.r - ar, bg = b.g - ag, bb = b.b - ab;
    return function(t) {
      return "#" + d3_rgb_hex(Math.round(ar + br * t)) + d3_rgb_hex(Math.round(ag + bg * t)) + d3_rgb_hex(Math.round(ab + bb * t));
    };
  };
  d3.interpolateHsl = function(a, b) {
    a = d3.hsl(a);
    b = d3.hsl(b);
    var h0 = a.h, s0 = a.s, l0 = a.l, h1 = b.h - h0, s1 = b.s - s0, l1 = b.l - l0;
    if (h1 > 180) h1 -= 360; else if (h1 < -180) h1 += 360;
    return function(t) {
      return d3_hsl_rgb(h0 + h1 * t, s0 + s1 * t, l0 + l1 * t).toString();
    };
  };
  d3.interpolateArray = function(a, b) {
    var x = [], c = [], na = a.length, nb = b.length, n0 = Math.min(a.length, b.length), i;
    for (i = 0; i < n0; ++i) x.push(d3.interpolate(a[i], b[i]));
    for (; i < na; ++i) c[i] = a[i];
    for (; i < nb; ++i) c[i] = b[i];
    return function(t) {
      for (i = 0; i < n0; ++i) c[i] = x[i](t);
      return c;
    };
  };
  d3.interpolateObject = function(a, b) {
    var i = {}, c = {}, k;
    for (k in a) {
      if (k in b) {
        i[k] = d3_interpolateByName(k)(a[k], b[k]);
      } else {
        c[k] = a[k];
      }
    }
    for (k in b) {
      if (!(k in a)) {
        c[k] = b[k];
      }
    }
    return function(t) {
      for (k in i) c[k] = i[k](t);
      return c;
    };
  };
  var d3_interpolate_number = /[-+]?(?:\d+\.?\d*|\.?\d+)(?:[eE][-+]?\d+)?/g;
  function d3_interpolateByName(n) {
    return n == "transform" ? d3.interpolateTransform : d3.interpolate;
  }
  d3.interpolators = [ d3.interpolateObject, function(a, b) {
    return b instanceof Array && d3.interpolateArray(a, b);
  }, function(a, b) {
    return (typeof a === "string" || typeof b === "string") && d3.interpolateString(a + "", b + "");
  }, function(a, b) {
    return (typeof b === "string" ? d3_rgb_names.has(b) || /^(#|rgb\(|hsl\()/.test(b) : b instanceof d3_Rgb || b instanceof d3_Hsl) && d3.interpolateRgb(a, b);
  }, function(a, b) {
    return !isNaN(a = +a) && !isNaN(b = +b) && d3.interpolateNumber(a, b);
  } ];
  function d3_uninterpolateNumber(a, b) {
    b = b - (a = +a) ? 1 / (b - a) : 0;
    return function(x) {
      return (x - a) * b;
    };
  }
  function d3_uninterpolateClamp(a, b) {
    b = b - (a = +a) ? 1 / (b - a) : 0;
    return function(x) {
      return Math.max(0, Math.min(1, (x - a) * b));
    };
  }
  d3.rgb = function(r, g, b) {
    return arguments.length === 1 ? r instanceof d3_Rgb ? d3_rgb(r.r, r.g, r.b) : d3_rgb_parse("" + r, d3_rgb, d3_hsl_rgb) : d3_rgb(~~r, ~~g, ~~b);
  };
  function d3_rgb(r, g, b) {
    return new d3_Rgb(r, g, b);
  }
  function d3_Rgb(r, g, b) {
    this.r = r;
    this.g = g;
    this.b = b;
  }
  d3_Rgb.prototype.brighter = function(k) {
    k = Math.pow(.7, arguments.length ? k : 1);
    var r = this.r, g = this.g, b = this.b, i = 30;
    if (!r && !g && !b) return d3_rgb(i, i, i);
    if (r && r < i) r = i;
    if (g && g < i) g = i;
    if (b && b < i) b = i;
    return d3_rgb(Math.min(255, Math.floor(r / k)), Math.min(255, Math.floor(g / k)), Math.min(255, Math.floor(b / k)));
  };
  d3_Rgb.prototype.darker = function(k) {
    k = Math.pow(.7, arguments.length ? k : 1);
    return d3_rgb(Math.floor(k * this.r), Math.floor(k * this.g), Math.floor(k * this.b));
  };
  d3_Rgb.prototype.hsl = function() {
    return d3_rgb_hsl(this.r, this.g, this.b);
  };
  d3_Rgb.prototype.toString = function() {
    return "#" + d3_rgb_hex(this.r) + d3_rgb_hex(this.g) + d3_rgb_hex(this.b);
  };
  function d3_rgb_hex(v) {
    return v < 16 ? "0" + Math.max(0, v).toString(16) : Math.min(255, v).toString(16);
  }
  function d3_rgb_parse(format, rgb, hsl) {
    var r = 0, g = 0, b = 0, m1, m2, name;
    m1 = /([a-z]+)\((.*)\)/i.exec(format);
    if (m1) {
      m2 = m1[2].split(",");
      switch (m1[1]) {
       case "hsl":
        {
          return hsl(parseFloat(m2[0]), parseFloat(m2[1]) / 100, parseFloat(m2[2]) / 100);
        }
       case "rgb":
        {
          return rgb(d3_rgb_parseNumber(m2[0]), d3_rgb_parseNumber(m2[1]), d3_rgb_parseNumber(m2[2]));
        }
      }
    }
    if (name = d3_rgb_names.get(format)) return rgb(name.r, name.g, name.b);
    if (format != null && format.charAt(0) === "#") {
      if (format.length === 4) {
        r = format.charAt(1);
        r += r;
        g = format.charAt(2);
        g += g;
        b = format.charAt(3);
        b += b;
      } else if (format.length === 7) {
        r = format.substring(1, 3);
        g = format.substring(3, 5);
        b = format.substring(5, 7);
      }
      r = parseInt(r, 16);
      g = parseInt(g, 16);
      b = parseInt(b, 16);
    }
    return rgb(r, g, b);
  }
  function d3_rgb_hsl(r, g, b) {
    var min = Math.min(r /= 255, g /= 255, b /= 255), max = Math.max(r, g, b), d = max - min, h, s, l = (max + min) / 2;
    if (d) {
      s = l < .5 ? d / (max + min) : d / (2 - max - min);
      if (r == max) h = (g - b) / d + (g < b ? 6 : 0); else if (g == max) h = (b - r) / d + 2; else h = (r - g) / d + 4;
      h *= 60;
    } else {
      s = h = 0;
    }
    return d3_hsl(h, s, l);
  }
  function d3_rgb_parseNumber(c) {
    var f = parseFloat(c);
    return c.charAt(c.length - 1) === "%" ? Math.round(f * 2.55) : f;
  }
  var d3_rgb_names = d3.map({
    aliceblue: "#f0f8ff",
    antiquewhite: "#faebd7",
    aqua: "#00ffff",
    aquamarine: "#7fffd4",
    azure: "#f0ffff",
    beige: "#f5f5dc",
    bisque: "#ffe4c4",
    black: "#000000",
    blanchedalmond: "#ffebcd",
    blue: "#0000ff",
    blueviolet: "#8a2be2",
    brown: "#a52a2a",
    burlywood: "#deb887",
    cadetblue: "#5f9ea0",
    chartreuse: "#7fff00",
    chocolate: "#d2691e",
    coral: "#ff7f50",
    cornflowerblue: "#6495ed",
    cornsilk: "#fff8dc",
    crimson: "#dc143c",
    cyan: "#00ffff",
    darkblue: "#00008b",
    darkcyan: "#008b8b",
    darkgoldenrod: "#b8860b",
    darkgray: "#a9a9a9",
    darkgreen: "#006400",
    darkgrey: "#a9a9a9",
    darkkhaki: "#bdb76b",
    darkmagenta: "#8b008b",
    darkolivegreen: "#556b2f",
    darkorange: "#ff8c00",
    darkorchid: "#9932cc",
    darkred: "#8b0000",
    darksalmon: "#e9967a",
    darkseagreen: "#8fbc8f",
    darkslateblue: "#483d8b",
    darkslategray: "#2f4f4f",
    darkslategrey: "#2f4f4f",
    darkturquoise: "#00ced1",
    darkviolet: "#9400d3",
    deeppink: "#ff1493",
    deepskyblue: "#00bfff",
    dimgray: "#696969",
    dimgrey: "#696969",
    dodgerblue: "#1e90ff",
    firebrick: "#b22222",
    floralwhite: "#fffaf0",
    forestgreen: "#228b22",
    fuchsia: "#ff00ff",
    gainsboro: "#dcdcdc",
    ghostwhite: "#f8f8ff",
    gold: "#ffd700",
    goldenrod: "#daa520",
    gray: "#808080",
    green: "#008000",
    greenyellow: "#adff2f",
    grey: "#808080",
    honeydew: "#f0fff0",
    hotpink: "#ff69b4",
    indianred: "#cd5c5c",
    indigo: "#4b0082",
    ivory: "#fffff0",
    khaki: "#f0e68c",
    lavender: "#e6e6fa",
    lavenderblush: "#fff0f5",
    lawngreen: "#7cfc00",
    lemonchiffon: "#fffacd",
    lightblue: "#add8e6",
    lightcoral: "#f08080",
    lightcyan: "#e0ffff",
    lightgoldenrodyellow: "#fafad2",
    lightgray: "#d3d3d3",
    lightgreen: "#90ee90",
    lightgrey: "#d3d3d3",
    lightpink: "#ffb6c1",
    lightsalmon: "#ffa07a",
    lightseagreen: "#20b2aa",
    lightskyblue: "#87cefa",
    lightslategray: "#778899",
    lightslategrey: "#778899",
    lightsteelblue: "#b0c4de",
    lightyellow: "#ffffe0",
    lime: "#00ff00",
    limegreen: "#32cd32",
    linen: "#faf0e6",
    magenta: "#ff00ff",
    maroon: "#800000",
    mediumaquamarine: "#66cdaa",
    mediumblue: "#0000cd",
    mediumorchid: "#ba55d3",
    mediumpurple: "#9370db",
    mediumseagreen: "#3cb371",
    mediumslateblue: "#7b68ee",
    mediumspringgreen: "#00fa9a",
    mediumturquoise: "#48d1cc",
    mediumvioletred: "#c71585",
    midnightblue: "#191970",
    mintcream: "#f5fffa",
    mistyrose: "#ffe4e1",
    moccasin: "#ffe4b5",
    navajowhite: "#ffdead",
    navy: "#000080",
    oldlace: "#fdf5e6",
    olive: "#808000",
    olivedrab: "#6b8e23",
    orange: "#ffa500",
    orangered: "#ff4500",
    orchid: "#da70d6",
    palegoldenrod: "#eee8aa",
    palegreen: "#98fb98",
    paleturquoise: "#afeeee",
    palevioletred: "#db7093",
    papayawhip: "#ffefd5",
    peachpuff: "#ffdab9",
    peru: "#cd853f",
    pink: "#ffc0cb",
    plum: "#dda0dd",
    powderblue: "#b0e0e6",
    purple: "#800080",
    red: "#ff0000",
    rosybrown: "#bc8f8f",
    royalblue: "#4169e1",
    saddlebrown: "#8b4513",
    salmon: "#fa8072",
    sandybrown: "#f4a460",
    seagreen: "#2e8b57",
    seashell: "#fff5ee",
    sienna: "#a0522d",
    silver: "#c0c0c0",
    skyblue: "#87ceeb",
    slateblue: "#6a5acd",
    slategray: "#708090",
    slategrey: "#708090",
    snow: "#fffafa",
    springgreen: "#00ff7f",
    steelblue: "#4682b4",
    tan: "#d2b48c",
    teal: "#008080",
    thistle: "#d8bfd8",
    tomato: "#ff6347",
    turquoise: "#40e0d0",
    violet: "#ee82ee",
    wheat: "#f5deb3",
    white: "#ffffff",
    whitesmoke: "#f5f5f5",
    yellow: "#ffff00",
    yellowgreen: "#9acd32"
  });
  d3_rgb_names.forEach(function(key, value) {
    d3_rgb_names.set(key, d3_rgb_parse(value, d3_rgb, d3_hsl_rgb));
  });
  d3.hsl = function(h, s, l) {
    return arguments.length === 1 ? h instanceof d3_Hsl ? d3_hsl(h.h, h.s, h.l) : d3_rgb_parse("" + h, d3_rgb_hsl, d3_hsl) : d3_hsl(+h, +s, +l);
  };
  function d3_hsl(h, s, l) {
    return new d3_Hsl(h, s, l);
  }
  function d3_Hsl(h, s, l) {
    this.h = h;
    this.s = s;
    this.l = l;
  }
  d3_Hsl.prototype.brighter = function(k) {
    k = Math.pow(.7, arguments.length ? k : 1);
    return d3_hsl(this.h, this.s, this.l / k);
  };
  d3_Hsl.prototype.darker = function(k) {
    k = Math.pow(.7, arguments.length ? k : 1);
    return d3_hsl(this.h, this.s, k * this.l);
  };
  d3_Hsl.prototype.rgb = function() {
    return d3_hsl_rgb(this.h, this.s, this.l);
  };
  d3_Hsl.prototype.toString = function() {
    return this.rgb().toString();
  };
  function d3_hsl_rgb(h, s, l) {
    var m1, m2;
    h = h % 360;
    if (h < 0) h += 360;
    s = s < 0 ? 0 : s > 1 ? 1 : s;
    l = l < 0 ? 0 : l > 1 ? 1 : l;
    m2 = l <= .5 ? l * (1 + s) : l + s - l * s;
    m1 = 2 * l - m2;
    function v(h) {
      if (h > 360) h -= 360; else if (h < 0) h += 360;
      if (h < 60) return m1 + (m2 - m1) * h / 60;
      if (h < 180) return m2;
      if (h < 240) return m1 + (m2 - m1) * (240 - h) / 60;
      return m1;
    }
    function vv(h) {
      return Math.round(v(h) * 255);
    }
    return d3_rgb(vv(h + 120), vv(h), vv(h - 120));
  }
  function d3_selection(groups) {
    d3_arraySubclass(groups, d3_selectionPrototype);
    return groups;
  }
  var d3_select = function(s, n) {
    return n.querySelector(s);
  }, d3_selectAll = function(s, n) {
    return n.querySelectorAll(s);
  }, d3_selectRoot = document.documentElement, d3_selectMatcher = d3_selectRoot.matchesSelector || d3_selectRoot.webkitMatchesSelector || d3_selectRoot.mozMatchesSelector || d3_selectRoot.msMatchesSelector || d3_selectRoot.oMatchesSelector, d3_selectMatches = function(n, s) {
    return d3_selectMatcher.call(n, s);
  };
  if (typeof Sizzle === "function") {
    d3_select = function(s, n) {
      return Sizzle(s, n)[0] || null;
    };
    d3_selectAll = function(s, n) {
      return Sizzle.uniqueSort(Sizzle(s, n));
    };
    d3_selectMatches = Sizzle.matchesSelector;
  }
  var d3_selectionPrototype = [];
  d3.selection = function() {
    return d3_selectionRoot;
  };
  d3.selection.prototype = d3_selectionPrototype;
  d3_selectionPrototype.select = function(selector) {
    var subgroups = [], subgroup, subnode, group, node;
    if (typeof selector !== "function") selector = d3_selection_selector(selector);
    for (var j = -1, m = this.length; ++j < m; ) {
      subgroups.push(subgroup = []);
      subgroup.parentNode = (group = this[j]).parentNode;
      for (var i = -1, n = group.length; ++i < n; ) {
        if (node = group[i]) {
          subgroup.push(subnode = selector.call(node, node.__data__, i));
          if (subnode && "__data__" in node) subnode.__data__ = node.__data__;
        } else {
          subgroup.push(null);
        }
      }
    }
    return d3_selection(subgroups);
  };
  function d3_selection_selector(selector) {
    return function() {
      return d3_select(selector, this);
    };
  }
  d3_selectionPrototype.selectAll = function(selector) {
    var subgroups = [], subgroup, node;
    if (typeof selector !== "function") selector = d3_selection_selectorAll(selector);
    for (var j = -1, m = this.length; ++j < m; ) {
      for (var group = this[j], i = -1, n = group.length; ++i < n; ) {
        if (node = group[i]) {
          subgroups.push(subgroup = d3_array(selector.call(node, node.__data__, i)));
          subgroup.parentNode = node;
        }
      }
    }
    return d3_selection(subgroups);
  };
  function d3_selection_selectorAll(selector) {
    return function() {
      return d3_selectAll(selector, this);
    };
  }
  d3_selectionPrototype.attr = function(name, value) {
    if (arguments.length < 2) {
      if (typeof name === "string") {
        var node = this.node();
        name = d3.ns.qualify(name);
        return name.local ? node.getAttributeNS(name.space, name.local) : node.getAttribute(name);
      }
      for (value in name) this.each(d3_selection_attr(value, name[value]));
      return this;
    }
    return this.each(d3_selection_attr(name, value));
  };
  function d3_selection_attr(name, value) {
    name = d3.ns.qualify(name);
    function attrNull() {
      this.removeAttribute(name);
    }
    function attrNullNS() {
      this.removeAttributeNS(name.space, name.local);
    }
    function attrConstant() {
      this.setAttribute(name, value);
    }
    function attrConstantNS() {
      this.setAttributeNS(name.space, name.local, value);
    }
    function attrFunction() {
      var x = value.apply(this, arguments);
      if (x == null) this.removeAttribute(name); else this.setAttribute(name, x);
    }
    function attrFunctionNS() {
      var x = value.apply(this, arguments);
      if (x == null) this.removeAttributeNS(name.space, name.local); else this.setAttributeNS(name.space, name.local, x);
    }
    return value == null ? name.local ? attrNullNS : attrNull : typeof value === "function" ? name.local ? attrFunctionNS : attrFunction : name.local ? attrConstantNS : attrConstant;
  }
  d3_selectionPrototype.classed = function(name, value) {
    if (arguments.length < 2) {
      if (typeof name === "string") {
        var node = this.node(), n = (name = name.trim().split(/^|\s+/g)).length, i = -1;
        if (value = node.classList) {
          while (++i < n) if (!value.contains(name[i])) return false;
        } else {
          value = node.className;
          if (value.baseVal != null) value = value.baseVal;
          while (++i < n) if (!d3_selection_classedRe(name[i]).test(value)) return false;
        }
        return true;
      }
      for (value in name) this.each(d3_selection_classed(value, name[value]));
      return this;
    }
    return this.each(d3_selection_classed(name, value));
  };
  function d3_selection_classedRe(name) {
    return new RegExp("(?:^|\\s+)" + d3.requote(name) + "(?:\\s+|$)", "g");
  }
  function d3_selection_classed(name, value) {
    name = name.trim().split(/\s+/).map(d3_selection_classedName);
    var n = name.length;
    function classedConstant() {
      var i = -1;
      while (++i < n) name[i](this, value);
    }
    function classedFunction() {
      var i = -1, x = value.apply(this, arguments);
      while (++i < n) name[i](this, x);
    }
    return typeof value === "function" ? classedFunction : classedConstant;
  }
  function d3_selection_classedName(name) {
    var re = d3_selection_classedRe(name);
    return function(node, value) {
      if (c = node.classList) return value ? c.add(name) : c.remove(name);
      var c = node.className, cb = c.baseVal != null, cv = cb ? c.baseVal : c;
      if (value) {
        re.lastIndex = 0;
        if (!re.test(cv)) {
          cv = d3_collapse(cv + " " + name);
          if (cb) c.baseVal = cv; else node.className = cv;
        }
      } else if (cv) {
        cv = d3_collapse(cv.replace(re, " "));
        if (cb) c.baseVal = cv; else node.className = cv;
      }
    };
  }
  d3_selectionPrototype.style = function(name, value, priority) {
    var n = arguments.length;
    if (n < 3) {
      if (typeof name !== "string") {
        if (n < 2) value = "";
        for (priority in name) this.each(d3_selection_style(priority, name[priority], value));
        return this;
      }
      if (n < 2) return window.getComputedStyle(this.node(), null).getPropertyValue(name);
      priority = "";
    }
    return this.each(d3_selection_style(name, value, priority));
  };
  function d3_selection_style(name, value, priority) {
    function styleNull() {
      this.style.removeProperty(name);
    }
    function styleConstant() {
      this.style.setProperty(name, value, priority);
    }
    function styleFunction() {
      var x = value.apply(this, arguments);
      if (x == null) this.style.removeProperty(name); else this.style.setProperty(name, x, priority);
    }
    return value == null ? styleNull : typeof value === "function" ? styleFunction : styleConstant;
  }
  d3_selectionPrototype.property = function(name, value) {
    if (arguments.length < 2) {
      if (typeof name === "string") return this.node()[name];
      for (value in name) this.each(d3_selection_property(value, name[value]));
      return this;
    }
    return this.each(d3_selection_property(name, value));
  };
  function d3_selection_property(name, value) {
    function propertyNull() {
      delete this[name];
    }
    function propertyConstant() {
      this[name] = value;
    }
    function propertyFunction() {
      var x = value.apply(this, arguments);
      if (x == null) delete this[name]; else this[name] = x;
    }
    return value == null ? propertyNull : typeof value === "function" ? propertyFunction : propertyConstant;
  }
  d3_selectionPrototype.text = function(value) {
    return arguments.length < 1 ? this.node().textContent : this.each(typeof value === "function" ? function() {
      var v = value.apply(this, arguments);
      this.textContent = v == null ? "" : v;
    } : value == null ? function() {
      this.textContent = "";
    } : function() {
      this.textContent = value;
    });
  };
  d3_selectionPrototype.html = function(value) {
    return arguments.length < 1 ? this.node().innerHTML : this.each(typeof value === "function" ? function() {
      var v = value.apply(this, arguments);
      this.innerHTML = v == null ? "" : v;
    } : value == null ? function() {
      this.innerHTML = "";
    } : function() {
      this.innerHTML = value;
    });
  };
  d3_selectionPrototype.append = function(name) {
    name = d3.ns.qualify(name);
    function append() {
      return this.appendChild(document.createElementNS(this.namespaceURI, name));
    }
    function appendNS() {
      return this.appendChild(document.createElementNS(name.space, name.local));
    }
    return this.select(name.local ? appendNS : append);
  };
  d3_selectionPrototype.insert = function(name, before) {
    name = d3.ns.qualify(name);
    function insert() {
      return this.insertBefore(document.createElementNS(this.namespaceURI, name), d3_select(before, this));
    }
    function insertNS() {
      return this.insertBefore(document.createElementNS(name.space, name.local), d3_select(before, this));
    }
    return this.select(name.local ? insertNS : insert);
  };
  d3_selectionPrototype.remove = function() {
    return this.each(function() {
      var parent = this.parentNode;
      if (parent) parent.removeChild(this);
    });
  };
  d3_selectionPrototype.data = function(value, key) {
    var i = -1, n = this.length, group, node;
    if (!arguments.length) {
      value = new Array(n = (group = this[0]).length);
      while (++i < n) {
        if (node = group[i]) {
          value[i] = node.__data__;
        }
      }
      return value;
    }
    function bind(group, groupData) {
      var i, n = group.length, m = groupData.length, n0 = Math.min(n, m), n1 = Math.max(n, m), updateNodes = [], enterNodes = [], exitNodes = [], node, nodeData;
      if (key) {
        var nodeByKeyValue = new d3_Map, keyValues = [], keyValue, j = groupData.length;
        for (i = -1; ++i < n; ) {
          keyValue = key.call(node = group[i], node.__data__, i);
          if (nodeByKeyValue.has(keyValue)) {
            exitNodes[j++] = node;
          } else {
            nodeByKeyValue.set(keyValue, node);
          }
          keyValues.push(keyValue);
        }
        for (i = -1; ++i < m; ) {
          keyValue = key.call(groupData, nodeData = groupData[i], i);
          if (nodeByKeyValue.has(keyValue)) {
            updateNodes[i] = node = nodeByKeyValue.get(keyValue);
            node.__data__ = nodeData;
            enterNodes[i] = exitNodes[i] = null;
          } else {
            enterNodes[i] = d3_selection_dataNode(nodeData);
            updateNodes[i] = exitNodes[i] = null;
          }
          nodeByKeyValue.remove(keyValue);
        }
        for (i = -1; ++i < n; ) {
          if (nodeByKeyValue.has(keyValues[i])) {
            exitNodes[i] = group[i];
          }
        }
      } else {
        for (i = -1; ++i < n0; ) {
          node = group[i];
          nodeData = groupData[i];
          if (node) {
            node.__data__ = nodeData;
            updateNodes[i] = node;
            enterNodes[i] = exitNodes[i] = null;
          } else {
            enterNodes[i] = d3_selection_dataNode(nodeData);
            updateNodes[i] = exitNodes[i] = null;
          }
        }
        for (; i < m; ++i) {
          enterNodes[i] = d3_selection_dataNode(groupData[i]);
          updateNodes[i] = exitNodes[i] = null;
        }
        for (; i < n1; ++i) {
          exitNodes[i] = group[i];
          enterNodes[i] = updateNodes[i] = null;
        }
      }
      enterNodes.update = updateNodes;
      enterNodes.parentNode = updateNodes.parentNode = exitNodes.parentNode = group.parentNode;
      enter.push(enterNodes);
      update.push(updateNodes);
      exit.push(exitNodes);
    }
    var enter = d3_selection_enter([]), update = d3_selection([]), exit = d3_selection([]);
    if (typeof value === "function") {
      while (++i < n) {
        bind(group = this[i], value.call(group, group.parentNode.__data__, i));
      }
    } else {
      while (++i < n) {
        bind(group = this[i], value);
      }
    }
    update.enter = function() {
      return enter;
    };
    update.exit = function() {
      return exit;
    };
    return update;
  };
  function d3_selection_dataNode(data) {
    return {
      __data__: data
    };
  }
  d3_selectionPrototype.datum = d3_selectionPrototype.map = function(value) {
    return arguments.length < 1 ? this.property("__data__") : this.property("__data__", value);
  };
  d3_selectionPrototype.filter = function(filter) {
    var subgroups = [], subgroup, group, node;
    if (typeof filter !== "function") filter = d3_selection_filter(filter);
    for (var j = 0, m = this.length; j < m; j++) {
      subgroups.push(subgroup = []);
      subgroup.parentNode = (group = this[j]).parentNode;
      for (var i = 0, n = group.length; i < n; i++) {
        if ((node = group[i]) && filter.call(node, node.__data__, i)) {
          subgroup.push(node);
        }
      }
    }
    return d3_selection(subgroups);
  };
  function d3_selection_filter(selector) {
    return function() {
      return d3_selectMatches(this, selector);
    };
  }
  d3_selectionPrototype.order = function() {
    for (var j = -1, m = this.length; ++j < m; ) {
      for (var group = this[j], i = group.length - 1, next = group[i], node; --i >= 0; ) {
        if (node = group[i]) {
          if (next && next !== node.nextSibling) next.parentNode.insertBefore(node, next);
          next = node;
        }
      }
    }
    return this;
  };
  d3_selectionPrototype.sort = function(comparator) {
    comparator = d3_selection_sortComparator.apply(this, arguments);
    for (var j = -1, m = this.length; ++j < m; ) this[j].sort(comparator);
    return this.order();
  };
  function d3_selection_sortComparator(comparator) {
    if (!arguments.length) comparator = d3.ascending;
    return function(a, b) {
      return comparator(a && a.__data__, b && b.__data__);
    };
  }
  d3_selectionPrototype.on = function(type, listener, capture) {
    var n = arguments.length;
    if (n < 3) {
      if (typeof type !== "string") {
        if (n < 2) listener = false;
        for (capture in type) this.each(d3_selection_on(capture, type[capture], listener));
        return this;
      }
      if (n < 2) return (n = this.node()["__on" + type]) && n._;
      capture = false;
    }
    return this.each(d3_selection_on(type, listener, capture));
  };
  function d3_selection_on(type, listener, capture) {
    var name = "__on" + type, i = type.indexOf(".");
    if (i > 0) type = type.substring(0, i);
    function onRemove() {
      var wrapper = this[name];
      if (wrapper) {
        this.removeEventListener(type, wrapper, wrapper.$);
        delete this[name];
      }
    }
    function onAdd() {
      var node = this, args = arguments;
      onRemove.call(this);
      this.addEventListener(type, this[name] = wrapper, wrapper.$ = capture);
      wrapper._ = listener;
      function wrapper(e) {
        var o = d3.event;
        d3.event = e;
        args[0] = node.__data__;
        try {
          listener.apply(node, args);
        } finally {
          d3.event = o;
        }
      }
    }
    return listener ? onAdd : onRemove;
  }
  d3_selectionPrototype.each = function(callback) {
    return d3_selection_each(this, function(node, i, j) {
      callback.call(node, node.__data__, i, j);
    });
  };
  function d3_selection_each(groups, callback) {
    for (var j = 0, m = groups.length; j < m; j++) {
      for (var group = groups[j], i = 0, n = group.length, node; i < n; i++) {
        if (node = group[i]) callback(node, i, j);
      }
    }
    return groups;
  }
  d3_selectionPrototype.call = function(callback) {
    callback.apply(this, (arguments[0] = this, arguments));
    return this;
  };
  d3_selectionPrototype.empty = function() {
    return !this.node();
  };
  d3_selectionPrototype.node = function(callback) {
    for (var j = 0, m = this.length; j < m; j++) {
      for (var group = this[j], i = 0, n = group.length; i < n; i++) {
        var node = group[i];
        if (node) return node;
      }
    }
    return null;
  };
  d3_selectionPrototype.transition = function() {
    var subgroups = [], subgroup, node;
    for (var j = -1, m = this.length; ++j < m; ) {
      subgroups.push(subgroup = []);
      for (var group = this[j], i = -1, n = group.length; ++i < n; ) {
        subgroup.push((node = group[i]) ? {
          node: node,
          delay: d3_transitionDelay,
          duration: d3_transitionDuration
        } : null);
      }
    }
    return d3_transition(subgroups, d3_transitionId || ++d3_transitionNextId, Date.now());
  };
  var d3_selectionRoot = d3_selection([ [ document ] ]);
  d3_selectionRoot[0].parentNode = d3_selectRoot;
  d3.select = function(selector) {
    return typeof selector === "string" ? d3_selectionRoot.select(selector) : d3_selection([ [ selector ] ]);
  };
  d3.selectAll = function(selector) {
    return typeof selector === "string" ? d3_selectionRoot.selectAll(selector) : d3_selection([ d3_array(selector) ]);
  };
  function d3_selection_enter(selection) {
    d3_arraySubclass(selection, d3_selection_enterPrototype);
    return selection;
  }
  var d3_selection_enterPrototype = [];
  d3.selection.enter = d3_selection_enter;
  d3.selection.enter.prototype = d3_selection_enterPrototype;
  d3_selection_enterPrototype.append = d3_selectionPrototype.append;
  d3_selection_enterPrototype.insert = d3_selectionPrototype.insert;
  d3_selection_enterPrototype.empty = d3_selectionPrototype.empty;
  d3_selection_enterPrototype.node = d3_selectionPrototype.node;
  d3_selection_enterPrototype.select = function(selector) {
    var subgroups = [], subgroup, subnode, upgroup, group, node;
    for (var j = -1, m = this.length; ++j < m; ) {
      upgroup = (group = this[j]).update;
      subgroups.push(subgroup = []);
      subgroup.parentNode = group.parentNode;
      for (var i = -1, n = group.length; ++i < n; ) {
        if (node = group[i]) {
          subgroup.push(upgroup[i] = subnode = selector.call(group.parentNode, node.__data__, i));
          subnode.__data__ = node.__data__;
        } else {
          subgroup.push(null);
        }
      }
    }
    return d3_selection(subgroups);
  };
  function d3_transition(groups, id, time) {
    d3_arraySubclass(groups, d3_transitionPrototype);
    var tweens = new d3_Map, event = d3.dispatch("start", "end"), ease = d3_transitionEase;
    groups.id = id;
    groups.time = time;
    groups.tween = function(name, tween) {
      if (arguments.length < 2) return tweens.get(name);
      if (tween == null) tweens.remove(name); else tweens.set(name, tween);
      return groups;
    };
    groups.ease = function(value) {
      if (!arguments.length) return ease;
      ease = typeof value === "function" ? value : d3.ease.apply(d3, arguments);
      return groups;
    };
    groups.each = function(type, listener) {
      if (arguments.length < 2) return d3_transition_each.call(groups, type);
      event.on(type, listener);
      return groups;
    };
    d3.timer(function(elapsed) {
      return d3_selection_each(groups, function(node, i, j) {
        var tweened = [], delay = node.delay, duration = node.duration, lock = (node = node.node).__transition__ || (node.__transition__ = {
          active: 0,
          count: 0
        }), d = node.__data__;
        ++lock.count;
        delay <= elapsed ? start(elapsed) : d3.timer(start, delay, time);
        function start(elapsed) {
          if (lock.active > id) return stop();
          lock.active = id;
          tweens.forEach(function(key, value) {
            if (value = value.call(node, d, i)) {
              tweened.push(value);
            }
          });
          event.start.call(node, d, i);
          if (!tick(elapsed)) d3.timer(tick, 0, time);
          return 1;
        }
        function tick(elapsed) {
          if (lock.active !== id) return stop();
          var t = (elapsed - delay) / duration, e = ease(t), n = tweened.length;
          while (n > 0) {
            tweened[--n].call(node, e);
          }
          if (t >= 1) {
            stop();
            d3_transitionId = id;
            event.end.call(node, d, i);
            d3_transitionId = 0;
            return 1;
          }
        }
        function stop() {
          if (!--lock.count) delete node.__transition__;
          return 1;
        }
      });
    }, 0, time);
    return groups;
  }
  var d3_transitionPrototype = [], d3_transitionNextId = 0, d3_transitionId = 0, d3_transitionDefaultDelay = 0, d3_transitionDefaultDuration = 250, d3_transitionDefaultEase = d3.ease("cubic-in-out"), d3_transitionDelay = d3_transitionDefaultDelay, d3_transitionDuration = d3_transitionDefaultDuration, d3_transitionEase = d3_transitionDefaultEase;
  d3_transitionPrototype.call = d3_selectionPrototype.call;
  d3.transition = function(selection) {
    return arguments.length ? d3_transitionId ? selection.transition() : selection : d3_selectionRoot.transition();
  };
  d3.transition.prototype = d3_transitionPrototype;
  d3_transitionPrototype.select = function(selector) {
    var subgroups = [], subgroup, subnode, node;
    if (typeof selector !== "function") selector = d3_selection_selector(selector);
    for (var j = -1, m = this.length; ++j < m; ) {
      subgroups.push(subgroup = []);
      for (var group = this[j], i = -1, n = group.length; ++i < n; ) {
        if ((node = group[i]) && (subnode = selector.call(node.node, node.node.__data__, i))) {
          if ("__data__" in node.node) subnode.__data__ = node.node.__data__;
          subgroup.push({
            node: subnode,
            delay: node.delay,
            duration: node.duration
          });
        } else {
          subgroup.push(null);
        }
      }
    }
    return d3_transition(subgroups, this.id, this.time).ease(this.ease());
  };
  d3_transitionPrototype.selectAll = function(selector) {
    var subgroups = [], subgroup, subnodes, node;
    if (typeof selector !== "function") selector = d3_selection_selectorAll(selector);
    for (var j = -1, m = this.length; ++j < m; ) {
      for (var group = this[j], i = -1, n = group.length; ++i < n; ) {
        if (node = group[i]) {
          subnodes = selector.call(node.node, node.node.__data__, i);
          subgroups.push(subgroup = []);
          for (var k = -1, o = subnodes.length; ++k < o; ) {
            subgroup.push({
              node: subnodes[k],
              delay: node.delay,
              duration: node.duration
            });
          }
        }
      }
    }
    return d3_transition(subgroups, this.id, this.time).ease(this.ease());
  };
  d3_transitionPrototype.filter = function(filter) {
    var subgroups = [], subgroup, group, node;
    if (typeof filter !== "function") filter = d3_selection_filter(filter);
    for (var j = 0, m = this.length; j < m; j++) {
      subgroups.push(subgroup = []);
      for (var group = this[j], i = 0, n = group.length; i < n; i++) {
        if ((node = group[i]) && filter.call(node.node, node.node.__data__, i)) {
          subgroup.push(node);
        }
      }
    }
    return d3_transition(subgroups, this.id, this.time).ease(this.ease());
  };
  d3_transitionPrototype.attr = function(name, value) {
<<<<<<< HEAD
    return this.attrTween(name, d3.tween(value, d3_interpolateByName(name)));
=======
    if (arguments.length < 2) {
      for (value in name) this.attrTween(value, d3_transitionTween(value, name[value]));
      return this;
    }
    return this.attrTween(name, d3_transitionTween(name, value));
>>>>>>> 48570c61
  };
  d3_transitionPrototype.attrTween = function(nameNS, tween) {
    var name = d3.ns.qualify(nameNS);
    function attrTween(d, i) {
      var f = tween.call(this, d, i, this.getAttribute(name));
      return f === d3_tweenRemove ? (this.removeAttribute(name), null) : f && function(t) {
        this.setAttribute(name, f(t));
      };
    }
    function attrTweenNS(d, i) {
      var f = tween.call(this, d, i, this.getAttributeNS(name.space, name.local));
      return f === d3_tweenRemove ? (this.removeAttributeNS(name.space, name.local), null) : f && function(t) {
        this.setAttributeNS(name.space, name.local, f(t));
      };
    }
    return this.tween("attr." + nameNS, name.local ? attrTweenNS : attrTween);
  };
  d3_transitionPrototype.style = function(name, value, priority) {
<<<<<<< HEAD
    if (arguments.length < 3) priority = "";
    return this.styleTween(name, d3.tween(value, d3_interpolateByName(name)), priority);
=======
    var n = arguments.length;
    if (n < 3) {
      if (typeof name !== "string") {
        if (n < 2) value = "";
        for (priority in name) this.styleTween(priority, d3_transitionTween(priority, name[priority]), value);
        return this;
      }
      priority = "";
    }
    return this.styleTween(name, d3_transitionTween(name, value), priority);
>>>>>>> 48570c61
  };
  d3_transitionPrototype.styleTween = function(name, tween, priority) {
    if (arguments.length < 3) priority = "";
    return this.tween("style." + name, function(d, i) {
      var f = tween.call(this, d, i, window.getComputedStyle(this, null).getPropertyValue(name));
      return f === d3_tweenRemove ? (this.style.removeProperty(name), null) : f && function(t) {
        this.style.setProperty(name, f(t), priority);
      };
    });
  };
  d3_transitionPrototype.text = function(value) {
    return this.tween("text", function(d, i) {
      this.textContent = typeof value === "function" ? value.call(this, d, i) : value;
    });
  };
  d3_transitionPrototype.remove = function() {
    return this.each("end.transition", function() {
      var p;
      if (!this.__transition__ && (p = this.parentNode)) p.removeChild(this);
    });
  };
  d3_transitionPrototype.delay = function(value) {
    return d3_selection_each(this, typeof value === "function" ? function(node, i, j) {
      node.delay = value.call(node = node.node, node.__data__, i, j) | 0;
    } : (value = value | 0, function(node) {
      node.delay = value;
    }));
  };
  d3_transitionPrototype.duration = function(value) {
    return d3_selection_each(this, typeof value === "function" ? function(node, i, j) {
      node.duration = Math.max(1, value.call(node = node.node, node.__data__, i, j) | 0);
    } : (value = Math.max(1, value | 0), function(node) {
      node.duration = value;
    }));
  };
  function d3_transition_each(callback) {
    var id = d3_transitionId, ease = d3_transitionEase, delay = d3_transitionDelay, duration = d3_transitionDuration;
    d3_transitionId = this.id;
    d3_transitionEase = this.ease();
    d3_selection_each(this, function(node, i, j) {
      d3_transitionDelay = node.delay;
      d3_transitionDuration = node.duration;
      callback.call(node = node.node, node.__data__, i, j);
    });
    d3_transitionId = id;
    d3_transitionEase = ease;
    d3_transitionDelay = delay;
    d3_transitionDuration = duration;
    return this;
  }
  d3_transitionPrototype.transition = function() {
    return this.select(d3_this);
  };
  d3.tween = function(b, interpolate) {
    function tweenFunction(d, i, a) {
      var v = b.call(this, d, i);
      return v == null ? a != "" && d3_tweenRemove : a != v && interpolate(a, v);
    }
    function tweenString(d, i, a) {
      return a != b && interpolate(a, b);
    }
    return typeof b === "function" ? tweenFunction : b == null ? d3_tweenNull : (b += "", tweenString);
  };
  var d3_tweenRemove = {};
  function d3_tweenNull(d, i, a) {
    return a != "" && d3_tweenRemove;
  }
  var d3_timer_queue = null, d3_timer_interval, d3_timer_timeout;
  d3.timer = function(callback, delay, then) {
    var found = false, t0, t1 = d3_timer_queue;
    if (arguments.length < 3) {
      if (arguments.length < 2) delay = 0; else if (!isFinite(delay)) return;
      then = Date.now();
    }
    while (t1) {
      if (t1.callback === callback) {
        t1.then = then;
        t1.delay = delay;
        found = true;
        break;
      }
      t0 = t1;
      t1 = t1.next;
    }
    if (!found) d3_timer_queue = {
      callback: callback,
      then: then,
      delay: delay,
      next: d3_timer_queue
    };
    if (!d3_timer_interval) {
      d3_timer_timeout = clearTimeout(d3_timer_timeout);
      d3_timer_interval = 1;
      d3_timer_frame(d3_timer_step);
    }
  };
  function d3_timer_step() {
    var elapsed, now = Date.now(), t1 = d3_timer_queue;
    while (t1) {
      elapsed = now - t1.then;
      if (elapsed >= t1.delay) t1.flush = t1.callback(elapsed);
      t1 = t1.next;
    }
    var delay = d3_timer_flush() - now;
    if (delay > 24) {
      if (isFinite(delay)) {
        clearTimeout(d3_timer_timeout);
        d3_timer_timeout = setTimeout(d3_timer_step, delay);
      }
      d3_timer_interval = 0;
    } else {
      d3_timer_interval = 1;
      d3_timer_frame(d3_timer_step);
    }
  }
  d3.timer.flush = function() {
    var elapsed, now = Date.now(), t1 = d3_timer_queue;
    while (t1) {
      elapsed = now - t1.then;
      if (!t1.delay) t1.flush = t1.callback(elapsed);
      t1 = t1.next;
    }
    d3_timer_flush();
  };
  function d3_timer_flush() {
    var t0 = null, t1 = d3_timer_queue, then = Infinity;
    while (t1) {
      if (t1.flush) {
        t1 = t0 ? t0.next = t1.next : d3_timer_queue = t1.next;
      } else {
        then = Math.min(then, t1.then + t1.delay);
        t1 = (t0 = t1).next;
      }
    }
    return then;
  }
  var d3_timer_frame = window.requestAnimationFrame || window.webkitRequestAnimationFrame || window.mozRequestAnimationFrame || window.oRequestAnimationFrame || window.msRequestAnimationFrame || function(callback) {
    setTimeout(callback, 17);
  };
  d3.mouse = function(container) {
    return d3_mousePoint(container, d3_eventSource());
  };
  var d3_mouse_bug44083 = /WebKit/.test(navigator.userAgent) ? -1 : 0;
  function d3_mousePoint(container, e) {
    var svg = container.ownerSVGElement || container;
    if (svg.createSVGPoint) {
      var point = svg.createSVGPoint();
      if (d3_mouse_bug44083 < 0 && (window.scrollX || window.scrollY)) {
        svg = d3.select(document.body).append("svg").style("position", "absolute").style("top", 0).style("left", 0);
        var ctm = svg[0][0].getScreenCTM();
        d3_mouse_bug44083 = !(ctm.f || ctm.e);
        svg.remove();
      }
      if (d3_mouse_bug44083) {
        point.x = e.pageX;
        point.y = e.pageY;
      } else {
        point.x = e.clientX;
        point.y = e.clientY;
      }
      point = point.matrixTransform(container.getScreenCTM().inverse());
      return [ point.x, point.y ];
    }
    var rect = container.getBoundingClientRect();
    return [ e.clientX - rect.left - container.clientLeft, e.clientY - rect.top - container.clientTop ];
  }
  d3.touches = function(container, touches) {
    if (arguments.length < 2) touches = d3_eventSource().touches;
    return touches ? d3_array(touches).map(function(touch) {
      var point = d3_mousePoint(container, touch);
      point.identifier = touch.identifier;
      return point;
    }) : [];
  };
  function d3_noop() {}
  d3.scale = {};
  function d3_scaleExtent(domain) {
    var start = domain[0], stop = domain[domain.length - 1];
    return start < stop ? [ start, stop ] : [ stop, start ];
  }
  function d3_scaleRange(scale) {
    return scale.rangeExtent ? scale.rangeExtent() : d3_scaleExtent(scale.range());
  }
  function d3_scale_nice(domain, nice) {
    var i0 = 0, i1 = domain.length - 1, x0 = domain[i0], x1 = domain[i1], dx;
    if (x1 < x0) {
      dx = i0, i0 = i1, i1 = dx;
      dx = x0, x0 = x1, x1 = dx;
    }
    if (nice = nice(x1 - x0)) {
      domain[i0] = nice.floor(x0);
      domain[i1] = nice.ceil(x1);
    }
    return domain;
  }
  function d3_scale_niceDefault() {
    return Math;
  }
  d3.scale.linear = function() {
    return d3_scale_linear([ 0, 1 ], [ 0, 1 ], d3.interpolate, false);
  };
  function d3_scale_linear(domain, range, interpolate, clamp) {
    var output, input;
    function rescale() {
      var linear = Math.min(domain.length, range.length) > 2 ? d3_scale_polylinear : d3_scale_bilinear, uninterpolate = clamp ? d3_uninterpolateClamp : d3_uninterpolateNumber;
      output = linear(domain, range, uninterpolate, interpolate);
      input = linear(range, domain, uninterpolate, d3.interpolate);
      return scale;
    }
    function scale(x) {
      return output(x);
    }
    scale.invert = function(y) {
      return input(y);
    };
    scale.domain = function(x) {
      if (!arguments.length) return domain;
      domain = x.map(Number);
      return rescale();
    };
    scale.range = function(x) {
      if (!arguments.length) return range;
      range = x;
      return rescale();
    };
    scale.rangeRound = function(x) {
      return scale.range(x).interpolate(d3.interpolateRound);
    };
    scale.clamp = function(x) {
      if (!arguments.length) return clamp;
      clamp = x;
      return rescale();
    };
    scale.interpolate = function(x) {
      if (!arguments.length) return interpolate;
      interpolate = x;
      return rescale();
    };
    scale.ticks = function(m) {
      return d3_scale_linearTicks(domain, m);
    };
    scale.tickFormat = function(m) {
      return d3_scale_linearTickFormat(domain, m);
    };
    scale.nice = function() {
      d3_scale_nice(domain, d3_scale_linearNice);
      return rescale();
    };
    scale.copy = function() {
      return d3_scale_linear(domain, range, interpolate, clamp);
    };
    return rescale();
  }
  function d3_scale_linearRebind(scale, linear) {
    return d3.rebind(scale, linear, "range", "rangeRound", "interpolate", "clamp");
  }
  function d3_scale_linearNice(dx) {
    dx = Math.pow(10, Math.round(Math.log(dx) / Math.LN10) - 1);
    return dx && {
      floor: function(x) {
        return Math.floor(x / dx) * dx;
      },
      ceil: function(x) {
        return Math.ceil(x / dx) * dx;
      }
    };
  }
  function d3_scale_linearTickRange(domain, m) {
    var extent = d3_scaleExtent(domain), span = extent[1] - extent[0], step = Math.pow(10, Math.floor(Math.log(span / m) / Math.LN10)), err = m / span * step;
    if (err <= .15) step *= 10; else if (err <= .35) step *= 5; else if (err <= .75) step *= 2;
    extent[0] = Math.ceil(extent[0] / step) * step;
    extent[1] = Math.floor(extent[1] / step) * step + step * .5;
    extent[2] = step;
    return extent;
  }
  function d3_scale_linearTicks(domain, m) {
    return d3.range.apply(d3, d3_scale_linearTickRange(domain, m));
  }
  function d3_scale_linearTickFormat(domain, m) {
    return d3.format(",." + Math.max(0, -Math.floor(Math.log(d3_scale_linearTickRange(domain, m)[2]) / Math.LN10 + .01)) + "f");
  }
  function d3_scale_bilinear(domain, range, uninterpolate, interpolate) {
    var u = uninterpolate(domain[0], domain[1]), i = interpolate(range[0], range[1]);
    return function(x) {
      return i(u(x));
    };
  }
  function d3_scale_polylinear(domain, range, uninterpolate, interpolate) {
    var u = [], i = [], j = 0, k = Math.min(domain.length, range.length) - 1;
    if (domain[k] < domain[0]) {
      domain = domain.slice().reverse();
      range = range.slice().reverse();
    }
    while (++j <= k) {
      u.push(uninterpolate(domain[j - 1], domain[j]));
      i.push(interpolate(range[j - 1], range[j]));
    }
    return function(x) {
      var j = d3.bisect(domain, x, 1, k) - 1;
      return i[j](u[j](x));
    };
  }
  d3.scale.log = function() {
    return d3_scale_log(d3.scale.linear(), d3_scale_logp);
  };
  function d3_scale_log(linear, log) {
    var pow = log.pow;
    function scale(x) {
      return linear(log(x));
    }
    scale.invert = function(x) {
      return pow(linear.invert(x));
    };
    scale.domain = function(x) {
      if (!arguments.length) return linear.domain().map(pow);
      log = x[0] < 0 ? d3_scale_logn : d3_scale_logp;
      pow = log.pow;
      linear.domain(x.map(log));
      return scale;
    };
    scale.nice = function() {
      linear.domain(d3_scale_nice(linear.domain(), d3_scale_niceDefault));
      return scale;
    };
    scale.ticks = function() {
      var extent = d3_scaleExtent(linear.domain()), ticks = [];
      if (extent.every(isFinite)) {
        var i = Math.floor(extent[0]), j = Math.ceil(extent[1]), u = pow(extent[0]), v = pow(extent[1]);
        if (log === d3_scale_logn) {
          ticks.push(pow(i));
          for (; i++ < j; ) for (var k = 9; k > 0; k--) ticks.push(pow(i) * k);
        } else {
          for (; i < j; i++) for (var k = 1; k < 10; k++) ticks.push(pow(i) * k);
          ticks.push(pow(i));
        }
        for (i = 0; ticks[i] < u; i++) {}
        for (j = ticks.length; ticks[j - 1] > v; j--) {}
        ticks = ticks.slice(i, j);
      }
      return ticks;
    };
    scale.tickFormat = function(n, format) {
      if (arguments.length < 2) format = d3_scale_logFormat;
      if (arguments.length < 1) return format;
      var k = Math.max(.1, n / scale.ticks().length), f = log === d3_scale_logn ? (e = -1e-12, Math.floor) : (e = 1e-12, Math.ceil), e;
      return function(d) {
        return d / pow(f(log(d) + e)) <= k ? format(d) : "";
      };
    };
    scale.copy = function() {
      return d3_scale_log(linear.copy(), log);
    };
    return d3_scale_linearRebind(scale, linear);
  }
  var d3_scale_logFormat = d3.format(".0e");
  function d3_scale_logp(x) {
    return Math.log(x < 0 ? 0 : x) / Math.LN10;
  }
  function d3_scale_logn(x) {
    return -Math.log(x > 0 ? 0 : -x) / Math.LN10;
  }
  d3_scale_logp.pow = function(x) {
    return Math.pow(10, x);
  };
  d3_scale_logn.pow = function(x) {
    return -Math.pow(10, -x);
  };
  d3.scale.pow = function() {
    return d3_scale_pow(d3.scale.linear(), 1);
  };
  function d3_scale_pow(linear, exponent) {
    var powp = d3_scale_powPow(exponent), powb = d3_scale_powPow(1 / exponent);
    function scale(x) {
      return linear(powp(x));
    }
    scale.invert = function(x) {
      return powb(linear.invert(x));
    };
    scale.domain = function(x) {
      if (!arguments.length) return linear.domain().map(powb);
      linear.domain(x.map(powp));
      return scale;
    };
    scale.ticks = function(m) {
      return d3_scale_linearTicks(scale.domain(), m);
    };
    scale.tickFormat = function(m) {
      return d3_scale_linearTickFormat(scale.domain(), m);
    };
    scale.nice = function() {
      return scale.domain(d3_scale_nice(scale.domain(), d3_scale_linearNice));
    };
    scale.exponent = function(x) {
      if (!arguments.length) return exponent;
      var domain = scale.domain();
      powp = d3_scale_powPow(exponent = x);
      powb = d3_scale_powPow(1 / exponent);
      return scale.domain(domain);
    };
    scale.copy = function() {
      return d3_scale_pow(linear.copy(), exponent);
    };
    return d3_scale_linearRebind(scale, linear);
  }
  function d3_scale_powPow(e) {
    return function(x) {
      return x < 0 ? -Math.pow(-x, e) : Math.pow(x, e);
    };
  }
  d3.scale.sqrt = function() {
    return d3.scale.pow().exponent(.5);
  };
  d3.scale.ordinal = function() {
    return d3_scale_ordinal([], {
      t: "range",
      a: [ [] ]
    });
  };
  function d3_scale_ordinal(domain, ranger) {
    var index, range, rangeBand;
    function scale(x) {
      return range[((index.get(x) || index.set(x, domain.push(x))) - 1) % range.length];
    }
    function steps(start, step) {
      return d3.range(domain.length).map(function(i) {
        return start + step * i;
      });
    }
    scale.domain = function(x) {
      if (!arguments.length) return domain;
      domain = [];
      index = new d3_Map;
      var i = -1, n = x.length, xi;
      while (++i < n) if (!index.has(xi = x[i])) index.set(xi, domain.push(xi));
      return scale[ranger.t].apply(scale, ranger.a);
    };
    scale.range = function(x) {
      if (!arguments.length) return range;
      range = x;
      rangeBand = 0;
      ranger = {
        t: "range",
        a: arguments
      };
      return scale;
    };
    scale.rangePoints = function(x, padding) {
      if (arguments.length < 2) padding = 0;
      var start = x[0], stop = x[1], step = (stop - start) / (domain.length - 1 + padding);
      range = steps(domain.length < 2 ? (start + stop) / 2 : start + step * padding / 2, step);
      rangeBand = 0;
      ranger = {
        t: "rangePoints",
        a: arguments
      };
      return scale;
    };
    scale.rangeBands = function(x, padding, outerPadding) {
      if (arguments.length < 2) padding = 0;
      if (arguments.length < 3) outerPadding = padding;
      var reverse = x[1] < x[0], start = x[reverse - 0], stop = x[1 - reverse], step = (stop - start) / (domain.length - padding + 2 * outerPadding);
      range = steps(start + step * outerPadding, step);
      if (reverse) range.reverse();
      rangeBand = step * (1 - padding);
      ranger = {
        t: "rangeBands",
        a: arguments
      };
      return scale;
    };
    scale.rangeRoundBands = function(x, padding, outerPadding) {
      if (arguments.length < 2) padding = 0;
      if (arguments.length < 3) outerPadding = padding;
      var reverse = x[1] < x[0], start = x[reverse - 0], stop = x[1 - reverse], step = Math.floor((stop - start) / (domain.length - padding + 2 * outerPadding)), error = stop - start - (domain.length - padding) * step;
      range = steps(start + Math.round(error / 2), step);
      if (reverse) range.reverse();
      rangeBand = Math.round(step * (1 - padding));
      ranger = {
        t: "rangeRoundBands",
        a: arguments
      };
      return scale;
    };
    scale.rangeBand = function() {
      return rangeBand;
    };
    scale.rangeExtent = function() {
      return d3_scaleExtent(ranger.a[0]);
    };
    scale.copy = function() {
      return d3_scale_ordinal(domain, ranger);
    };
    return scale.domain(domain);
  }
  d3.scale.category10 = function() {
    return d3.scale.ordinal().range(d3_category10);
  };
  d3.scale.category20 = function() {
    return d3.scale.ordinal().range(d3_category20);
  };
  d3.scale.category20b = function() {
    return d3.scale.ordinal().range(d3_category20b);
  };
  d3.scale.category20c = function() {
    return d3.scale.ordinal().range(d3_category20c);
  };
  var d3_category10 = [ "#1f77b4", "#ff7f0e", "#2ca02c", "#d62728", "#9467bd", "#8c564b", "#e377c2", "#7f7f7f", "#bcbd22", "#17becf" ];
  var d3_category20 = [ "#1f77b4", "#aec7e8", "#ff7f0e", "#ffbb78", "#2ca02c", "#98df8a", "#d62728", "#ff9896", "#9467bd", "#c5b0d5", "#8c564b", "#c49c94", "#e377c2", "#f7b6d2", "#7f7f7f", "#c7c7c7", "#bcbd22", "#dbdb8d", "#17becf", "#9edae5" ];
  var d3_category20b = [ "#393b79", "#5254a3", "#6b6ecf", "#9c9ede", "#637939", "#8ca252", "#b5cf6b", "#cedb9c", "#8c6d31", "#bd9e39", "#e7ba52", "#e7cb94", "#843c39", "#ad494a", "#d6616b", "#e7969c", "#7b4173", "#a55194", "#ce6dbd", "#de9ed6" ];
  var d3_category20c = [ "#3182bd", "#6baed6", "#9ecae1", "#c6dbef", "#e6550d", "#fd8d3c", "#fdae6b", "#fdd0a2", "#31a354", "#74c476", "#a1d99b", "#c7e9c0", "#756bb1", "#9e9ac8", "#bcbddc", "#dadaeb", "#636363", "#969696", "#bdbdbd", "#d9d9d9" ];
  d3.scale.quantile = function() {
    return d3_scale_quantile([], []);
  };
  function d3_scale_quantile(domain, range) {
    var thresholds;
    function rescale() {
      var k = 0, n = domain.length, q = range.length;
      thresholds = [];
      while (++k < q) thresholds[k - 1] = d3.quantile(domain, k / q);
      return scale;
    }
    function scale(x) {
      if (isNaN(x = +x)) return NaN;
      return range[d3.bisect(thresholds, x)];
    }
    scale.domain = function(x) {
      if (!arguments.length) return domain;
      domain = x.filter(function(d) {
        return !isNaN(d);
      }).sort(d3.ascending);
      return rescale();
    };
    scale.range = function(x) {
      if (!arguments.length) return range;
      range = x;
      return rescale();
    };
    scale.quantiles = function() {
      return thresholds;
    };
    scale.copy = function() {
      return d3_scale_quantile(domain, range);
    };
    return rescale();
  }
  d3.scale.quantize = function() {
    return d3_scale_quantize(0, 1, [ 0, 1 ]);
  };
  function d3_scale_quantize(x0, x1, range) {
    var kx, i;
    function scale(x) {
      return range[Math.max(0, Math.min(i, Math.floor(kx * (x - x0))))];
    }
    function rescale() {
      kx = range.length / (x1 - x0);
      i = range.length - 1;
      return scale;
    }
    scale.domain = function(x) {
      if (!arguments.length) return [ x0, x1 ];
      x0 = +x[0];
      x1 = +x[x.length - 1];
      return rescale();
    };
    scale.range = function(x) {
      if (!arguments.length) return range;
      range = x;
      return rescale();
    };
    scale.copy = function() {
      return d3_scale_quantize(x0, x1, range);
    };
    return rescale();
  }
  d3.scale.identity = function() {
    return d3_scale_identity([ 0, 1 ]);
  };
  function d3_scale_identity(domain) {
    function identity(x) {
      return +x;
    }
    identity.invert = identity;
    identity.domain = identity.range = function(x) {
      if (!arguments.length) return domain;
      domain = x.map(identity);
      return identity;
    };
    identity.ticks = function(m) {
      return d3_scale_linearTicks(domain, m);
    };
    identity.tickFormat = function(m) {
      return d3_scale_linearTickFormat(domain, m);
    };
    identity.copy = function() {
      return d3_scale_identity(domain);
    };
    return identity;
  }
  d3.svg = {};
  d3.svg.arc = function() {
    var innerRadius = d3_svg_arcInnerRadius, outerRadius = d3_svg_arcOuterRadius, startAngle = d3_svg_arcStartAngle, endAngle = d3_svg_arcEndAngle;
    function arc() {
      var r0 = innerRadius.apply(this, arguments), r1 = outerRadius.apply(this, arguments), a0 = startAngle.apply(this, arguments) + d3_svg_arcOffset, a1 = endAngle.apply(this, arguments) + d3_svg_arcOffset, da = (a1 < a0 && (da = a0, a0 = a1, a1 = da), a1 - a0), df = da < Math.PI ? "0" : "1", c0 = Math.cos(a0), s0 = Math.sin(a0), c1 = Math.cos(a1), s1 = Math.sin(a1);
      return da >= d3_svg_arcMax ? r0 ? "M0," + r1 + "A" + r1 + "," + r1 + " 0 1,1 0," + -r1 + "A" + r1 + "," + r1 + " 0 1,1 0," + r1 + "M0," + r0 + "A" + r0 + "," + r0 + " 0 1,0 0," + -r0 + "A" + r0 + "," + r0 + " 0 1,0 0," + r0 + "Z" : "M0," + r1 + "A" + r1 + "," + r1 + " 0 1,1 0," + -r1 + "A" + r1 + "," + r1 + " 0 1,1 0," + r1 + "Z" : r0 ? "M" + r1 * c0 + "," + r1 * s0 + "A" + r1 + "," + r1 + " 0 " + df + ",1 " + r1 * c1 + "," + r1 * s1 + "L" + r0 * c1 + "," + r0 * s1 + "A" + r0 + "," + r0 + " 0 " + df + ",0 " + r0 * c0 + "," + r0 * s0 + "Z" : "M" + r1 * c0 + "," + r1 * s0 + "A" + r1 + "," + r1 + " 0 " + df + ",1 " + r1 * c1 + "," + r1 * s1 + "L0,0" + "Z";
    }
    arc.innerRadius = function(v) {
      if (!arguments.length) return innerRadius;
      innerRadius = d3_functor(v);
      return arc;
    };
    arc.outerRadius = function(v) {
      if (!arguments.length) return outerRadius;
      outerRadius = d3_functor(v);
      return arc;
    };
    arc.startAngle = function(v) {
      if (!arguments.length) return startAngle;
      startAngle = d3_functor(v);
      return arc;
    };
    arc.endAngle = function(v) {
      if (!arguments.length) return endAngle;
      endAngle = d3_functor(v);
      return arc;
    };
    arc.centroid = function() {
      var r = (innerRadius.apply(this, arguments) + outerRadius.apply(this, arguments)) / 2, a = (startAngle.apply(this, arguments) + endAngle.apply(this, arguments)) / 2 + d3_svg_arcOffset;
      return [ Math.cos(a) * r, Math.sin(a) * r ];
    };
    return arc;
  };
  var d3_svg_arcOffset = -Math.PI / 2, d3_svg_arcMax = 2 * Math.PI - 1e-6;
  function d3_svg_arcInnerRadius(d) {
    return d.innerRadius;
  }
  function d3_svg_arcOuterRadius(d) {
    return d.outerRadius;
  }
  function d3_svg_arcStartAngle(d) {
    return d.startAngle;
  }
  function d3_svg_arcEndAngle(d) {
    return d.endAngle;
  }
  function d3_svg_line(projection) {
    var x = d3_svg_lineX, y = d3_svg_lineY, defined = d3_true, interpolate = d3_svg_lineLinear, interpolateKey = interpolate.key, tension = .7;
    function line(data) {
      var segments = [], points = [], i = -1, n = data.length, d, fx = d3_functor(x), fy = d3_functor(y);
      function segment() {
        segments.push("M", interpolate(projection(points), tension));
      }
      while (++i < n) {
        if (defined.call(this, d = data[i], i)) {
          points.push([ +fx.call(this, d, i), +fy.call(this, d, i) ]);
        } else if (points.length) {
          segment();
          points = [];
        }
      }
      if (points.length) segment();
      return segments.length ? segments.join("") : null;
    }
    line.x = function(_) {
      if (!arguments.length) return x;
      x = _;
      return line;
    };
    line.y = function(_) {
      if (!arguments.length) return y;
      y = _;
      return line;
    };
    line.defined = function(_) {
      if (!arguments.length) return defined;
      defined = _;
      return line;
    };
    line.interpolate = function(_) {
      if (!arguments.length) return interpolateKey;
      if (typeof _ === "function") interpolateKey = interpolate = _; else interpolateKey = (interpolate = d3_svg_lineInterpolators.get(_) || d3_svg_lineLinear).key;
      return line;
    };
    line.tension = function(_) {
      if (!arguments.length) return tension;
      tension = _;
      return line;
    };
    return line;
  }
  d3.svg.line = function() {
    return d3_svg_line(d3_identity);
  };
  function d3_svg_lineX(d) {
    return d[0];
  }
  function d3_svg_lineY(d) {
    return d[1];
  }
  var d3_svg_lineInterpolators = d3.map({
    linear: d3_svg_lineLinear,
    "linear-closed": d3_svg_lineLinearClosed,
    "step-before": d3_svg_lineStepBefore,
    "step-after": d3_svg_lineStepAfter,
    basis: d3_svg_lineBasis,
    "basis-open": d3_svg_lineBasisOpen,
    "basis-closed": d3_svg_lineBasisClosed,
    bundle: d3_svg_lineBundle,
    cardinal: d3_svg_lineCardinal,
    "cardinal-open": d3_svg_lineCardinalOpen,
    "cardinal-closed": d3_svg_lineCardinalClosed,
    monotone: d3_svg_lineMonotone
  });
  d3_svg_lineInterpolators.forEach(function(key, value) {
    value.key = key;
    value.closed = /-closed$/.test(key);
  });
  function d3_svg_lineLinear(points) {
    return points.join("L");
  }
  function d3_svg_lineLinearClosed(points) {
    return d3_svg_lineLinear(points) + "Z";
  }
  function d3_svg_lineStepBefore(points) {
    var i = 0, n = points.length, p = points[0], path = [ p[0], ",", p[1] ];
    while (++i < n) path.push("V", (p = points[i])[1], "H", p[0]);
    return path.join("");
  }
  function d3_svg_lineStepAfter(points) {
    var i = 0, n = points.length, p = points[0], path = [ p[0], ",", p[1] ];
    while (++i < n) path.push("H", (p = points[i])[0], "V", p[1]);
    return path.join("");
  }
  function d3_svg_lineCardinalOpen(points, tension) {
    return points.length < 4 ? d3_svg_lineLinear(points) : points[1] + d3_svg_lineHermite(points.slice(1, points.length - 1), d3_svg_lineCardinalTangents(points, tension));
  }
  function d3_svg_lineCardinalClosed(points, tension) {
    return points.length < 3 ? d3_svg_lineLinear(points) : points[0] + d3_svg_lineHermite((points.push(points[0]), points), d3_svg_lineCardinalTangents([ points[points.length - 2] ].concat(points, [ points[1] ]), tension));
  }
  function d3_svg_lineCardinal(points, tension, closed) {
    return points.length < 3 ? d3_svg_lineLinear(points) : points[0] + d3_svg_lineHermite(points, d3_svg_lineCardinalTangents(points, tension));
  }
  function d3_svg_lineHermite(points, tangents) {
    if (tangents.length < 1 || points.length != tangents.length && points.length != tangents.length + 2) {
      return d3_svg_lineLinear(points);
    }
    var quad = points.length != tangents.length, path = "", p0 = points[0], p = points[1], t0 = tangents[0], t = t0, pi = 1;
    if (quad) {
      path += "Q" + (p[0] - t0[0] * 2 / 3) + "," + (p[1] - t0[1] * 2 / 3) + "," + p[0] + "," + p[1];
      p0 = points[1];
      pi = 2;
    }
    if (tangents.length > 1) {
      t = tangents[1];
      p = points[pi];
      pi++;
      path += "C" + (p0[0] + t0[0]) + "," + (p0[1] + t0[1]) + "," + (p[0] - t[0]) + "," + (p[1] - t[1]) + "," + p[0] + "," + p[1];
      for (var i = 2; i < tangents.length; i++, pi++) {
        p = points[pi];
        t = tangents[i];
        path += "S" + (p[0] - t[0]) + "," + (p[1] - t[1]) + "," + p[0] + "," + p[1];
      }
    }
    if (quad) {
      var lp = points[pi];
      path += "Q" + (p[0] + t[0] * 2 / 3) + "," + (p[1] + t[1] * 2 / 3) + "," + lp[0] + "," + lp[1];
    }
    return path;
  }
  function d3_svg_lineCardinalTangents(points, tension) {
    var tangents = [], a = (1 - tension) / 2, p0, p1 = points[0], p2 = points[1], i = 1, n = points.length;
    while (++i < n) {
      p0 = p1;
      p1 = p2;
      p2 = points[i];
      tangents.push([ a * (p2[0] - p0[0]), a * (p2[1] - p0[1]) ]);
    }
    return tangents;
  }
  function d3_svg_lineBasis(points) {
    if (points.length < 3) return d3_svg_lineLinear(points);
    var i = 1, n = points.length, pi = points[0], x0 = pi[0], y0 = pi[1], px = [ x0, x0, x0, (pi = points[1])[0] ], py = [ y0, y0, y0, pi[1] ], path = [ x0, ",", y0 ];
    d3_svg_lineBasisBezier(path, px, py);
    while (++i < n) {
      pi = points[i];
      px.shift();
      px.push(pi[0]);
      py.shift();
      py.push(pi[1]);
      d3_svg_lineBasisBezier(path, px, py);
    }
    i = -1;
    while (++i < 2) {
      px.shift();
      px.push(pi[0]);
      py.shift();
      py.push(pi[1]);
      d3_svg_lineBasisBezier(path, px, py);
    }
    return path.join("");
  }
  function d3_svg_lineBasisOpen(points) {
    if (points.length < 4) return d3_svg_lineLinear(points);
    var path = [], i = -1, n = points.length, pi, px = [ 0 ], py = [ 0 ];
    while (++i < 3) {
      pi = points[i];
      px.push(pi[0]);
      py.push(pi[1]);
    }
    path.push(d3_svg_lineDot4(d3_svg_lineBasisBezier3, px) + "," + d3_svg_lineDot4(d3_svg_lineBasisBezier3, py));
    --i;
    while (++i < n) {
      pi = points[i];
      px.shift();
      px.push(pi[0]);
      py.shift();
      py.push(pi[1]);
      d3_svg_lineBasisBezier(path, px, py);
    }
    return path.join("");
  }
  function d3_svg_lineBasisClosed(points) {
    var path, i = -1, n = points.length, m = n + 4, pi, px = [], py = [];
    while (++i < 4) {
      pi = points[i % n];
      px.push(pi[0]);
      py.push(pi[1]);
    }
    path = [ d3_svg_lineDot4(d3_svg_lineBasisBezier3, px), ",", d3_svg_lineDot4(d3_svg_lineBasisBezier3, py) ];
    --i;
    while (++i < m) {
      pi = points[i % n];
      px.shift();
      px.push(pi[0]);
      py.shift();
      py.push(pi[1]);
      d3_svg_lineBasisBezier(path, px, py);
    }
    return path.join("");
  }
  function d3_svg_lineBundle(points, tension) {
    var n = points.length - 1;
    if (n) {
      var x0 = points[0][0], y0 = points[0][1], dx = points[n][0] - x0, dy = points[n][1] - y0, i = -1, p, t;
      while (++i <= n) {
        p = points[i];
        t = i / n;
        p[0] = tension * p[0] + (1 - tension) * (x0 + t * dx);
        p[1] = tension * p[1] + (1 - tension) * (y0 + t * dy);
      }
    }
    return d3_svg_lineBasis(points);
  }
  function d3_svg_lineDot4(a, b) {
    return a[0] * b[0] + a[1] * b[1] + a[2] * b[2] + a[3] * b[3];
  }
  var d3_svg_lineBasisBezier1 = [ 0, 2 / 3, 1 / 3, 0 ], d3_svg_lineBasisBezier2 = [ 0, 1 / 3, 2 / 3, 0 ], d3_svg_lineBasisBezier3 = [ 0, 1 / 6, 2 / 3, 1 / 6 ];
  function d3_svg_lineBasisBezier(path, x, y) {
    path.push("C", d3_svg_lineDot4(d3_svg_lineBasisBezier1, x), ",", d3_svg_lineDot4(d3_svg_lineBasisBezier1, y), ",", d3_svg_lineDot4(d3_svg_lineBasisBezier2, x), ",", d3_svg_lineDot4(d3_svg_lineBasisBezier2, y), ",", d3_svg_lineDot4(d3_svg_lineBasisBezier3, x), ",", d3_svg_lineDot4(d3_svg_lineBasisBezier3, y));
  }
  function d3_svg_lineSlope(p0, p1) {
    return (p1[1] - p0[1]) / (p1[0] - p0[0]);
  }
  function d3_svg_lineFiniteDifferences(points) {
    var i = 0, j = points.length - 1, m = [], p0 = points[0], p1 = points[1], d = m[0] = d3_svg_lineSlope(p0, p1);
    while (++i < j) {
      m[i] = d + (d = d3_svg_lineSlope(p0 = p1, p1 = points[i + 1]));
    }
    m[i] = d;
    return m;
  }
  function d3_svg_lineMonotoneTangents(points) {
    var tangents = [], d, a, b, s, m = d3_svg_lineFiniteDifferences(points), i = -1, j = points.length - 1;
    while (++i < j) {
      d = d3_svg_lineSlope(points[i], points[i + 1]);
      if (Math.abs(d) < 1e-6) {
        m[i] = m[i + 1] = 0;
      } else {
        a = m[i] / d;
        b = m[i + 1] / d;
        s = a * a + b * b;
        if (s > 9) {
          s = d * 3 / Math.sqrt(s);
          m[i] = s * a;
          m[i + 1] = s * b;
        }
      }
    }
    i = -1;
    while (++i <= j) {
      s = (points[Math.min(j, i + 1)][0] - points[Math.max(0, i - 1)][0]) / (6 * (1 + m[i] * m[i]));
      tangents.push([ s || 0, m[i] * s || 0 ]);
    }
    return tangents;
  }
  function d3_svg_lineMonotone(points) {
    return points.length < 3 ? d3_svg_lineLinear(points) : points[0] + d3_svg_lineHermite(points, d3_svg_lineMonotoneTangents(points));
  }
  d3.svg.line.radial = function() {
    var line = d3_svg_line(d3_svg_lineRadial);
    line.radius = line.x, delete line.x;
    line.angle = line.y, delete line.y;
    return line;
  };
  function d3_svg_lineRadial(points) {
    var point, i = -1, n = points.length, r, a;
    while (++i < n) {
      point = points[i];
      r = point[0];
      a = point[1] + d3_svg_arcOffset;
      point[0] = r * Math.cos(a);
      point[1] = r * Math.sin(a);
    }
    return points;
  }
  function d3_svg_area(projection) {
    var x0 = d3_svg_lineX, x1 = d3_svg_lineX, y0 = 0, y1 = d3_svg_lineY, defined = d3_true, interpolate = d3_svg_lineLinear, interpolateKey = interpolate.key, interpolateReverse = interpolate, L = "L", tension = .7;
    function area(data) {
      var segments = [], points0 = [], points1 = [], i = -1, n = data.length, d, fx0 = d3_functor(x0), fy0 = d3_functor(y0), fx1 = x0 === x1 ? function() {
        return x;
      } : d3_functor(x1), fy1 = y0 === y1 ? function() {
        return y;
      } : d3_functor(y1), x, y;
      function segment() {
        segments.push("M", interpolate(projection(points1), tension), L, interpolateReverse(projection(points0.reverse()), tension), "Z");
      }
      while (++i < n) {
        if (defined.call(this, d = data[i], i)) {
          points0.push([ x = +fx0.call(this, d, i), y = +fy0.call(this, d, i) ]);
          points1.push([ +fx1.call(this, d, i), +fy1.call(this, d, i) ]);
        } else if (points0.length) {
          segment();
          points0 = [];
          points1 = [];
        }
      }
      if (points0.length) segment();
      return segments.length ? segments.join("") : null;
    }
    area.x = function(_) {
      if (!arguments.length) return x1;
      x0 = x1 = _;
      return area;
    };
    area.x0 = function(_) {
      if (!arguments.length) return x0;
      x0 = _;
      return area;
    };
    area.x1 = function(_) {
      if (!arguments.length) return x1;
      x1 = _;
      return area;
    };
    area.y = function(_) {
      if (!arguments.length) return y1;
      y0 = y1 = _;
      return area;
    };
    area.y0 = function(_) {
      if (!arguments.length) return y0;
      y0 = _;
      return area;
    };
    area.y1 = function(_) {
      if (!arguments.length) return y1;
      y1 = _;
      return area;
    };
    area.defined = function(_) {
      if (!arguments.length) return defined;
      defined = _;
      return area;
    };
    area.interpolate = function(_) {
      if (!arguments.length) return interpolateKey;
      if (typeof _ === "function") interpolateKey = interpolate = _; else interpolateKey = (interpolate = d3_svg_lineInterpolators.get(_) || d3_svg_lineLinear).key;
      interpolateReverse = interpolate.reverse || interpolate;
      L = interpolate.closed ? "M" : "L";
      return area;
    };
    area.tension = function(_) {
      if (!arguments.length) return tension;
      tension = _;
      return area;
    };
    return area;
  }
  d3_svg_lineStepBefore.reverse = d3_svg_lineStepAfter;
  d3_svg_lineStepAfter.reverse = d3_svg_lineStepBefore;
  d3.svg.area = function() {
    return d3_svg_area(d3_identity);
  };
  d3.svg.area.radial = function() {
    var area = d3_svg_area(d3_svg_lineRadial);
    area.radius = area.x, delete area.x;
    area.innerRadius = area.x0, delete area.x0;
    area.outerRadius = area.x1, delete area.x1;
    area.angle = area.y, delete area.y;
    area.startAngle = area.y0, delete area.y0;
    area.endAngle = area.y1, delete area.y1;
    return area;
  };
  d3.svg.chord = function() {
    var source = d3_svg_chordSource, target = d3_svg_chordTarget, radius = d3_svg_chordRadius, startAngle = d3_svg_arcStartAngle, endAngle = d3_svg_arcEndAngle;
    function chord(d, i) {
      var s = subgroup(this, source, d, i), t = subgroup(this, target, d, i);
      return "M" + s.p0 + arc(s.r, s.p1, s.a1 - s.a0) + (equals(s, t) ? curve(s.r, s.p1, s.r, s.p0) : curve(s.r, s.p1, t.r, t.p0) + arc(t.r, t.p1, t.a1 - t.a0) + curve(t.r, t.p1, s.r, s.p0)) + "Z";
    }
    function subgroup(self, f, d, i) {
      var subgroup = f.call(self, d, i), r = radius.call(self, subgroup, i), a0 = startAngle.call(self, subgroup, i) + d3_svg_arcOffset, a1 = endAngle.call(self, subgroup, i) + d3_svg_arcOffset;
      return {
        r: r,
        a0: a0,
        a1: a1,
        p0: [ r * Math.cos(a0), r * Math.sin(a0) ],
        p1: [ r * Math.cos(a1), r * Math.sin(a1) ]
      };
    }
    function equals(a, b) {
      return a.a0 == b.a0 && a.a1 == b.a1;
    }
    function arc(r, p, a) {
      return "A" + r + "," + r + " 0 " + +(a > Math.PI) + ",1 " + p;
    }
    function curve(r0, p0, r1, p1) {
      return "Q 0,0 " + p1;
    }
    chord.radius = function(v) {
      if (!arguments.length) return radius;
      radius = d3_functor(v);
      return chord;
    };
    chord.source = function(v) {
      if (!arguments.length) return source;
      source = d3_functor(v);
      return chord;
    };
    chord.target = function(v) {
      if (!arguments.length) return target;
      target = d3_functor(v);
      return chord;
    };
    chord.startAngle = function(v) {
      if (!arguments.length) return startAngle;
      startAngle = d3_functor(v);
      return chord;
    };
    chord.endAngle = function(v) {
      if (!arguments.length) return endAngle;
      endAngle = d3_functor(v);
      return chord;
    };
    return chord;
  };
  function d3_svg_chordSource(d) {
    return d.source;
  }
  function d3_svg_chordTarget(d) {
    return d.target;
  }
  function d3_svg_chordRadius(d) {
    return d.radius;
  }
  function d3_svg_chordStartAngle(d) {
    return d.startAngle;
  }
  function d3_svg_chordEndAngle(d) {
    return d.endAngle;
  }
  d3.svg.diagonal = function() {
    var source = d3_svg_chordSource, target = d3_svg_chordTarget, projection = d3_svg_diagonalProjection;
    function diagonal(d, i) {
      var p0 = source.call(this, d, i), p3 = target.call(this, d, i), m = (p0.y + p3.y) / 2, p = [ p0, {
        x: p0.x,
        y: m
      }, {
        x: p3.x,
        y: m
      }, p3 ];
      p = p.map(projection);
      return "M" + p[0] + "C" + p[1] + " " + p[2] + " " + p[3];
    }
    diagonal.source = function(x) {
      if (!arguments.length) return source;
      source = d3_functor(x);
      return diagonal;
    };
    diagonal.target = function(x) {
      if (!arguments.length) return target;
      target = d3_functor(x);
      return diagonal;
    };
    diagonal.projection = function(x) {
      if (!arguments.length) return projection;
      projection = x;
      return diagonal;
    };
    return diagonal;
  };
  function d3_svg_diagonalProjection(d) {
    return [ d.x, d.y ];
  }
  d3.svg.diagonal.radial = function() {
    var diagonal = d3.svg.diagonal(), projection = d3_svg_diagonalProjection, projection_ = diagonal.projection;
    diagonal.projection = function(x) {
      return arguments.length ? projection_(d3_svg_diagonalRadialProjection(projection = x)) : projection;
    };
    return diagonal;
  };
  function d3_svg_diagonalRadialProjection(projection) {
    return function() {
      var d = projection.apply(this, arguments), r = d[0], a = d[1] + d3_svg_arcOffset;
      return [ r * Math.cos(a), r * Math.sin(a) ];
    };
  }
  d3.svg.mouse = d3.mouse;
  d3.svg.touches = d3.touches;
  d3.svg.symbol = function() {
    var type = d3_svg_symbolType, size = d3_svg_symbolSize;
    function symbol(d, i) {
      return (d3_svg_symbols.get(type.call(this, d, i)) || d3_svg_symbolCircle)(size.call(this, d, i));
    }
    symbol.type = function(x) {
      if (!arguments.length) return type;
      type = d3_functor(x);
      return symbol;
    };
    symbol.size = function(x) {
      if (!arguments.length) return size;
      size = d3_functor(x);
      return symbol;
    };
    return symbol;
  };
  function d3_svg_symbolSize() {
    return 64;
  }
  function d3_svg_symbolType() {
    return "circle";
  }
  function d3_svg_symbolCircle(size) {
    var r = Math.sqrt(size / Math.PI);
    return "M0," + r + "A" + r + "," + r + " 0 1,1 0," + -r + "A" + r + "," + r + " 0 1,1 0," + r + "Z";
  }
  var d3_svg_symbols = d3.map({
    circle: d3_svg_symbolCircle,
    cross: function(size) {
      var r = Math.sqrt(size / 5) / 2;
      return "M" + -3 * r + "," + -r + "H" + -r + "V" + -3 * r + "H" + r + "V" + -r + "H" + 3 * r + "V" + r + "H" + r + "V" + 3 * r + "H" + -r + "V" + r + "H" + -3 * r + "Z";
    },
    diamond: function(size) {
      var ry = Math.sqrt(size / (2 * d3_svg_symbolTan30)), rx = ry * d3_svg_symbolTan30;
      return "M0," + -ry + "L" + rx + ",0" + " 0," + ry + " " + -rx + ",0" + "Z";
    },
    square: function(size) {
      var r = Math.sqrt(size) / 2;
      return "M" + -r + "," + -r + "L" + r + "," + -r + " " + r + "," + r + " " + -r + "," + r + "Z";
    },
    "triangle-down": function(size) {
      var rx = Math.sqrt(size / d3_svg_symbolSqrt3), ry = rx * d3_svg_symbolSqrt3 / 2;
      return "M0," + ry + "L" + rx + "," + -ry + " " + -rx + "," + -ry + "Z";
    },
    "triangle-up": function(size) {
      var rx = Math.sqrt(size / d3_svg_symbolSqrt3), ry = rx * d3_svg_symbolSqrt3 / 2;
      return "M0," + -ry + "L" + rx + "," + ry + " " + -rx + "," + ry + "Z";
    }
  });
  d3.svg.symbolTypes = d3_svg_symbols.keys();
  var d3_svg_symbolSqrt3 = Math.sqrt(3), d3_svg_symbolTan30 = Math.tan(30 * Math.PI / 180);
  d3.svg.axis = function() {
    var scale = d3.scale.linear(), orient = "bottom", tickMajorSize = 6, tickMinorSize = 6, tickEndSize = 6, tickPadding = 3, tickArguments_ = [ 10 ], tickValues = null, tickFormat_, tickSubdivide = 0;
    function axis(g) {
      g.each(function() {
        var g = d3.select(this);
        var ticks = tickValues == null ? scale.ticks ? scale.ticks.apply(scale, tickArguments_) : scale.domain() : tickValues, tickFormat = tickFormat_ == null ? scale.tickFormat ? scale.tickFormat.apply(scale, tickArguments_) : String : tickFormat_;
        var subticks = d3_svg_axisSubdivide(scale, ticks, tickSubdivide), subtick = g.selectAll(".minor").data(subticks, String), subtickEnter = subtick.enter().insert("line", "g").attr("class", "tick minor").style("opacity", 1e-6), subtickExit = d3.transition(subtick.exit()).style("opacity", 1e-6).remove(), subtickUpdate = d3.transition(subtick).style("opacity", 1);
        var tick = g.selectAll("g").data(ticks, String), tickEnter = tick.enter().insert("g", "path").style("opacity", 1e-6), tickExit = d3.transition(tick.exit()).style("opacity", 1e-6).remove(), tickUpdate = d3.transition(tick).style("opacity", 1), tickTransform;
        var range = d3_scaleRange(scale), path = g.selectAll(".domain").data([ 0 ]), pathEnter = path.enter().append("path").attr("class", "domain"), pathUpdate = d3.transition(path);
        var scale1 = scale.copy(), scale0 = this.__chart__ || scale1;
        this.__chart__ = scale1;
        tickEnter.append("line").attr("class", "tick");
        tickEnter.append("text");
        var lineEnter = tickEnter.select("line"), lineUpdate = tickUpdate.select("line"), text = tick.select("text").text(tickFormat), textEnter = tickEnter.select("text"), textUpdate = tickUpdate.select("text");
        switch (orient) {
         case "bottom":
          {
            tickTransform = d3_svg_axisX;
            subtickEnter.attr("y2", tickMinorSize);
            subtickUpdate.attr("x2", 0).attr("y2", tickMinorSize);
            lineEnter.attr("y2", tickMajorSize);
            textEnter.attr("y", Math.max(tickMajorSize, 0) + tickPadding);
            lineUpdate.attr("x2", 0).attr("y2", tickMajorSize);
            textUpdate.attr("x", 0).attr("y", Math.max(tickMajorSize, 0) + tickPadding);
            text.attr("dy", ".71em").attr("text-anchor", "middle");
            pathUpdate.attr("d", "M" + range[0] + "," + tickEndSize + "V0H" + range[1] + "V" + tickEndSize);
            break;
          }
         case "top":
          {
            tickTransform = d3_svg_axisX;
            subtickEnter.attr("y2", -tickMinorSize);
            subtickUpdate.attr("x2", 0).attr("y2", -tickMinorSize);
            lineEnter.attr("y2", -tickMajorSize);
            textEnter.attr("y", -(Math.max(tickMajorSize, 0) + tickPadding));
            lineUpdate.attr("x2", 0).attr("y2", -tickMajorSize);
            textUpdate.attr("x", 0).attr("y", -(Math.max(tickMajorSize, 0) + tickPadding));
            text.attr("dy", "0em").attr("text-anchor", "middle");
            pathUpdate.attr("d", "M" + range[0] + "," + -tickEndSize + "V0H" + range[1] + "V" + -tickEndSize);
            break;
          }
         case "left":
          {
            tickTransform = d3_svg_axisY;
            subtickEnter.attr("x2", -tickMinorSize);
            subtickUpdate.attr("x2", -tickMinorSize).attr("y2", 0);
            lineEnter.attr("x2", -tickMajorSize);
            textEnter.attr("x", -(Math.max(tickMajorSize, 0) + tickPadding));
            lineUpdate.attr("x2", -tickMajorSize).attr("y2", 0);
            textUpdate.attr("x", -(Math.max(tickMajorSize, 0) + tickPadding)).attr("y", 0);
            text.attr("dy", ".32em").attr("text-anchor", "end");
            pathUpdate.attr("d", "M" + -tickEndSize + "," + range[0] + "H0V" + range[1] + "H" + -tickEndSize);
            break;
          }
         case "right":
          {
            tickTransform = d3_svg_axisY;
            subtickEnter.attr("x2", tickMinorSize);
            subtickUpdate.attr("x2", tickMinorSize).attr("y2", 0);
            lineEnter.attr("x2", tickMajorSize);
            textEnter.attr("x", Math.max(tickMajorSize, 0) + tickPadding);
            lineUpdate.attr("x2", tickMajorSize).attr("y2", 0);
            textUpdate.attr("x", Math.max(tickMajorSize, 0) + tickPadding).attr("y", 0);
            text.attr("dy", ".32em").attr("text-anchor", "start");
            pathUpdate.attr("d", "M" + tickEndSize + "," + range[0] + "H0V" + range[1] + "H" + tickEndSize);
            break;
          }
        }
        if (scale.ticks) {
          tickEnter.call(tickTransform, scale0);
          tickUpdate.call(tickTransform, scale1);
          tickExit.call(tickTransform, scale1);
          subtickEnter.call(tickTransform, scale0);
          subtickUpdate.call(tickTransform, scale1);
          subtickExit.call(tickTransform, scale1);
        } else {
          var dx = scale1.rangeBand() / 2, x = function(d) {
            return scale1(d) + dx;
          };
          tickEnter.call(tickTransform, x);
          tickUpdate.call(tickTransform, x);
        }
      });
    }
    axis.scale = function(x) {
      if (!arguments.length) return scale;
      scale = x;
      return axis;
    };
    axis.orient = function(x) {
      if (!arguments.length) return orient;
      orient = x;
      return axis;
    };
    axis.ticks = function() {
      if (!arguments.length) return tickArguments_;
      tickArguments_ = arguments;
      return axis;
    };
    axis.tickValues = function(x) {
      if (!arguments.length) return tickValues;
      tickValues = x;
      return axis;
    };
    axis.tickFormat = function(x) {
      if (!arguments.length) return tickFormat_;
      tickFormat_ = x;
      return axis;
    };
    axis.tickSize = function(x, y, z) {
      if (!arguments.length) return tickMajorSize;
      var n = arguments.length - 1;
      tickMajorSize = +x;
      tickMinorSize = n > 1 ? +y : tickMajorSize;
      tickEndSize = n > 0 ? +arguments[n] : tickMajorSize;
      return axis;
    };
    axis.tickPadding = function(x) {
      if (!arguments.length) return tickPadding;
      tickPadding = +x;
      return axis;
    };
    axis.tickSubdivide = function(x) {
      if (!arguments.length) return tickSubdivide;
      tickSubdivide = +x;
      return axis;
    };
    return axis;
  };
  function d3_svg_axisX(selection, x) {
    selection.attr("transform", function(d) {
      return "translate(" + x(d) + ",0)";
    });
  }
  function d3_svg_axisY(selection, y) {
    selection.attr("transform", function(d) {
      return "translate(0," + y(d) + ")";
    });
  }
  function d3_svg_axisSubdivide(scale, ticks, m) {
    subticks = [];
    if (m && ticks.length > 1) {
      var extent = d3_scaleExtent(scale.domain()), subticks, i = -1, n = ticks.length, d = (ticks[1] - ticks[0]) / ++m, j, v;
      while (++i < n) {
        for (j = m; --j > 0; ) {
          if ((v = +ticks[i] - j * d) >= extent[0]) {
            subticks.push(v);
          }
        }
      }
      for (--i, j = 0; ++j < m && (v = +ticks[i] + j * d) < extent[1]; ) {
        subticks.push(v);
      }
    }
    return subticks;
  }
  d3.svg.brush = function() {
    var event = d3_eventDispatch(brush, "brushstart", "brush", "brushend"), x = null, y = null, resizes = d3_svg_brushResizes[0], extent = [ [ 0, 0 ], [ 0, 0 ] ], extentDomain;
    function brush(g) {
      g.each(function() {
        var g = d3.select(this), bg = g.selectAll(".background").data([ 0 ]), fg = g.selectAll(".extent").data([ 0 ]), tz = g.selectAll(".resize").data(resizes, String), e;
        g.style("pointer-events", "all").on("mousedown.brush", brushstart).on("touchstart.brush", brushstart);
        bg.enter().append("rect").attr("class", "background").style("visibility", "hidden").style("cursor", "crosshair");
        fg.enter().append("rect").attr("class", "extent").style("cursor", "move");
        tz.enter().append("g").attr("class", function(d) {
          return "resize " + d;
        }).style("cursor", function(d) {
          return d3_svg_brushCursor[d];
        }).append("rect").attr("x", function(d) {
          return /[ew]$/.test(d) ? -3 : null;
        }).attr("y", function(d) {
          return /^[ns]/.test(d) ? -3 : null;
        }).attr("width", 6).attr("height", 6).style("visibility", "hidden");
        tz.style("display", brush.empty() ? "none" : null);
        tz.exit().remove();
        if (x) {
          e = d3_scaleRange(x);
          bg.attr("x", e[0]).attr("width", e[1] - e[0]);
          redrawX(g);
        }
        if (y) {
          e = d3_scaleRange(y);
          bg.attr("y", e[0]).attr("height", e[1] - e[0]);
          redrawY(g);
        }
        redraw(g);
      });
    }
    function redraw(g) {
      g.selectAll(".resize").attr("transform", function(d) {
        return "translate(" + extent[+/e$/.test(d)][0] + "," + extent[+/^s/.test(d)][1] + ")";
      });
    }
    function redrawX(g) {
      g.select(".extent").attr("x", extent[0][0]);
      g.selectAll(".extent,.n>rect,.s>rect").attr("width", extent[1][0] - extent[0][0]);
    }
    function redrawY(g) {
      g.select(".extent").attr("y", extent[0][1]);
      g.selectAll(".extent,.e>rect,.w>rect").attr("height", extent[1][1] - extent[0][1]);
    }
    function brushstart() {
      var target = this, eventTarget = d3.select(d3.event.target), event_ = event.of(target, arguments), g = d3.select(target), resizing = eventTarget.datum(), resizingX = !/^(n|s)$/.test(resizing) && x, resizingY = !/^(e|w)$/.test(resizing) && y, dragging = eventTarget.classed("extent"), center, origin = mouse(), offset;
      var w = d3.select(window).on("mousemove.brush", brushmove).on("mouseup.brush", brushend).on("touchmove.brush", brushmove).on("touchend.brush", brushend).on("keydown.brush", keydown).on("keyup.brush", keyup);
      if (dragging) {
        origin[0] = extent[0][0] - origin[0];
        origin[1] = extent[0][1] - origin[1];
      } else if (resizing) {
        var ex = +/w$/.test(resizing), ey = +/^n/.test(resizing);
        offset = [ extent[1 - ex][0] - origin[0], extent[1 - ey][1] - origin[1] ];
        origin[0] = extent[ex][0];
        origin[1] = extent[ey][1];
      } else if (d3.event.altKey) center = origin.slice();
      g.style("pointer-events", "none").selectAll(".resize").style("display", null);
      d3.select("body").style("cursor", eventTarget.style("cursor"));
      event_({
        type: "brushstart"
      });
      brushmove();
      d3_eventCancel();
      function mouse() {
        var touches = d3.event.changedTouches;
        return touches ? d3.touches(target, touches)[0] : d3.mouse(target);
      }
      function keydown() {
        if (d3.event.keyCode == 32) {
          if (!dragging) {
            center = null;
            origin[0] -= extent[1][0];
            origin[1] -= extent[1][1];
            dragging = 2;
          }
          d3_eventCancel();
        }
      }
      function keyup() {
        if (d3.event.keyCode == 32 && dragging == 2) {
          origin[0] += extent[1][0];
          origin[1] += extent[1][1];
          dragging = 0;
          d3_eventCancel();
        }
      }
      function brushmove() {
        var point = mouse(), moved = false;
        if (offset) {
          point[0] += offset[0];
          point[1] += offset[1];
        }
        if (!dragging) {
          if (d3.event.altKey) {
            if (!center) center = [ (extent[0][0] + extent[1][0]) / 2, (extent[0][1] + extent[1][1]) / 2 ];
            origin[0] = extent[+(point[0] < center[0])][0];
            origin[1] = extent[+(point[1] < center[1])][1];
          } else center = null;
        }
        if (resizingX && move1(point, x, 0)) {
          redrawX(g);
          moved = true;
        }
        if (resizingY && move1(point, y, 1)) {
          redrawY(g);
          moved = true;
        }
        if (moved) {
          redraw(g);
          event_({
            type: "brush",
            mode: dragging ? "move" : "resize"
          });
        }
      }
      function move1(point, scale, i) {
        var range = d3_scaleRange(scale), r0 = range[0], r1 = range[1], position = origin[i], size = extent[1][i] - extent[0][i], min, max;
        if (dragging) {
          r0 -= position;
          r1 -= size + position;
        }
        min = Math.max(r0, Math.min(r1, point[i]));
        if (dragging) {
          max = (min += position) + size;
        } else {
          if (center) position = Math.max(r0, Math.min(r1, 2 * center[i] - min));
          if (position < min) {
            max = min;
            min = position;
          } else {
            max = position;
          }
        }
        if (extent[0][i] !== min || extent[1][i] !== max) {
          extentDomain = null;
          extent[0][i] = min;
          extent[1][i] = max;
          return true;
        }
      }
      function brushend() {
        brushmove();
        g.style("pointer-events", "all").selectAll(".resize").style("display", brush.empty() ? "none" : null);
        d3.select("body").style("cursor", null);
        w.on("mousemove.brush", null).on("mouseup.brush", null).on("touchmove.brush", null).on("touchend.brush", null).on("keydown.brush", null).on("keyup.brush", null);
        event_({
          type: "brushend"
        });
        d3_eventCancel();
      }
    }
    brush.x = function(z) {
      if (!arguments.length) return x;
      x = z;
      resizes = d3_svg_brushResizes[!x << 1 | !y];
      return brush;
    };
    brush.y = function(z) {
      if (!arguments.length) return y;
      y = z;
      resizes = d3_svg_brushResizes[!x << 1 | !y];
      return brush;
    };
    brush.extent = function(z) {
      var x0, x1, y0, y1, t;
      if (!arguments.length) {
        z = extentDomain || extent;
        if (x) {
          x0 = z[0][0], x1 = z[1][0];
          if (!extentDomain) {
            x0 = extent[0][0], x1 = extent[1][0];
            if (x.invert) x0 = x.invert(x0), x1 = x.invert(x1);
            if (x1 < x0) t = x0, x0 = x1, x1 = t;
          }
        }
        if (y) {
          y0 = z[0][1], y1 = z[1][1];
          if (!extentDomain) {
            y0 = extent[0][1], y1 = extent[1][1];
            if (y.invert) y0 = y.invert(y0), y1 = y.invert(y1);
            if (y1 < y0) t = y0, y0 = y1, y1 = t;
          }
        }
        return x && y ? [ [ x0, y0 ], [ x1, y1 ] ] : x ? [ x0, x1 ] : y && [ y0, y1 ];
      }
      extentDomain = [ [ 0, 0 ], [ 0, 0 ] ];
      if (x) {
        x0 = z[0], x1 = z[1];
        if (y) x0 = x0[0], x1 = x1[0];
        extentDomain[0][0] = x0, extentDomain[1][0] = x1;
        if (x.invert) x0 = x(x0), x1 = x(x1);
        if (x1 < x0) t = x0, x0 = x1, x1 = t;
        extent[0][0] = x0 | 0, extent[1][0] = x1 | 0;
      }
      if (y) {
        y0 = z[0], y1 = z[1];
        if (x) y0 = y0[1], y1 = y1[1];
        extentDomain[0][1] = y0, extentDomain[1][1] = y1;
        if (y.invert) y0 = y(y0), y1 = y(y1);
        if (y1 < y0) t = y0, y0 = y1, y1 = t;
        extent[0][1] = y0 | 0, extent[1][1] = y1 | 0;
      }
      return brush;
    };
    brush.clear = function() {
      extentDomain = null;
      extent[0][0] = extent[0][1] = extent[1][0] = extent[1][1] = 0;
      return brush;
    };
    brush.empty = function() {
      return x && extent[0][0] === extent[1][0] || y && extent[0][1] === extent[1][1];
    };
    return d3.rebind(brush, event, "on");
  };
  var d3_svg_brushCursor = {
    n: "ns-resize",
    e: "ew-resize",
    s: "ns-resize",
    w: "ew-resize",
    nw: "nwse-resize",
    ne: "nesw-resize",
    se: "nwse-resize",
    sw: "nesw-resize"
  };
  var d3_svg_brushResizes = [ [ "n", "e", "s", "w", "nw", "ne", "se", "sw" ], [ "e", "w" ], [ "n", "s" ], [] ];
  d3.behavior = {};
  d3.behavior.drag = function() {
    var event = d3_eventDispatch(drag, "drag", "dragstart", "dragend"), origin = null;
    function drag() {
      this.on("mousedown.drag", mousedown).on("touchstart.drag", mousedown);
    }
    function mousedown() {
      var target = this, event_ = event.of(target, arguments), eventTarget = d3.event.target, offset, origin_ = point(), moved = 0;
      var w = d3.select(window).on("mousemove.drag", dragmove).on("touchmove.drag", dragmove).on("mouseup.drag", dragend, true).on("touchend.drag", dragend, true);
      if (origin) {
        offset = origin.apply(target, arguments);
        offset = [ offset.x - origin_[0], offset.y - origin_[1] ];
      } else {
        offset = [ 0, 0 ];
      }
      d3_eventCancel();
      event_({
        type: "dragstart"
      });
      function point() {
        var p = target.parentNode, t = d3.event.changedTouches;
        return t ? d3.touches(p, t)[0] : d3.mouse(p);
      }
      function dragmove() {
        if (!target.parentNode) return dragend();
        var p = point(), dx = p[0] - origin_[0], dy = p[1] - origin_[1];
        moved |= dx | dy;
        origin_ = p;
        d3_eventCancel();
        event_({
          type: "drag",
          x: p[0] + offset[0],
          y: p[1] + offset[1],
          dx: dx,
          dy: dy
        });
      }
      function dragend() {
        event_({
          type: "dragend"
        });
        if (moved) {
          d3_eventCancel();
          if (d3.event.target === eventTarget) w.on("click.drag", click, true);
        }
        w.on("mousemove.drag", null).on("touchmove.drag", null).on("mouseup.drag", null).on("touchend.drag", null);
      }
      function click() {
        d3_eventCancel();
        w.on("click.drag", null);
      }
    }
    drag.origin = function(x) {
      if (!arguments.length) return origin;
      origin = x;
      return drag;
    };
    return d3.rebind(drag, event, "on");
  };
  d3.behavior.zoom = function() {
    var translate = [ 0, 0 ], translate0, scale = 1, scale0, scaleExtent = d3_behavior_zoomInfinity, event = d3_eventDispatch(zoom, "zoom"), x0, x1, y0, y1, touchtime;
    function zoom() {
      this.on("mousedown.zoom", mousedown).on("mousewheel.zoom", mousewheel).on("mousemove.zoom", mousemove).on("DOMMouseScroll.zoom", mousewheel).on("dblclick.zoom", dblclick).on("touchstart.zoom", touchstart).on("touchmove.zoom", touchmove).on("touchend.zoom", touchstart);
    }
    zoom.translate = function(x) {
      if (!arguments.length) return translate;
      translate = x.map(Number);
      return zoom;
    };
    zoom.scale = function(x) {
      if (!arguments.length) return scale;
      scale = +x;
      return zoom;
    };
    zoom.scaleExtent = function(x) {
      if (!arguments.length) return scaleExtent;
      scaleExtent = x == null ? d3_behavior_zoomInfinity : x.map(Number);
      return zoom;
    };
    zoom.x = function(z) {
      if (!arguments.length) return x1;
      x1 = z;
      x0 = z.copy();
      return zoom;
    };
    zoom.y = function(z) {
      if (!arguments.length) return y1;
      y1 = z;
      y0 = z.copy();
      return zoom;
    };
    function location(p) {
      return [ (p[0] - translate[0]) / scale, (p[1] - translate[1]) / scale ];
    }
    function point(l) {
      return [ l[0] * scale + translate[0], l[1] * scale + translate[1] ];
    }
    function scaleTo(s) {
      scale = Math.max(scaleExtent[0], Math.min(scaleExtent[1], s));
    }
    function translateTo(p, l) {
      l = point(l);
      translate[0] += p[0] - l[0];
      translate[1] += p[1] - l[1];
    }
    function dispatch(event) {
      if (x1) x1.domain(x0.range().map(function(x) {
        return (x - translate[0]) / scale;
      }).map(x0.invert));
      if (y1) y1.domain(y0.range().map(function(y) {
        return (y - translate[1]) / scale;
      }).map(y0.invert));
      d3.event.preventDefault();
      event({
        type: "zoom",
        scale: scale,
        translate: translate
      });
    }
    function mousedown() {
      var target = this, event_ = event.of(target, arguments), eventTarget = d3.event.target, moved = 0, w = d3.select(window).on("mousemove.zoom", mousemove).on("mouseup.zoom", mouseup), l = location(d3.mouse(target));
      window.focus();
      d3_eventCancel();
      function mousemove() {
        moved = 1;
        translateTo(d3.mouse(target), l);
        dispatch(event_);
      }
      function mouseup() {
        if (moved) d3_eventCancel();
        w.on("mousemove.zoom", null).on("mouseup.zoom", null);
        if (moved && d3.event.target === eventTarget) w.on("click.zoom", click, true);
      }
      function click() {
        d3_eventCancel();
        w.on("click.zoom", null);
      }
    }
    function mousewheel() {
      if (!translate0) translate0 = location(d3.mouse(this));
      scaleTo(Math.pow(2, d3_behavior_zoomDelta() * .002) * scale);
      translateTo(d3.mouse(this), translate0);
      dispatch(event.of(this, arguments));
    }
    function mousemove() {
      translate0 = null;
    }
    function dblclick() {
      var p = d3.mouse(this), l = location(p);
      scaleTo(d3.event.shiftKey ? scale / 2 : scale * 2);
      translateTo(p, l);
      dispatch(event.of(this, arguments));
    }
    function touchstart() {
      var touches = d3.touches(this), now = Date.now();
      scale0 = scale;
      translate0 = {};
      touches.forEach(function(t) {
        translate0[t.identifier] = location(t);
      });
      d3_eventCancel();
      if (touches.length === 1) {
        if (now - touchtime < 500) {
          var p = touches[0], l = location(touches[0]);
          scaleTo(scale * 2);
          translateTo(p, l);
          dispatch(event.of(this, arguments));
        }
        touchtime = now;
      }
    }
    function touchmove() {
      var touches = d3.touches(this), p0 = touches[0], l0 = translate0[p0.identifier];
      if (p1 = touches[1]) {
        var p1, l1 = translate0[p1.identifier];
        p0 = [ (p0[0] + p1[0]) / 2, (p0[1] + p1[1]) / 2 ];
        l0 = [ (l0[0] + l1[0]) / 2, (l0[1] + l1[1]) / 2 ];
        scaleTo(d3.event.scale * scale0);
      }
      translateTo(p0, l0);
      touchtime = null;
      dispatch(event.of(this, arguments));
    }
    return d3.rebind(zoom, event, "on");
  };
  var d3_behavior_zoomDiv, d3_behavior_zoomInfinity = [ 0, Infinity ];
  function d3_behavior_zoomDelta() {
    if (!d3_behavior_zoomDiv) {
      d3_behavior_zoomDiv = d3.select("body").append("div").style("visibility", "hidden").style("top", 0).style("height", 0).style("width", 0).style("overflow-y", "scroll").append("div").style("height", "2000px").node().parentNode;
    }
    var e = d3.event, delta;
    try {
      d3_behavior_zoomDiv.scrollTop = 1e3;
      d3_behavior_zoomDiv.dispatchEvent(e);
      delta = 1e3 - d3_behavior_zoomDiv.scrollTop;
    } catch (error) {
      delta = e.wheelDelta || -e.detail * 5;
    }
    return delta;
  }
  d3.layout = {};
  d3.layout.bundle = function() {
    return function(links) {
      var paths = [], i = -1, n = links.length;
      while (++i < n) paths.push(d3_layout_bundlePath(links[i]));
      return paths;
    };
  };
  function d3_layout_bundlePath(link) {
    var start = link.source, end = link.target, lca = d3_layout_bundleLeastCommonAncestor(start, end), points = [ start ];
    while (start !== lca) {
      start = start.parent;
      points.push(start);
    }
    var k = points.length;
    while (end !== lca) {
      points.splice(k, 0, end);
      end = end.parent;
    }
    return points;
  }
  function d3_layout_bundleAncestors(node) {
    var ancestors = [], parent = node.parent;
    while (parent != null) {
      ancestors.push(node);
      node = parent;
      parent = parent.parent;
    }
    ancestors.push(node);
    return ancestors;
  }
  function d3_layout_bundleLeastCommonAncestor(a, b) {
    if (a === b) return a;
    var aNodes = d3_layout_bundleAncestors(a), bNodes = d3_layout_bundleAncestors(b), aNode = aNodes.pop(), bNode = bNodes.pop(), sharedNode = null;
    while (aNode === bNode) {
      sharedNode = aNode;
      aNode = aNodes.pop();
      bNode = bNodes.pop();
    }
    return sharedNode;
  }
  d3.layout.chord = function() {
    var chord = {}, chords, groups, matrix, n, padding = 0, sortGroups, sortSubgroups, sortChords;
    function relayout() {
      var subgroups = {}, groupSums = [], groupIndex = d3.range(n), subgroupIndex = [], k, x, x0, i, j;
      chords = [];
      groups = [];
      k = 0, i = -1;
      while (++i < n) {
        x = 0, j = -1;
        while (++j < n) {
          x += matrix[i][j];
        }
        groupSums.push(x);
        subgroupIndex.push(d3.range(n));
        k += x;
      }
      if (sortGroups) {
        groupIndex.sort(function(a, b) {
          return sortGroups(groupSums[a], groupSums[b]);
        });
      }
      if (sortSubgroups) {
        subgroupIndex.forEach(function(d, i) {
          d.sort(function(a, b) {
            return sortSubgroups(matrix[i][a], matrix[i][b]);
          });
        });
      }
      k = (2 * Math.PI - padding * n) / k;
      x = 0, i = -1;
      while (++i < n) {
        x0 = x, j = -1;
        while (++j < n) {
          var di = groupIndex[i], dj = subgroupIndex[di][j], v = matrix[di][dj], a0 = x, a1 = x += v * k;
          subgroups[di + "-" + dj] = {
            index: di,
            subindex: dj,
            startAngle: a0,
            endAngle: a1,
            value: v
          };
        }
        groups[di] = {
          index: di,
          startAngle: x0,
          endAngle: x,
          value: (x - x0) / k
        };
        x += padding;
      }
      i = -1;
      while (++i < n) {
        j = i - 1;
        while (++j < n) {
          var source = subgroups[i + "-" + j], target = subgroups[j + "-" + i];
          if (source.value || target.value) {
            chords.push(source.value < target.value ? {
              source: target,
              target: source
            } : {
              source: source,
              target: target
            });
          }
        }
      }
      if (sortChords) resort();
    }
    function resort() {
      chords.sort(function(a, b) {
        return sortChords((a.source.value + a.target.value) / 2, (b.source.value + b.target.value) / 2);
      });
    }
    chord.matrix = function(x) {
      if (!arguments.length) return matrix;
      n = (matrix = x) && matrix.length;
      chords = groups = null;
      return chord;
    };
    chord.padding = function(x) {
      if (!arguments.length) return padding;
      padding = x;
      chords = groups = null;
      return chord;
    };
    chord.sortGroups = function(x) {
      if (!arguments.length) return sortGroups;
      sortGroups = x;
      chords = groups = null;
      return chord;
    };
    chord.sortSubgroups = function(x) {
      if (!arguments.length) return sortSubgroups;
      sortSubgroups = x;
      chords = null;
      return chord;
    };
    chord.sortChords = function(x) {
      if (!arguments.length) return sortChords;
      sortChords = x;
      if (chords) resort();
      return chord;
    };
    chord.chords = function() {
      if (!chords) relayout();
      return chords;
    };
    chord.groups = function() {
      if (!groups) relayout();
      return groups;
    };
    return chord;
  };
  d3.layout.force = function() {
    var force = {}, event = d3.dispatch("start", "tick", "end"), size = [ 1, 1 ], drag, alpha, friction = .9, linkDistance = d3_layout_forceLinkDistance, linkStrength = d3_layout_forceLinkStrength, charge = -30, gravity = .1, theta = .8, interval, nodes = [], links = [], distances, strengths, charges;
    function repulse(node) {
      return function(quad, x1, y1, x2, y2) {
        if (quad.point !== node) {
          var dx = quad.cx - node.x, dy = quad.cy - node.y, dn = 1 / Math.sqrt(dx * dx + dy * dy);
          if ((x2 - x1) * dn < theta) {
            var k = quad.charge * dn * dn;
            node.px -= dx * k;
            node.py -= dy * k;
            return true;
          }
          if (quad.point && isFinite(dn)) {
            var k = quad.pointCharge * dn * dn;
            node.px -= dx * k;
            node.py -= dy * k;
          }
        }
        return !quad.charge;
      };
    }
    force.tick = function() {
      if ((alpha *= .99) < .005) {
        event.end({
          type: "end",
          alpha: alpha = 0
        });
        return true;
      }
      var n = nodes.length, m = links.length, q, i, o, s, t, l, k, x, y;
      for (i = 0; i < m; ++i) {
        o = links[i];
        s = o.source;
        t = o.target;
        x = t.x - s.x;
        y = t.y - s.y;
        if (l = x * x + y * y) {
          l = alpha * strengths[i] * ((l = Math.sqrt(l)) - distances[i]) / l;
          x *= l;
          y *= l;
          t.x -= x * (k = s.weight / (t.weight + s.weight));
          t.y -= y * k;
          s.x += x * (k = 1 - k);
          s.y += y * k;
        }
      }
      if (k = alpha * gravity) {
        x = size[0] / 2;
        y = size[1] / 2;
        i = -1;
        if (k) while (++i < n) {
          o = nodes[i];
          o.x += (x - o.x) * k;
          o.y += (y - o.y) * k;
        }
      }
      if (charge) {
        d3_layout_forceAccumulate(q = d3.geom.quadtree(nodes), alpha, charges);
        i = -1;
        while (++i < n) {
          if (!(o = nodes[i]).fixed) {
            q.visit(repulse(o));
          }
        }
      }
      i = -1;
      while (++i < n) {
        o = nodes[i];
        if (o.fixed) {
          o.x = o.px;
          o.y = o.py;
        } else {
          o.x -= (o.px - (o.px = o.x)) * friction;
          o.y -= (o.py - (o.py = o.y)) * friction;
        }
      }
      event.tick({
        type: "tick",
        alpha: alpha
      });
    };
    force.nodes = function(x) {
      if (!arguments.length) return nodes;
      nodes = x;
      return force;
    };
    force.links = function(x) {
      if (!arguments.length) return links;
      links = x;
      return force;
    };
    force.size = function(x) {
      if (!arguments.length) return size;
      size = x;
      return force;
    };
    force.linkDistance = function(x) {
      if (!arguments.length) return linkDistance;
      linkDistance = d3_functor(x);
      return force;
    };
    force.distance = force.linkDistance;
    force.linkStrength = function(x) {
      if (!arguments.length) return linkStrength;
      linkStrength = d3_functor(x);
      return force;
    };
    force.friction = function(x) {
      if (!arguments.length) return friction;
      friction = x;
      return force;
    };
    force.charge = function(x) {
      if (!arguments.length) return charge;
      charge = typeof x === "function" ? x : +x;
      return force;
    };
    force.gravity = function(x) {
      if (!arguments.length) return gravity;
      gravity = x;
      return force;
    };
    force.theta = function(x) {
      if (!arguments.length) return theta;
      theta = x;
      return force;
    };
    force.alpha = function(x) {
      if (!arguments.length) return alpha;
      if (alpha) {
        if (x > 0) alpha = x; else alpha = 0;
      } else if (x > 0) {
        event.start({
          type: "start",
          alpha: alpha = x
        });
        d3.timer(force.tick);
      }
      return force;
    };
    force.start = function() {
      var i, j, n = nodes.length, m = links.length, w = size[0], h = size[1], neighbors, o;
      for (i = 0; i < n; ++i) {
        (o = nodes[i]).index = i;
        o.weight = 0;
      }
      distances = [];
      strengths = [];
      for (i = 0; i < m; ++i) {
        o = links[i];
        if (typeof o.source == "number") o.source = nodes[o.source];
        if (typeof o.target == "number") o.target = nodes[o.target];
        distances[i] = linkDistance.call(this, o, i);
        strengths[i] = linkStrength.call(this, o, i);
        ++o.source.weight;
        ++o.target.weight;
      }
      for (i = 0; i < n; ++i) {
        o = nodes[i];
        if (isNaN(o.x)) o.x = position("x", w);
        if (isNaN(o.y)) o.y = position("y", h);
        if (isNaN(o.px)) o.px = o.x;
        if (isNaN(o.py)) o.py = o.y;
      }
      charges = [];
      if (typeof charge === "function") {
        for (i = 0; i < n; ++i) {
          charges[i] = +charge.call(this, nodes[i], i);
        }
      } else {
        for (i = 0; i < n; ++i) {
          charges[i] = charge;
        }
      }
      function position(dimension, size) {
        var neighbors = neighbor(i), j = -1, m = neighbors.length, x;
        while (++j < m) if (!isNaN(x = neighbors[j][dimension])) return x;
        return Math.random() * size;
      }
      function neighbor() {
        if (!neighbors) {
          neighbors = [];
          for (j = 0; j < n; ++j) {
            neighbors[j] = [];
          }
          for (j = 0; j < m; ++j) {
            var o = links[j];
            neighbors[o.source.index].push(o.target);
            neighbors[o.target.index].push(o.source);
          }
        }
        return neighbors[i];
      }
      return force.resume();
    };
    force.resume = function() {
      return force.alpha(.1);
    };
    force.stop = function() {
      return force.alpha(0);
    };
    force.drag = function() {
      if (!drag) drag = d3.behavior.drag().origin(d3_identity).on("dragstart", dragstart).on("drag", d3_layout_forceDrag).on("dragend", d3_layout_forceDragEnd);
      this.on("mouseover.force", d3_layout_forceDragOver).on("mouseout.force", d3_layout_forceDragOut).call(drag);
    };
    function dragstart(d) {
      d3_layout_forceDragOver(d3_layout_forceDragNode = d);
      d3_layout_forceDragForce = force;
    }
    return d3.rebind(force, event, "on");
  };
  var d3_layout_forceDragForce, d3_layout_forceDragNode;
  function d3_layout_forceDragOver(d) {
    d.fixed |= 2;
  }
  function d3_layout_forceDragOut(d) {
    if (d !== d3_layout_forceDragNode) d.fixed &= 1;
  }
  function d3_layout_forceDragEnd() {
    d3_layout_forceDragNode.fixed &= 1;
    d3_layout_forceDragForce = d3_layout_forceDragNode = null;
  }
  function d3_layout_forceDrag() {
    d3_layout_forceDragNode.px = d3.event.x;
    d3_layout_forceDragNode.py = d3.event.y;
    d3_layout_forceDragForce.resume();
  }
  function d3_layout_forceAccumulate(quad, alpha, charges) {
    var cx = 0, cy = 0;
    quad.charge = 0;
    if (!quad.leaf) {
      var nodes = quad.nodes, n = nodes.length, i = -1, c;
      while (++i < n) {
        c = nodes[i];
        if (c == null) continue;
        d3_layout_forceAccumulate(c, alpha, charges);
        quad.charge += c.charge;
        cx += c.charge * c.cx;
        cy += c.charge * c.cy;
      }
    }
    if (quad.point) {
      if (!quad.leaf) {
        quad.point.x += Math.random() - .5;
        quad.point.y += Math.random() - .5;
      }
      var k = alpha * charges[quad.point.index];
      quad.charge += quad.pointCharge = k;
      cx += k * quad.point.x;
      cy += k * quad.point.y;
    }
    quad.cx = cx / quad.charge;
    quad.cy = cy / quad.charge;
  }
  function d3_layout_forceLinkDistance(link) {
    return 20;
  }
  function d3_layout_forceLinkStrength(link) {
    return 1;
  }
  d3.layout.partition = function() {
    var hierarchy = d3.layout.hierarchy(), size = [ 1, 1 ];
    function position(node, x, dx, dy) {
      var children = node.children;
      node.x = x;
      node.y = node.depth * dy;
      node.dx = dx;
      node.dy = dy;
      if (children && (n = children.length)) {
        var i = -1, n, c, d;
        dx = node.value ? dx / node.value : 0;
        while (++i < n) {
          position(c = children[i], x, d = c.value * dx, dy);
          x += d;
        }
      }
    }
    function depth(node) {
      var children = node.children, d = 0;
      if (children && (n = children.length)) {
        var i = -1, n;
        while (++i < n) d = Math.max(d, depth(children[i]));
      }
      return 1 + d;
    }
    function partition(d, i) {
      var nodes = hierarchy.call(this, d, i);
      position(nodes[0], 0, size[0], size[1] / depth(nodes[0]));
      return nodes;
    }
    partition.size = function(x) {
      if (!arguments.length) return size;
      size = x;
      return partition;
    };
    return d3_layout_hierarchyRebind(partition, hierarchy);
  };
  d3.layout.pie = function() {
    var value = Number, sort = d3_layout_pieSortByValue, startAngle = 0, endAngle = 2 * Math.PI;
    function pie(data, i) {
      var values = data.map(function(d, i) {
        return +value.call(pie, d, i);
      });
      var a = +(typeof startAngle === "function" ? startAngle.apply(this, arguments) : startAngle);
      var k = ((typeof endAngle === "function" ? endAngle.apply(this, arguments) : endAngle) - startAngle) / d3.sum(values);
      var index = d3.range(data.length);
      if (sort != null) index.sort(sort === d3_layout_pieSortByValue ? function(i, j) {
        return values[j] - values[i];
      } : function(i, j) {
        return sort(data[i], data[j]);
      });
      var arcs = [];
      index.forEach(function(i) {
        var d;
        arcs[i] = {
          data: data[i],
          value: d = values[i],
          startAngle: a,
          endAngle: a += d * k
        };
      });
      return arcs;
    }
    pie.value = function(x) {
      if (!arguments.length) return value;
      value = x;
      return pie;
    };
    pie.sort = function(x) {
      if (!arguments.length) return sort;
      sort = x;
      return pie;
    };
    pie.startAngle = function(x) {
      if (!arguments.length) return startAngle;
      startAngle = x;
      return pie;
    };
    pie.endAngle = function(x) {
      if (!arguments.length) return endAngle;
      endAngle = x;
      return pie;
    };
    return pie;
  };
  var d3_layout_pieSortByValue = {};
  d3.layout.stack = function() {
    var values = d3_identity, order = d3_layout_stackOrderDefault, offset = d3_layout_stackOffsetZero, out = d3_layout_stackOut, x = d3_layout_stackX, y = d3_layout_stackY;
    function stack(data, index) {
      var series = data.map(function(d, i) {
        return values.call(stack, d, i);
      });
      var points = series.map(function(d, i) {
        return d.map(function(v, i) {
          return [ x.call(stack, v, i), y.call(stack, v, i) ];
        });
      });
      var orders = order.call(stack, points, index);
      series = d3.permute(series, orders);
      points = d3.permute(points, orders);
      var offsets = offset.call(stack, points, index);
      var n = series.length, m = series[0].length, i, j, o;
      for (j = 0; j < m; ++j) {
        out.call(stack, series[0][j], o = offsets[j], points[0][j][1]);
        for (i = 1; i < n; ++i) {
          out.call(stack, series[i][j], o += points[i - 1][j][1], points[i][j][1]);
        }
      }
      return data;
    }
    stack.values = function(x) {
      if (!arguments.length) return values;
      values = x;
      return stack;
    };
    stack.order = function(x) {
      if (!arguments.length) return order;
      order = typeof x === "function" ? x : d3_layout_stackOrders.get(x) || d3_layout_stackOrderDefault;
      return stack;
    };
    stack.offset = function(x) {
      if (!arguments.length) return offset;
      offset = typeof x === "function" ? x : d3_layout_stackOffsets.get(x) || d3_layout_stackOffsetZero;
      return stack;
    };
    stack.x = function(z) {
      if (!arguments.length) return x;
      x = z;
      return stack;
    };
    stack.y = function(z) {
      if (!arguments.length) return y;
      y = z;
      return stack;
    };
    stack.out = function(z) {
      if (!arguments.length) return out;
      out = z;
      return stack;
    };
    return stack;
  };
  function d3_layout_stackX(d) {
    return d.x;
  }
  function d3_layout_stackY(d) {
    return d.y;
  }
  function d3_layout_stackOut(d, y0, y) {
    d.y0 = y0;
    d.y = y;
  }
  var d3_layout_stackOrders = d3.map({
    "inside-out": function(data) {
      var n = data.length, i, j, max = data.map(d3_layout_stackMaxIndex), sums = data.map(d3_layout_stackReduceSum), index = d3.range(n).sort(function(a, b) {
        return max[a] - max[b];
      }), top = 0, bottom = 0, tops = [], bottoms = [];
      for (i = 0; i < n; ++i) {
        j = index[i];
        if (top < bottom) {
          top += sums[j];
          tops.push(j);
        } else {
          bottom += sums[j];
          bottoms.push(j);
        }
      }
      return bottoms.reverse().concat(tops);
    },
    reverse: function(data) {
      return d3.range(data.length).reverse();
    },
    "default": d3_layout_stackOrderDefault
  });
  var d3_layout_stackOffsets = d3.map({
    silhouette: function(data) {
      var n = data.length, m = data[0].length, sums = [], max = 0, i, j, o, y0 = [];
      for (j = 0; j < m; ++j) {
        for (i = 0, o = 0; i < n; i++) o += data[i][j][1];
        if (o > max) max = o;
        sums.push(o);
      }
      for (j = 0; j < m; ++j) {
        y0[j] = (max - sums[j]) / 2;
      }
      return y0;
    },
    wiggle: function(data) {
      var n = data.length, x = data[0], m = x.length, max = 0, i, j, k, s1, s2, s3, dx, o, o0, y0 = [];
      y0[0] = o = o0 = 0;
      for (j = 1; j < m; ++j) {
        for (i = 0, s1 = 0; i < n; ++i) s1 += data[i][j][1];
        for (i = 0, s2 = 0, dx = x[j][0] - x[j - 1][0]; i < n; ++i) {
          for (k = 0, s3 = (data[i][j][1] - data[i][j - 1][1]) / (2 * dx); k < i; ++k) {
            s3 += (data[k][j][1] - data[k][j - 1][1]) / dx;
          }
          s2 += s3 * data[i][j][1];
        }
        y0[j] = o -= s1 ? s2 / s1 * dx : 0;
        if (o < o0) o0 = o;
      }
      for (j = 0; j < m; ++j) y0[j] -= o0;
      return y0;
    },
    expand: function(data) {
      var n = data.length, m = data[0].length, k = 1 / n, i, j, o, y0 = [];
      for (j = 0; j < m; ++j) {
        for (i = 0, o = 0; i < n; i++) o += data[i][j][1];
        if (o) for (i = 0; i < n; i++) data[i][j][1] /= o; else for (i = 0; i < n; i++) data[i][j][1] = k;
      }
      for (j = 0; j < m; ++j) y0[j] = 0;
      return y0;
    },
    zero: d3_layout_stackOffsetZero
  });
  function d3_layout_stackOrderDefault(data) {
    return d3.range(data.length);
  }
  function d3_layout_stackOffsetZero(data) {
    var j = -1, m = data[0].length, y0 = [];
    while (++j < m) y0[j] = 0;
    return y0;
  }
  function d3_layout_stackMaxIndex(array) {
    var i = 1, j = 0, v = array[0][1], k, n = array.length;
    for (; i < n; ++i) {
      if ((k = array[i][1]) > v) {
        j = i;
        v = k;
      }
    }
    return j;
  }
  function d3_layout_stackReduceSum(d) {
    return d.reduce(d3_layout_stackSum, 0);
  }
  function d3_layout_stackSum(p, d) {
    return p + d[1];
  }
  d3.layout.histogram = function() {
    var frequency = true, valuer = Number, ranger = d3_layout_histogramRange, binner = d3_layout_histogramBinSturges;
    function histogram(data, i) {
      var bins = [], values = data.map(valuer, this), range = ranger.call(this, values, i), thresholds = binner.call(this, range, values, i), bin, i = -1, n = values.length, m = thresholds.length - 1, k = frequency ? 1 : 1 / n, x;
      while (++i < m) {
        bin = bins[i] = [];
        bin.dx = thresholds[i + 1] - (bin.x = thresholds[i]);
        bin.y = 0;
      }
      if (m > 0) {
        i = -1;
        while (++i < n) {
          x = values[i];
          if (x >= range[0] && x <= range[1]) {
            bin = bins[d3.bisect(thresholds, x, 1, m) - 1];
            bin.y += k;
            bin.push(data[i]);
          }
        }
      }
      return bins;
    }
    histogram.value = function(x) {
      if (!arguments.length) return valuer;
      valuer = x;
      return histogram;
    };
    histogram.range = function(x) {
      if (!arguments.length) return ranger;
      ranger = d3_functor(x);
      return histogram;
    };
    histogram.bins = function(x) {
      if (!arguments.length) return binner;
      binner = typeof x === "number" ? function(range) {
        return d3_layout_histogramBinFixed(range, x);
      } : d3_functor(x);
      return histogram;
    };
    histogram.frequency = function(x) {
      if (!arguments.length) return frequency;
      frequency = !!x;
      return histogram;
    };
    return histogram;
  };
  function d3_layout_histogramBinSturges(range, values) {
    return d3_layout_histogramBinFixed(range, Math.ceil(Math.log(values.length) / Math.LN2 + 1));
  }
  function d3_layout_histogramBinFixed(range, n) {
    var x = -1, b = +range[0], m = (range[1] - b) / n, f = [];
    while (++x <= n) f[x] = m * x + b;
    return f;
  }
  function d3_layout_histogramRange(values) {
    return [ d3.min(values), d3.max(values) ];
  }
  d3.layout.hierarchy = function() {
    var sort = d3_layout_hierarchySort, children = d3_layout_hierarchyChildren, value = d3_layout_hierarchyValue;
    function recurse(data, depth, nodes) {
      var childs = children.call(hierarchy, data, depth), node = d3_layout_hierarchyInline ? data : {
        data: data
      };
      node.depth = depth;
      nodes.push(node);
      if (childs && (n = childs.length)) {
        var i = -1, n, c = node.children = [], v = 0, j = depth + 1, d;
        while (++i < n) {
          d = recurse(childs[i], j, nodes);
          d.parent = node;
          c.push(d);
          v += d.value;
        }
        if (sort) c.sort(sort);
        if (value) node.value = v;
      } else if (value) {
        node.value = +value.call(hierarchy, data, depth) || 0;
      }
      return node;
    }
    function revalue(node, depth) {
      var children = node.children, v = 0;
      if (children && (n = children.length)) {
        var i = -1, n, j = depth + 1;
        while (++i < n) v += revalue(children[i], j);
      } else if (value) {
        v = +value.call(hierarchy, d3_layout_hierarchyInline ? node : node.data, depth) || 0;
      }
      if (value) node.value = v;
      return v;
    }
    function hierarchy(d) {
      var nodes = [];
      recurse(d, 0, nodes);
      return nodes;
    }
    hierarchy.sort = function(x) {
      if (!arguments.length) return sort;
      sort = x;
      return hierarchy;
    };
    hierarchy.children = function(x) {
      if (!arguments.length) return children;
      children = x;
      return hierarchy;
    };
    hierarchy.value = function(x) {
      if (!arguments.length) return value;
      value = x;
      return hierarchy;
    };
    hierarchy.revalue = function(root) {
      revalue(root, 0);
      return root;
    };
    return hierarchy;
  };
  function d3_layout_hierarchyRebind(object, hierarchy) {
    d3.rebind(object, hierarchy, "sort", "children", "value");
    object.links = d3_layout_hierarchyLinks;
    object.nodes = function(d) {
      d3_layout_hierarchyInline = true;
      return (object.nodes = object)(d);
    };
    return object;
  }
  function d3_layout_hierarchyChildren(d) {
    return d.children;
  }
  function d3_layout_hierarchyValue(d) {
    return d.value;
  }
  function d3_layout_hierarchySort(a, b) {
    return b.value - a.value;
  }
  function d3_layout_hierarchyLinks(nodes) {
    return d3.merge(nodes.map(function(parent) {
      return (parent.children || []).map(function(child) {
        return {
          source: parent,
          target: child
        };
      });
    }));
  }
  var d3_layout_hierarchyInline = false;
  d3.layout.pack = function() {
    var hierarchy = d3.layout.hierarchy().sort(d3_layout_packSort), padding = 0, size = [ 1, 1 ];
    function pack(d, i) {
      var nodes = hierarchy.call(this, d, i), root = nodes[0];
      root.x = 0;
      root.y = 0;
      d3_layout_treeVisitAfter(root, function(d) {
        d.r = Math.sqrt(d.value);
      });
      d3_layout_treeVisitAfter(root, d3_layout_packSiblings);
      var w = size[0], h = size[1], k = Math.max(2 * root.r / w, 2 * root.r / h);
      if (padding > 0) {
        var dr = padding * k / 2;
        d3_layout_treeVisitAfter(root, function(d) {
          d.r += dr;
        });
        d3_layout_treeVisitAfter(root, d3_layout_packSiblings);
        d3_layout_treeVisitAfter(root, function(d) {
          d.r -= dr;
        });
        k = Math.max(2 * root.r / w, 2 * root.r / h);
      }
      d3_layout_packTransform(root, w / 2, h / 2, 1 / k);
      return nodes;
    }
    pack.size = function(x) {
      if (!arguments.length) return size;
      size = x;
      return pack;
    };
    pack.padding = function(_) {
      if (!arguments.length) return padding;
      padding = +_;
      return pack;
    };
    return d3_layout_hierarchyRebind(pack, hierarchy);
  };
  function d3_layout_packSort(a, b) {
    return a.value - b.value;
  }
  function d3_layout_packInsert(a, b) {
    var c = a._pack_next;
    a._pack_next = b;
    b._pack_prev = a;
    b._pack_next = c;
    c._pack_prev = b;
  }
  function d3_layout_packSplice(a, b) {
    a._pack_next = b;
    b._pack_prev = a;
  }
  function d3_layout_packIntersects(a, b) {
    var dx = b.x - a.x, dy = b.y - a.y, dr = a.r + b.r;
    return dr * dr - dx * dx - dy * dy > .001;
  }
  function d3_layout_packSiblings(node) {
    if (!(nodes = node.children) || !(n = nodes.length)) return;
    var nodes, xMin = Infinity, xMax = -Infinity, yMin = Infinity, yMax = -Infinity, a, b, c, i, j, k, n;
    function bound(node) {
      xMin = Math.min(node.x - node.r, xMin);
      xMax = Math.max(node.x + node.r, xMax);
      yMin = Math.min(node.y - node.r, yMin);
      yMax = Math.max(node.y + node.r, yMax);
    }
    nodes.forEach(d3_layout_packLink);
    a = nodes[0];
    a.x = -a.r;
    a.y = 0;
    bound(a);
    if (n > 1) {
      b = nodes[1];
      b.x = b.r;
      b.y = 0;
      bound(b);
      if (n > 2) {
        c = nodes[2];
        d3_layout_packPlace(a, b, c);
        bound(c);
        d3_layout_packInsert(a, c);
        a._pack_prev = c;
        d3_layout_packInsert(c, b);
        b = a._pack_next;
        for (i = 3; i < n; i++) {
          d3_layout_packPlace(a, b, c = nodes[i]);
          var isect = 0, s1 = 1, s2 = 1;
          for (j = b._pack_next; j !== b; j = j._pack_next, s1++) {
            if (d3_layout_packIntersects(j, c)) {
              isect = 1;
              break;
            }
          }
          if (isect == 1) {
            for (k = a._pack_prev; k !== j._pack_prev; k = k._pack_prev, s2++) {
              if (d3_layout_packIntersects(k, c)) {
                break;
              }
            }
          }
          if (isect) {
            if (s1 < s2 || s1 == s2 && b.r < a.r) d3_layout_packSplice(a, b = j); else d3_layout_packSplice(a = k, b);
            i--;
          } else {
            d3_layout_packInsert(a, c);
            b = c;
            bound(c);
          }
        }
      }
    }
    var cx = (xMin + xMax) / 2, cy = (yMin + yMax) / 2, cr = 0;
    for (i = 0; i < n; i++) {
      c = nodes[i];
      c.x -= cx;
      c.y -= cy;
      cr = Math.max(cr, c.r + Math.sqrt(c.x * c.x + c.y * c.y));
    }
    node.r = cr;
    nodes.forEach(d3_layout_packUnlink);
  }
  function d3_layout_packLink(node) {
    node._pack_next = node._pack_prev = node;
  }
  function d3_layout_packUnlink(node) {
    delete node._pack_next;
    delete node._pack_prev;
  }
  function d3_layout_packTransform(node, x, y, k) {
    var children = node.children;
    node.x = x += k * node.x;
    node.y = y += k * node.y;
    node.r *= k;
    if (children) {
      var i = -1, n = children.length;
      while (++i < n) d3_layout_packTransform(children[i], x, y, k);
    }
  }
  function d3_layout_packPlace(a, b, c) {
    var db = a.r + c.r, dx = b.x - a.x, dy = b.y - a.y;
    if (db && (dx || dy)) {
      var da = b.r + c.r, dc = dx * dx + dy * dy;
      da *= da;
      db *= db;
      var x = .5 + (db - da) / (2 * dc), y = Math.sqrt(Math.max(0, 2 * da * (db + dc) - (db -= dc) * db - da * da)) / (2 * dc);
      c.x = a.x + x * dx + y * dy;
      c.y = a.y + x * dy - y * dx;
    } else {
      c.x = a.x + db;
      c.y = a.y;
    }
  }
  d3.layout.cluster = function() {
    var hierarchy = d3.layout.hierarchy().sort(null).value(null), separation = d3_layout_treeSeparation, size = [ 1, 1 ];
    function cluster(d, i) {
      var nodes = hierarchy.call(this, d, i), root = nodes[0], previousNode, x = 0, kx, ky;
      d3_layout_treeVisitAfter(root, function(node) {
        var children = node.children;
        if (children && children.length) {
          node.x = d3_layout_clusterX(children);
          node.y = d3_layout_clusterY(children);
        } else {
          node.x = previousNode ? x += separation(node, previousNode) : 0;
          node.y = 0;
          previousNode = node;
        }
      });
      var left = d3_layout_clusterLeft(root), right = d3_layout_clusterRight(root), x0 = left.x - separation(left, right) / 2, x1 = right.x + separation(right, left) / 2;
      d3_layout_treeVisitAfter(root, function(node) {
        node.x = (node.x - x0) / (x1 - x0) * size[0];
        node.y = (1 - (root.y ? node.y / root.y : 1)) * size[1];
      });
      return nodes;
    }
    cluster.separation = function(x) {
      if (!arguments.length) return separation;
      separation = x;
      return cluster;
    };
    cluster.size = function(x) {
      if (!arguments.length) return size;
      size = x;
      return cluster;
    };
    return d3_layout_hierarchyRebind(cluster, hierarchy);
  };
  function d3_layout_clusterY(children) {
    return 1 + d3.max(children, function(child) {
      return child.y;
    });
  }
  function d3_layout_clusterX(children) {
    return children.reduce(function(x, child) {
      return x + child.x;
    }, 0) / children.length;
  }
  function d3_layout_clusterLeft(node) {
    var children = node.children;
    return children && children.length ? d3_layout_clusterLeft(children[0]) : node;
  }
  function d3_layout_clusterRight(node) {
    var children = node.children, n;
    return children && (n = children.length) ? d3_layout_clusterRight(children[n - 1]) : node;
  }
  d3.layout.tree = function() {
    var hierarchy = d3.layout.hierarchy().sort(null).value(null), separation = d3_layout_treeSeparation, size = [ 1, 1 ];
    function tree(d, i) {
      var nodes = hierarchy.call(this, d, i), root = nodes[0];
      function firstWalk(node, previousSibling) {
        var children = node.children, layout = node._tree;
        if (children && (n = children.length)) {
          var n, firstChild = children[0], previousChild, ancestor = firstChild, child, i = -1;
          while (++i < n) {
            child = children[i];
            firstWalk(child, previousChild);
            ancestor = apportion(child, previousChild, ancestor);
            previousChild = child;
          }
          d3_layout_treeShift(node);
          var midpoint = .5 * (firstChild._tree.prelim + child._tree.prelim);
          if (previousSibling) {
            layout.prelim = previousSibling._tree.prelim + separation(node, previousSibling);
            layout.mod = layout.prelim - midpoint;
          } else {
            layout.prelim = midpoint;
          }
        } else {
          if (previousSibling) {
            layout.prelim = previousSibling._tree.prelim + separation(node, previousSibling);
          }
        }
      }
      function secondWalk(node, x) {
        node.x = node._tree.prelim + x;
        var children = node.children;
        if (children && (n = children.length)) {
          var i = -1, n;
          x += node._tree.mod;
          while (++i < n) {
            secondWalk(children[i], x);
          }
        }
      }
      function apportion(node, previousSibling, ancestor) {
        if (previousSibling) {
          var vip = node, vop = node, vim = previousSibling, vom = node.parent.children[0], sip = vip._tree.mod, sop = vop._tree.mod, sim = vim._tree.mod, som = vom._tree.mod, shift;
          while (vim = d3_layout_treeRight(vim), vip = d3_layout_treeLeft(vip), vim && vip) {
            vom = d3_layout_treeLeft(vom);
            vop = d3_layout_treeRight(vop);
            vop._tree.ancestor = node;
            shift = vim._tree.prelim + sim - vip._tree.prelim - sip + separation(vim, vip);
            if (shift > 0) {
              d3_layout_treeMove(d3_layout_treeAncestor(vim, node, ancestor), node, shift);
              sip += shift;
              sop += shift;
            }
            sim += vim._tree.mod;
            sip += vip._tree.mod;
            som += vom._tree.mod;
            sop += vop._tree.mod;
          }
          if (vim && !d3_layout_treeRight(vop)) {
            vop._tree.thread = vim;
            vop._tree.mod += sim - sop;
          }
          if (vip && !d3_layout_treeLeft(vom)) {
            vom._tree.thread = vip;
            vom._tree.mod += sip - som;
            ancestor = node;
          }
        }
        return ancestor;
      }
      d3_layout_treeVisitAfter(root, function(node, previousSibling) {
        node._tree = {
          ancestor: node,
          prelim: 0,
          mod: 0,
          change: 0,
          shift: 0,
          number: previousSibling ? previousSibling._tree.number + 1 : 0
        };
      });
      firstWalk(root);
      secondWalk(root, -root._tree.prelim);
      var left = d3_layout_treeSearch(root, d3_layout_treeLeftmost), right = d3_layout_treeSearch(root, d3_layout_treeRightmost), deep = d3_layout_treeSearch(root, d3_layout_treeDeepest), x0 = left.x - separation(left, right) / 2, x1 = right.x + separation(right, left) / 2, y1 = deep.depth || 1;
      d3_layout_treeVisitAfter(root, function(node) {
        node.x = (node.x - x0) / (x1 - x0) * size[0];
        node.y = node.depth / y1 * size[1];
        delete node._tree;
      });
      return nodes;
    }
    tree.separation = function(x) {
      if (!arguments.length) return separation;
      separation = x;
      return tree;
    };
    tree.size = function(x) {
      if (!arguments.length) return size;
      size = x;
      return tree;
    };
    return d3_layout_hierarchyRebind(tree, hierarchy);
  };
  function d3_layout_treeSeparation(a, b) {
    return a.parent == b.parent ? 1 : 2;
  }
  function d3_layout_treeLeft(node) {
    var children = node.children;
    return children && children.length ? children[0] : node._tree.thread;
  }
  function d3_layout_treeRight(node) {
    var children = node.children, n;
    return children && (n = children.length) ? children[n - 1] : node._tree.thread;
  }
  function d3_layout_treeSearch(node, compare) {
    var children = node.children;
    if (children && (n = children.length)) {
      var child, n, i = -1;
      while (++i < n) {
        if (compare(child = d3_layout_treeSearch(children[i], compare), node) > 0) {
          node = child;
        }
      }
    }
    return node;
  }
  function d3_layout_treeRightmost(a, b) {
    return a.x - b.x;
  }
  function d3_layout_treeLeftmost(a, b) {
    return b.x - a.x;
  }
  function d3_layout_treeDeepest(a, b) {
    return a.depth - b.depth;
  }
  function d3_layout_treeVisitAfter(node, callback) {
    function visit(node, previousSibling) {
      var children = node.children;
      if (children && (n = children.length)) {
        var child, previousChild = null, i = -1, n;
        while (++i < n) {
          child = children[i];
          visit(child, previousChild);
          previousChild = child;
        }
      }
      callback(node, previousSibling);
    }
    visit(node, null);
  }
  function d3_layout_treeShift(node) {
    var shift = 0, change = 0, children = node.children, i = children.length, child;
    while (--i >= 0) {
      child = children[i]._tree;
      child.prelim += shift;
      child.mod += shift;
      shift += child.shift + (change += child.change);
    }
  }
  function d3_layout_treeMove(ancestor, node, shift) {
    ancestor = ancestor._tree;
    node = node._tree;
    var change = shift / (node.number - ancestor.number);
    ancestor.change += change;
    node.change -= change;
    node.shift += shift;
    node.prelim += shift;
    node.mod += shift;
  }
  function d3_layout_treeAncestor(vim, node, ancestor) {
    return vim._tree.ancestor.parent == node.parent ? vim._tree.ancestor : ancestor;
  }
  d3.layout.treemap = function() {
    var hierarchy = d3.layout.hierarchy(), round = Math.round, size = [ 1, 1 ], padding = null, pad = d3_layout_treemapPadNull, sticky = false, stickies, ratio = .5 * (1 + Math.sqrt(5));
    function scale(children, k) {
      var i = -1, n = children.length, child, area;
      while (++i < n) {
        area = (child = children[i]).value * (k < 0 ? 0 : k);
        child.area = isNaN(area) || area <= 0 ? 0 : area;
      }
    }
    function squarify(node) {
      var children = node.children;
      if (children && children.length) {
        var rect = pad(node), row = [], remaining = children.slice(), child, best = Infinity, score, u = Math.min(rect.dx, rect.dy), n;
        scale(remaining, rect.dx * rect.dy / node.value);
        row.area = 0;
        while ((n = remaining.length) > 0) {
          row.push(child = remaining[n - 1]);
          row.area += child.area;
          if ((score = worst(row, u)) <= best) {
            remaining.pop();
            best = score;
          } else {
            row.area -= row.pop().area;
            position(row, u, rect, false);
            u = Math.min(rect.dx, rect.dy);
            row.length = row.area = 0;
            best = Infinity;
          }
        }
        if (row.length) {
          position(row, u, rect, true);
          row.length = row.area = 0;
        }
        children.forEach(squarify);
      }
    }
    function stickify(node) {
      var children = node.children;
      if (children && children.length) {
        var rect = pad(node), remaining = children.slice(), child, row = [];
        scale(remaining, rect.dx * rect.dy / node.value);
        row.area = 0;
        while (child = remaining.pop()) {
          row.push(child);
          row.area += child.area;
          if (child.z != null) {
            position(row, child.z ? rect.dx : rect.dy, rect, !remaining.length);
            row.length = row.area = 0;
          }
        }
        children.forEach(stickify);
      }
    }
    function worst(row, u) {
      var s = row.area, r, rmax = 0, rmin = Infinity, i = -1, n = row.length;
      while (++i < n) {
        if (!(r = row[i].area)) continue;
        if (r < rmin) rmin = r;
        if (r > rmax) rmax = r;
      }
      s *= s;
      u *= u;
      return s ? Math.max(u * rmax * ratio / s, s / (u * rmin * ratio)) : Infinity;
    }
    function position(row, u, rect, flush) {
      var i = -1, n = row.length, x = rect.x, y = rect.y, v = u ? round(row.area / u) : 0, o;
      if (u == rect.dx) {
        if (flush || v > rect.dy) v = rect.dy;
        while (++i < n) {
          o = row[i];
          o.x = x;
          o.y = y;
          o.dy = v;
          x += o.dx = Math.min(rect.x + rect.dx - x, v ? round(o.area / v) : 0);
        }
        o.z = true;
        o.dx += rect.x + rect.dx - x;
        rect.y += v;
        rect.dy -= v;
      } else {
        if (flush || v > rect.dx) v = rect.dx;
        while (++i < n) {
          o = row[i];
          o.x = x;
          o.y = y;
          o.dx = v;
          y += o.dy = Math.min(rect.y + rect.dy - y, v ? round(o.area / v) : 0);
        }
        o.z = false;
        o.dy += rect.y + rect.dy - y;
        rect.x += v;
        rect.dx -= v;
      }
    }
    function treemap(d) {
      var nodes = stickies || hierarchy(d), root = nodes[0];
      root.x = 0;
      root.y = 0;
      root.dx = size[0];
      root.dy = size[1];
      if (stickies) hierarchy.revalue(root);
      scale([ root ], root.dx * root.dy / root.value);
      (stickies ? stickify : squarify)(root);
      if (sticky) stickies = nodes;
      return nodes;
    }
    treemap.size = function(x) {
      if (!arguments.length) return size;
      size = x;
      return treemap;
    };
    treemap.padding = function(x) {
      if (!arguments.length) return padding;
      function padFunction(node) {
        var p = x.call(treemap, node, node.depth);
        return p == null ? d3_layout_treemapPadNull(node) : d3_layout_treemapPad(node, typeof p === "number" ? [ p, p, p, p ] : p);
      }
      function padConstant(node) {
        return d3_layout_treemapPad(node, x);
      }
      var type;
      pad = (padding = x) == null ? d3_layout_treemapPadNull : (type = typeof x) === "function" ? padFunction : type === "number" ? (x = [ x, x, x, x ], padConstant) : padConstant;
      return treemap;
    };
    treemap.round = function(x) {
      if (!arguments.length) return round != Number;
      round = x ? Math.round : Number;
      return treemap;
    };
    treemap.sticky = function(x) {
      if (!arguments.length) return sticky;
      sticky = x;
      stickies = null;
      return treemap;
    };
    treemap.ratio = function(x) {
      if (!arguments.length) return ratio;
      ratio = x;
      return treemap;
    };
    return d3_layout_hierarchyRebind(treemap, hierarchy);
  };
  function d3_layout_treemapPadNull(node) {
    return {
      x: node.x,
      y: node.y,
      dx: node.dx,
      dy: node.dy
    };
  }
  function d3_layout_treemapPad(node, padding) {
    var x = node.x + padding[3], y = node.y + padding[0], dx = node.dx - padding[1] - padding[3], dy = node.dy - padding[0] - padding[2];
    if (dx < 0) {
      x += dx / 2;
      dx = 0;
    }
    if (dy < 0) {
      y += dy / 2;
      dy = 0;
    }
    return {
      x: x,
      y: y,
      dx: dx,
      dy: dy
    };
  }
  function d3_dsv(delimiter, mimeType) {
    var reParse = new RegExp("\r\n|[" + delimiter + "\r\n]", "g"), reFormat = new RegExp('["' + delimiter + "\n]"), delimiterCode = delimiter.charCodeAt(0);
    function dsv(url, callback) {
      d3.text(url, mimeType, function(text) {
        callback(text && dsv.parse(text));
      });
    }
    dsv.parse = function(text) {
      var header;
      return dsv.parseRows(text, function(row, i) {
        if (i) {
          var o = {}, j = -1, m = header.length;
          while (++j < m) o[header[j]] = row[j];
          return o;
        } else {
          header = row;
          return null;
        }
      });
    };
    dsv.parseRows = function(text, f) {
      var EOL = {}, EOF = {}, rows = [], n = 0, t, eol;
      reParse.lastIndex = 0;
      function token() {
        if (reParse.lastIndex >= text.length) return EOF;
        if (eol) {
          eol = false;
          return EOL;
        }
        var j = reParse.lastIndex;
        if (text.charCodeAt(j) === 34) {
          var i = j;
          while (i++ < text.length) {
            if (text.charCodeAt(i) === 34) {
              if (text.charCodeAt(i + 1) !== 34) break;
              i++;
            }
          }
          reParse.lastIndex = i + 2;
          var c = text.charCodeAt(i + 1);
          if (c === 13) {
            eol = true;
            if (text.charCodeAt(i + 2) === 10) reParse.lastIndex++;
          } else if (c === 10) {
            eol = true;
          }
          return text.substring(j + 1, i).replace(/""/g, '"');
        }
        var m = reParse.exec(text);
        if (m) {
          eol = m[0].charCodeAt(0) !== delimiterCode;
          return text.substring(j, m.index);
        }
        reParse.lastIndex = text.length;
        return text.substring(j);
      }
      while ((t = token()) !== EOF) {
        var a = [];
        while (t !== EOL && t !== EOF) {
          a.push(t);
          t = token();
        }
        if (f && !(a = f(a, n++))) continue;
        rows.push(a);
      }
      return rows;
    };
    dsv.format = function(rows) {
      return rows.map(formatRow).join("\n");
    };
    function formatRow(row) {
      return row.map(formatValue).join(delimiter);
    }
    function formatValue(text) {
      return reFormat.test(text) ? '"' + text.replace(/\"/g, '""') + '"' : text;
    }
    return dsv;
  }
  d3.csv = d3_dsv(",", "text/csv");
  d3.tsv = d3_dsv("\t", "text/tab-separated-values");
  d3.geo = {};
  var d3_geo_radians = Math.PI / 180;
  d3.geo.azimuthal = function() {
    var mode = "orthographic", origin, scale = 200, translate = [ 480, 250 ], x0, y0, cy0, sy0;
    function azimuthal(coordinates) {
      var x1 = coordinates[0] * d3_geo_radians - x0, y1 = coordinates[1] * d3_geo_radians, cx1 = Math.cos(x1), sx1 = Math.sin(x1), cy1 = Math.cos(y1), sy1 = Math.sin(y1), cc = mode !== "orthographic" ? sy0 * sy1 + cy0 * cy1 * cx1 : null, c, k = mode === "stereographic" ? 1 / (1 + cc) : mode === "gnomonic" ? 1 / cc : mode === "equidistant" ? (c = Math.acos(cc), c ? c / Math.sin(c) : 0) : mode === "equalarea" ? Math.sqrt(2 / (1 + cc)) : 1, x = k * cy1 * sx1, y = k * (sy0 * cy1 * cx1 - cy0 * sy1);
      return [ scale * x + translate[0], scale * y + translate[1] ];
    }
    azimuthal.invert = function(coordinates) {
      var x = (coordinates[0] - translate[0]) / scale, y = (coordinates[1] - translate[1]) / scale, p = Math.sqrt(x * x + y * y), c = mode === "stereographic" ? 2 * Math.atan(p) : mode === "gnomonic" ? Math.atan(p) : mode === "equidistant" ? p : mode === "equalarea" ? 2 * Math.asin(.5 * p) : Math.asin(p), sc = Math.sin(c), cc = Math.cos(c);
      return [ (x0 + Math.atan2(x * sc, p * cy0 * cc + y * sy0 * sc)) / d3_geo_radians, Math.asin(cc * sy0 - (p ? y * sc * cy0 / p : 0)) / d3_geo_radians ];
    };
    azimuthal.mode = function(x) {
      if (!arguments.length) return mode;
      mode = x + "";
      return azimuthal;
    };
    azimuthal.origin = function(x) {
      if (!arguments.length) return origin;
      origin = x;
      x0 = origin[0] * d3_geo_radians;
      y0 = origin[1] * d3_geo_radians;
      cy0 = Math.cos(y0);
      sy0 = Math.sin(y0);
      return azimuthal;
    };
    azimuthal.scale = function(x) {
      if (!arguments.length) return scale;
      scale = +x;
      return azimuthal;
    };
    azimuthal.translate = function(x) {
      if (!arguments.length) return translate;
      translate = [ +x[0], +x[1] ];
      return azimuthal;
    };
    return azimuthal.origin([ 0, 0 ]);
  };
  d3.geo.albers = function() {
    var origin = [ -98, 38 ], parallels = [ 29.5, 45.5 ], scale = 1e3, translate = [ 480, 250 ], lng0, n, C, p0;
    function albers(coordinates) {
      var t = n * (d3_geo_radians * coordinates[0] - lng0), p = Math.sqrt(C - 2 * n * Math.sin(d3_geo_radians * coordinates[1])) / n;
      return [ scale * p * Math.sin(t) + translate[0], scale * (p * Math.cos(t) - p0) + translate[1] ];
    }
    albers.invert = function(coordinates) {
      var x = (coordinates[0] - translate[0]) / scale, y = (coordinates[1] - translate[1]) / scale, p0y = p0 + y, t = Math.atan2(x, p0y), p = Math.sqrt(x * x + p0y * p0y);
      return [ (lng0 + t / n) / d3_geo_radians, Math.asin((C - p * p * n * n) / (2 * n)) / d3_geo_radians ];
    };
    function reload() {
      var phi1 = d3_geo_radians * parallels[0], phi2 = d3_geo_radians * parallels[1], lat0 = d3_geo_radians * origin[1], s = Math.sin(phi1), c = Math.cos(phi1);
      lng0 = d3_geo_radians * origin[0];
      n = .5 * (s + Math.sin(phi2));
      C = c * c + 2 * n * s;
      p0 = Math.sqrt(C - 2 * n * Math.sin(lat0)) / n;
      return albers;
    }
    albers.origin = function(x) {
      if (!arguments.length) return origin;
      origin = [ +x[0], +x[1] ];
      return reload();
    };
    albers.parallels = function(x) {
      if (!arguments.length) return parallels;
      parallels = [ +x[0], +x[1] ];
      return reload();
    };
    albers.scale = function(x) {
      if (!arguments.length) return scale;
      scale = +x;
      return albers;
    };
    albers.translate = function(x) {
      if (!arguments.length) return translate;
      translate = [ +x[0], +x[1] ];
      return albers;
    };
    return reload();
  };
  d3.geo.albersUsa = function() {
    var lower48 = d3.geo.albers();
    var alaska = d3.geo.albers().origin([ -160, 60 ]).parallels([ 55, 65 ]);
    var hawaii = d3.geo.albers().origin([ -160, 20 ]).parallels([ 8, 18 ]);
    var puertoRico = d3.geo.albers().origin([ -60, 10 ]).parallels([ 8, 18 ]);
    function albersUsa(coordinates) {
      var lon = coordinates[0], lat = coordinates[1];
      return (lat > 50 ? alaska : lon < -140 ? hawaii : lat < 21 ? puertoRico : lower48)(coordinates);
    }
    albersUsa.scale = function(x) {
      if (!arguments.length) return lower48.scale();
      lower48.scale(x);
      alaska.scale(x * .6);
      hawaii.scale(x);
      puertoRico.scale(x * 1.5);
      return albersUsa.translate(lower48.translate());
    };
    albersUsa.translate = function(x) {
      if (!arguments.length) return lower48.translate();
      var dz = lower48.scale() / 1e3, dx = x[0], dy = x[1];
      lower48.translate(x);
      alaska.translate([ dx - 400 * dz, dy + 170 * dz ]);
      hawaii.translate([ dx - 190 * dz, dy + 200 * dz ]);
      puertoRico.translate([ dx + 580 * dz, dy + 430 * dz ]);
      return albersUsa;
    };
    return albersUsa.scale(lower48.scale());
  };
  d3.geo.bonne = function() {
    var scale = 200, translate = [ 480, 250 ], x0, y0, y1, c1;
    function bonne(coordinates) {
      var x = coordinates[0] * d3_geo_radians - x0, y = coordinates[1] * d3_geo_radians - y0;
      if (y1) {
        var p = c1 + y1 - y, E = x * Math.cos(y) / p;
        x = p * Math.sin(E);
        y = p * Math.cos(E) - c1;
      } else {
        x *= Math.cos(y);
        y *= -1;
      }
      return [ scale * x + translate[0], scale * y + translate[1] ];
    }
    bonne.invert = function(coordinates) {
      var x = (coordinates[0] - translate[0]) / scale, y = (coordinates[1] - translate[1]) / scale;
      if (y1) {
        var c = c1 + y, p = Math.sqrt(x * x + c * c);
        y = c1 + y1 - p;
        x = x0 + p * Math.atan2(x, c) / Math.cos(y);
      } else {
        y *= -1;
        x /= Math.cos(y);
      }
      return [ x / d3_geo_radians, y / d3_geo_radians ];
    };
    bonne.parallel = function(x) {
      if (!arguments.length) return y1 / d3_geo_radians;
      c1 = 1 / Math.tan(y1 = x * d3_geo_radians);
      return bonne;
    };
    bonne.origin = function(x) {
      if (!arguments.length) return [ x0 / d3_geo_radians, y0 / d3_geo_radians ];
      x0 = x[0] * d3_geo_radians;
      y0 = x[1] * d3_geo_radians;
      return bonne;
    };
    bonne.scale = function(x) {
      if (!arguments.length) return scale;
      scale = +x;
      return bonne;
    };
    bonne.translate = function(x) {
      if (!arguments.length) return translate;
      translate = [ +x[0], +x[1] ];
      return bonne;
    };
    return bonne.origin([ 0, 0 ]).parallel(45);
  };
  d3.geo.equirectangular = function() {
    var scale = 500, translate = [ 480, 250 ];
    function equirectangular(coordinates) {
      var x = coordinates[0] / 360, y = -coordinates[1] / 360;
      return [ scale * x + translate[0], scale * y + translate[1] ];
    }
    equirectangular.invert = function(coordinates) {
      var x = (coordinates[0] - translate[0]) / scale, y = (coordinates[1] - translate[1]) / scale;
      return [ 360 * x, -360 * y ];
    };
    equirectangular.scale = function(x) {
      if (!arguments.length) return scale;
      scale = +x;
      return equirectangular;
    };
    equirectangular.translate = function(x) {
      if (!arguments.length) return translate;
      translate = [ +x[0], +x[1] ];
      return equirectangular;
    };
    return equirectangular;
  };
  d3.geo.mercator = function() {
    var scale = 500, translate = [ 480, 250 ];
    function mercator(coordinates) {
      var x = coordinates[0] / 360, y = -(Math.log(Math.tan(Math.PI / 4 + coordinates[1] * d3_geo_radians / 2)) / d3_geo_radians) / 360;
      return [ scale * x + translate[0], scale * Math.max(-.5, Math.min(.5, y)) + translate[1] ];
    }
    mercator.invert = function(coordinates) {
      var x = (coordinates[0] - translate[0]) / scale, y = (coordinates[1] - translate[1]) / scale;
      return [ 360 * x, 2 * Math.atan(Math.exp(-360 * y * d3_geo_radians)) / d3_geo_radians - 90 ];
    };
    mercator.scale = function(x) {
      if (!arguments.length) return scale;
      scale = +x;
      return mercator;
    };
    mercator.translate = function(x) {
      if (!arguments.length) return translate;
      translate = [ +x[0], +x[1] ];
      return mercator;
    };
    return mercator;
  };
  function d3_geo_type(types, defaultValue) {
    return function(object) {
      return object && types.hasOwnProperty(object.type) ? types[object.type](object) : defaultValue;
    };
  }
  d3.geo.path = function() {
    var pointRadius = 4.5, pointCircle = d3_path_circle(pointRadius), projection = d3.geo.albersUsa(), buffer = [];
    function path(d, i) {
      if (typeof pointRadius === "function") pointCircle = d3_path_circle(pointRadius.apply(this, arguments));
      pathType(d);
      var result = buffer.length ? buffer.join("") : null;
      buffer = [];
      return result;
    }
    function project(coordinates) {
      return projection(coordinates).join(",");
    }
    var pathType = d3_geo_type({
      FeatureCollection: function(o) {
        var features = o.features, i = -1, n = features.length;
        while (++i < n) buffer.push(pathType(features[i].geometry));
      },
      Feature: function(o) {
        pathType(o.geometry);
      },
      Point: function(o) {
        buffer.push("M", project(o.coordinates), pointCircle);
      },
      MultiPoint: function(o) {
        var coordinates = o.coordinates, i = -1, n = coordinates.length;
        while (++i < n) buffer.push("M", project(coordinates[i]), pointCircle);
      },
      LineString: function(o) {
        var coordinates = o.coordinates, i = -1, n = coordinates.length;
        buffer.push("M");
        while (++i < n) buffer.push(project(coordinates[i]), "L");
        buffer.pop();
      },
      MultiLineString: function(o) {
        var coordinates = o.coordinates, i = -1, n = coordinates.length, subcoordinates, j, m;
        while (++i < n) {
          subcoordinates = coordinates[i];
          j = -1;
          m = subcoordinates.length;
          buffer.push("M");
          while (++j < m) buffer.push(project(subcoordinates[j]), "L");
          buffer.pop();
        }
      },
      Polygon: function(o) {
        var coordinates = o.coordinates, i = -1, n = coordinates.length, subcoordinates, j, m;
        while (++i < n) {
          subcoordinates = coordinates[i];
          j = -1;
          if ((m = subcoordinates.length - 1) > 0) {
            buffer.push("M");
            while (++j < m) buffer.push(project(subcoordinates[j]), "L");
            buffer[buffer.length - 1] = "Z";
          }
        }
      },
      MultiPolygon: function(o) {
        var coordinates = o.coordinates, i = -1, n = coordinates.length, subcoordinates, j, m, subsubcoordinates, k, p;
        while (++i < n) {
          subcoordinates = coordinates[i];
          j = -1;
          m = subcoordinates.length;
          while (++j < m) {
            subsubcoordinates = subcoordinates[j];
            k = -1;
            if ((p = subsubcoordinates.length - 1) > 0) {
              buffer.push("M");
              while (++k < p) buffer.push(project(subsubcoordinates[k]), "L");
              buffer[buffer.length - 1] = "Z";
            }
          }
        }
      },
      GeometryCollection: function(o) {
        var geometries = o.geometries, i = -1, n = geometries.length;
        while (++i < n) buffer.push(pathType(geometries[i]));
      }
    });
    var areaType = path.area = d3_geo_type({
      FeatureCollection: function(o) {
        var area = 0, features = o.features, i = -1, n = features.length;
        while (++i < n) area += areaType(features[i]);
        return area;
      },
      Feature: function(o) {
        return areaType(o.geometry);
      },
      Polygon: function(o) {
        return polygonArea(o.coordinates);
      },
      MultiPolygon: function(o) {
        var sum = 0, coordinates = o.coordinates, i = -1, n = coordinates.length;
        while (++i < n) sum += polygonArea(coordinates[i]);
        return sum;
      },
      GeometryCollection: function(o) {
        var sum = 0, geometries = o.geometries, i = -1, n = geometries.length;
        while (++i < n) sum += areaType(geometries[i]);
        return sum;
      }
    }, 0);
    function polygonArea(coordinates) {
      var sum = area(coordinates[0]), i = 0, n = coordinates.length;
      while (++i < n) sum -= area(coordinates[i]);
      return sum;
    }
    function polygonCentroid(coordinates) {
      var polygon = d3.geom.polygon(coordinates[0].map(projection)), area = polygon.area(), centroid = polygon.centroid(area < 0 ? (area *= -1, 1) : -1), x = centroid[0], y = centroid[1], z = area, i = 0, n = coordinates.length;
      while (++i < n) {
        polygon = d3.geom.polygon(coordinates[i].map(projection));
        area = polygon.area();
        centroid = polygon.centroid(area < 0 ? (area *= -1, 1) : -1);
        x -= centroid[0];
        y -= centroid[1];
        z -= area;
      }
      return [ x, y, 6 * z ];
    }
    var centroidType = path.centroid = d3_geo_type({
      Feature: function(o) {
        return centroidType(o.geometry);
      },
      Polygon: function(o) {
        var centroid = polygonCentroid(o.coordinates);
        return [ centroid[0] / centroid[2], centroid[1] / centroid[2] ];
      },
      MultiPolygon: function(o) {
        var area = 0, coordinates = o.coordinates, centroid, x = 0, y = 0, z = 0, i = -1, n = coordinates.length;
        while (++i < n) {
          centroid = polygonCentroid(coordinates[i]);
          x += centroid[0];
          y += centroid[1];
          z += centroid[2];
        }
        return [ x / z, y / z ];
      }
    });
    function area(coordinates) {
      return Math.abs(d3.geom.polygon(coordinates.map(projection)).area());
    }
    path.projection = function(x) {
      projection = x;
      return path;
    };
    path.pointRadius = function(x) {
      if (typeof x === "function") pointRadius = x; else {
        pointRadius = +x;
        pointCircle = d3_path_circle(pointRadius);
      }
      return path;
    };
    return path;
  };
  function d3_path_circle(radius) {
    return "m0," + radius + "a" + radius + "," + radius + " 0 1,1 0," + -2 * radius + "a" + radius + "," + radius + " 0 1,1 0," + +2 * radius + "z";
  }
  d3.geo.bounds = function(feature) {
    var left = Infinity, bottom = Infinity, right = -Infinity, top = -Infinity;
    d3_geo_bounds(feature, function(x, y) {
      if (x < left) left = x;
      if (x > right) right = x;
      if (y < bottom) bottom = y;
      if (y > top) top = y;
    });
    return [ [ left, bottom ], [ right, top ] ];
  };
  function d3_geo_bounds(o, f) {
    if (d3_geo_boundsTypes.hasOwnProperty(o.type)) d3_geo_boundsTypes[o.type](o, f);
  }
  var d3_geo_boundsTypes = {
    Feature: d3_geo_boundsFeature,
    FeatureCollection: d3_geo_boundsFeatureCollection,
    GeometryCollection: d3_geo_boundsGeometryCollection,
    LineString: d3_geo_boundsLineString,
    MultiLineString: d3_geo_boundsMultiLineString,
    MultiPoint: d3_geo_boundsLineString,
    MultiPolygon: d3_geo_boundsMultiPolygon,
    Point: d3_geo_boundsPoint,
    Polygon: d3_geo_boundsPolygon
  };
  function d3_geo_boundsFeature(o, f) {
    d3_geo_bounds(o.geometry, f);
  }
  function d3_geo_boundsFeatureCollection(o, f) {
    for (var a = o.features, i = 0, n = a.length; i < n; i++) {
      d3_geo_bounds(a[i].geometry, f);
    }
  }
  function d3_geo_boundsGeometryCollection(o, f) {
    for (var a = o.geometries, i = 0, n = a.length; i < n; i++) {
      d3_geo_bounds(a[i], f);
    }
  }
  function d3_geo_boundsLineString(o, f) {
    for (var a = o.coordinates, i = 0, n = a.length; i < n; i++) {
      f.apply(null, a[i]);
    }
  }
  function d3_geo_boundsMultiLineString(o, f) {
    for (var a = o.coordinates, i = 0, n = a.length; i < n; i++) {
      for (var b = a[i], j = 0, m = b.length; j < m; j++) {
        f.apply(null, b[j]);
      }
    }
  }
  function d3_geo_boundsMultiPolygon(o, f) {
    for (var a = o.coordinates, i = 0, n = a.length; i < n; i++) {
      for (var b = a[i][0], j = 0, m = b.length; j < m; j++) {
        f.apply(null, b[j]);
      }
    }
  }
  function d3_geo_boundsPoint(o, f) {
    f.apply(null, o.coordinates);
  }
  function d3_geo_boundsPolygon(o, f) {
    for (var a = o.coordinates[0], i = 0, n = a.length; i < n; i++) {
      f.apply(null, a[i]);
    }
  }
  d3.geo.circle = function() {
    var origin = [ 0, 0 ], degrees = 90 - .01, radians = degrees * d3_geo_radians, arc = d3.geo.greatArc().source(origin).target(d3_identity);
    function circle() {}
    function visible(point) {
      return arc.distance(point) < radians;
    }
    circle.clip = function(d) {
      if (typeof origin === "function") arc.source(origin.apply(this, arguments));
      return clipType(d) || null;
    };
    var clipType = d3_geo_type({
      FeatureCollection: function(o) {
        var features = o.features.map(clipType).filter(d3_identity);
        return features && (o = Object.create(o), o.features = features, o);
      },
      Feature: function(o) {
        var geometry = clipType(o.geometry);
        return geometry && (o = Object.create(o), o.geometry = geometry, o);
      },
      Point: function(o) {
        return visible(o.coordinates) && o;
      },
      MultiPoint: function(o) {
        var coordinates = o.coordinates.filter(visible);
        return coordinates.length && {
          type: o.type,
          coordinates: coordinates
        };
      },
      LineString: function(o) {
        var coordinates = clip(o.coordinates);
        return coordinates.length && (o = Object.create(o), o.coordinates = coordinates, o);
      },
      MultiLineString: function(o) {
        var coordinates = o.coordinates.map(clip).filter(function(d) {
          return d.length;
        });
        return coordinates.length && (o = Object.create(o), o.coordinates = coordinates, o);
      },
      Polygon: function(o) {
        var coordinates = o.coordinates.map(clip);
        return coordinates[0].length && (o = Object.create(o), o.coordinates = coordinates, o);
      },
      MultiPolygon: function(o) {
        var coordinates = o.coordinates.map(function(d) {
          return d.map(clip);
        }).filter(function(d) {
          return d[0].length;
        });
        return coordinates.length && (o = Object.create(o), o.coordinates = coordinates, o);
      },
      GeometryCollection: function(o) {
        var geometries = o.geometries.map(clipType).filter(d3_identity);
        return geometries.length && (o = Object.create(o), o.geometries = geometries, o);
      }
    });
    function clip(coordinates) {
      var i = -1, n = coordinates.length, clipped = [], p0, p1, p2, d0, d1;
      while (++i < n) {
        d1 = arc.distance(p2 = coordinates[i]);
        if (d1 < radians) {
          if (p1) clipped.push(d3_geo_greatArcInterpolate(p1, p2)((d0 - radians) / (d0 - d1)));
          clipped.push(p2);
          p0 = p1 = null;
        } else {
          p1 = p2;
          if (!p0 && clipped.length) {
            clipped.push(d3_geo_greatArcInterpolate(clipped[clipped.length - 1], p1)((radians - d0) / (d1 - d0)));
            p0 = p1;
          }
        }
        d0 = d1;
      }
      p0 = coordinates[0];
      p1 = clipped[0];
      if (p1 && p2[0] === p0[0] && p2[1] === p0[1] && !(p2[0] === p1[0] && p2[1] === p1[1])) {
        clipped.push(p1);
      }
      return resample(clipped);
    }
    function resample(coordinates) {
      var i = 0, n = coordinates.length, j, m, resampled = n ? [ coordinates[0] ] : coordinates, resamples, origin = arc.source();
      while (++i < n) {
        resamples = arc.source(coordinates[i - 1])(coordinates[i]).coordinates;
        for (j = 0, m = resamples.length; ++j < m; ) resampled.push(resamples[j]);
      }
      arc.source(origin);
      return resampled;
    }
    circle.origin = function(x) {
      if (!arguments.length) return origin;
      origin = x;
      if (typeof origin !== "function") arc.source(origin);
      return circle;
    };
    circle.angle = function(x) {
      if (!arguments.length) return degrees;
      radians = (degrees = +x) * d3_geo_radians;
      return circle;
    };
    return d3.rebind(circle, arc, "precision");
  };
  d3.geo.greatArc = function() {
    var source = d3_geo_greatArcSource, p0, target = d3_geo_greatArcTarget, p1, precision = 6 * d3_geo_radians, interpolate = d3_geo_greatArcInterpolator();
    function greatArc() {
      var d = greatArc.distance.apply(this, arguments), t = 0, dt = precision / d, coordinates = [ p0 ];
      while ((t += dt) < 1) coordinates.push(interpolate(t));
      coordinates.push(p1);
      return {
        type: "LineString",
        coordinates: coordinates
      };
    }
    greatArc.distance = function() {
      if (typeof source === "function") interpolate.source(p0 = source.apply(this, arguments));
      if (typeof target === "function") interpolate.target(p1 = target.apply(this, arguments));
      return interpolate.distance();
    };
    greatArc.source = function(_) {
      if (!arguments.length) return source;
      source = _;
      if (typeof source !== "function") interpolate.source(p0 = source);
      return greatArc;
    };
    greatArc.target = function(_) {
      if (!arguments.length) return target;
      target = _;
      if (typeof target !== "function") interpolate.target(p1 = target);
      return greatArc;
    };
    greatArc.precision = function(_) {
      if (!arguments.length) return precision / d3_geo_radians;
      precision = _ * d3_geo_radians;
      return greatArc;
    };
    return greatArc;
  };
  function d3_geo_greatArcSource(d) {
    return d.source;
  }
  function d3_geo_greatArcTarget(d) {
    return d.target;
  }
  function d3_geo_greatArcInterpolator() {
    var x0, y0, cy0, sy0, kx0, ky0, x1, y1, cy1, sy1, kx1, ky1, d, k;
    function interpolate(t) {
      var B = Math.sin(t *= d) * k, A = Math.sin(d - t) * k, x = A * kx0 + B * kx1, y = A * ky0 + B * ky1, z = A * sy0 + B * sy1;
      return [ Math.atan2(y, x) / d3_geo_radians, Math.atan2(z, Math.sqrt(x * x + y * y)) / d3_geo_radians ];
    }
    interpolate.distance = function() {
      if (d == null) k = 1 / Math.sin(d = Math.acos(Math.max(-1, Math.min(1, sy0 * sy1 + cy0 * cy1 * Math.cos(x1 - x0)))));
      return d;
    };
    interpolate.source = function(_) {
      var cx0 = Math.cos(x0 = _[0] * d3_geo_radians), sx0 = Math.sin(x0);
      cy0 = Math.cos(y0 = _[1] * d3_geo_radians);
      sy0 = Math.sin(y0);
      kx0 = cy0 * cx0;
      ky0 = cy0 * sx0;
      d = null;
      return interpolate;
    };
    interpolate.target = function(_) {
      var cx1 = Math.cos(x1 = _[0] * d3_geo_radians), sx1 = Math.sin(x1);
      cy1 = Math.cos(y1 = _[1] * d3_geo_radians);
      sy1 = Math.sin(y1);
      kx1 = cy1 * cx1;
      ky1 = cy1 * sx1;
      d = null;
      return interpolate;
    };
    return interpolate;
  }
  function d3_geo_greatArcInterpolate(a, b) {
    var i = d3_geo_greatArcInterpolator().source(a).target(b);
    i.distance();
    return i;
  }
  d3.geo.greatCircle = d3.geo.circle;
  d3.geom = {};
  d3.geom.contour = function(grid, start) {
    var s = start || d3_geom_contourStart(grid), c = [], x = s[0], y = s[1], dx = 0, dy = 0, pdx = NaN, pdy = NaN, i = 0;
    do {
      i = 0;
      if (grid(x - 1, y - 1)) i += 1;
      if (grid(x, y - 1)) i += 2;
      if (grid(x - 1, y)) i += 4;
      if (grid(x, y)) i += 8;
      if (i === 6) {
        dx = pdy === -1 ? -1 : 1;
        dy = 0;
      } else if (i === 9) {
        dx = 0;
        dy = pdx === 1 ? -1 : 1;
      } else {
        dx = d3_geom_contourDx[i];
        dy = d3_geom_contourDy[i];
      }
      if (dx != pdx && dy != pdy) {
        c.push([ x, y ]);
        pdx = dx;
        pdy = dy;
      }
      x += dx;
      y += dy;
    } while (s[0] != x || s[1] != y);
    return c;
  };
  var d3_geom_contourDx = [ 1, 0, 1, 1, -1, 0, -1, 1, 0, 0, 0, 0, -1, 0, -1, NaN ], d3_geom_contourDy = [ 0, -1, 0, 0, 0, -1, 0, 0, 1, -1, 1, 1, 0, -1, 0, NaN ];
  function d3_geom_contourStart(grid) {
    var x = 0, y = 0;
    while (true) {
      if (grid(x, y)) {
        return [ x, y ];
      }
      if (x === 0) {
        x = y + 1;
        y = 0;
      } else {
        x = x - 1;
        y = y + 1;
      }
    }
  }
  d3.geom.hull = function(vertices) {
    if (vertices.length < 3) return [];
    var len = vertices.length, plen = len - 1, points = [], stack = [], i, j, h = 0, x1, y1, x2, y2, u, v, a, sp;
    for (i = 1; i < len; ++i) {
      if (vertices[i][1] < vertices[h][1]) {
        h = i;
      } else if (vertices[i][1] == vertices[h][1]) {
        h = vertices[i][0] < vertices[h][0] ? i : h;
      }
    }
    for (i = 0; i < len; ++i) {
      if (i === h) continue;
      y1 = vertices[i][1] - vertices[h][1];
      x1 = vertices[i][0] - vertices[h][0];
      points.push({
        angle: Math.atan2(y1, x1),
        index: i
      });
    }
    points.sort(function(a, b) {
      return a.angle - b.angle;
    });
    a = points[0].angle;
    v = points[0].index;
    u = 0;
    for (i = 1; i < plen; ++i) {
      j = points[i].index;
      if (a == points[i].angle) {
        x1 = vertices[v][0] - vertices[h][0];
        y1 = vertices[v][1] - vertices[h][1];
        x2 = vertices[j][0] - vertices[h][0];
        y2 = vertices[j][1] - vertices[h][1];
        if (x1 * x1 + y1 * y1 >= x2 * x2 + y2 * y2) {
          points[i].index = -1;
        } else {
          points[u].index = -1;
          a = points[i].angle;
          u = i;
          v = j;
        }
      } else {
        a = points[i].angle;
        u = i;
        v = j;
      }
    }
    stack.push(h);
    for (i = 0, j = 0; i < 2; ++j) {
      if (points[j].index !== -1) {
        stack.push(points[j].index);
        i++;
      }
    }
    sp = stack.length;
    for (; j < plen; ++j) {
      if (points[j].index === -1) continue;
      while (!d3_geom_hullCCW(stack[sp - 2], stack[sp - 1], points[j].index, vertices)) {
        --sp;
      }
      stack[sp++] = points[j].index;
    }
    var poly = [];
    for (i = 0; i < sp; ++i) {
      poly.push(vertices[stack[i]]);
    }
    return poly;
  };
  function d3_geom_hullCCW(i1, i2, i3, v) {
    var t, a, b, c, d, e, f;
    t = v[i1];
    a = t[0];
    b = t[1];
    t = v[i2];
    c = t[0];
    d = t[1];
    t = v[i3];
    e = t[0];
    f = t[1];
    return (f - b) * (c - a) - (d - b) * (e - a) > 0;
  }
  d3.geom.polygon = function(coordinates) {
    coordinates.area = function() {
      var i = 0, n = coordinates.length, a = coordinates[n - 1][0] * coordinates[0][1], b = coordinates[n - 1][1] * coordinates[0][0];
      while (++i < n) {
        a += coordinates[i - 1][0] * coordinates[i][1];
        b += coordinates[i - 1][1] * coordinates[i][0];
      }
      return (b - a) * .5;
    };
    coordinates.centroid = function(k) {
      var i = -1, n = coordinates.length, x = 0, y = 0, a, b = coordinates[n - 1], c;
      if (!arguments.length) k = -1 / (6 * coordinates.area());
      while (++i < n) {
        a = b;
        b = coordinates[i];
        c = a[0] * b[1] - b[0] * a[1];
        x += (a[0] + b[0]) * c;
        y += (a[1] + b[1]) * c;
      }
      return [ x * k, y * k ];
    };
    coordinates.clip = function(subject) {
      var input, i = -1, n = coordinates.length, j, m, a = coordinates[n - 1], b, c, d;
      while (++i < n) {
        input = subject.slice();
        subject.length = 0;
        b = coordinates[i];
        c = input[(m = input.length) - 1];
        j = -1;
        while (++j < m) {
          d = input[j];
          if (d3_geom_polygonInside(d, a, b)) {
            if (!d3_geom_polygonInside(c, a, b)) {
              subject.push(d3_geom_polygonIntersect(c, d, a, b));
            }
            subject.push(d);
          } else if (d3_geom_polygonInside(c, a, b)) {
            subject.push(d3_geom_polygonIntersect(c, d, a, b));
          }
          c = d;
        }
        a = b;
      }
      return subject;
    };
    return coordinates;
  };
  function d3_geom_polygonInside(p, a, b) {
    return (b[0] - a[0]) * (p[1] - a[1]) < (b[1] - a[1]) * (p[0] - a[0]);
  }
  function d3_geom_polygonIntersect(c, d, a, b) {
    var x1 = c[0], x2 = d[0], x3 = a[0], x4 = b[0], y1 = c[1], y2 = d[1], y3 = a[1], y4 = b[1], x13 = x1 - x3, x21 = x2 - x1, x43 = x4 - x3, y13 = y1 - y3, y21 = y2 - y1, y43 = y4 - y3, ua = (x43 * y13 - y43 * x13) / (y43 * x21 - x43 * y21);
    return [ x1 + ua * x21, y1 + ua * y21 ];
  }
  d3.geom.voronoi = function(vertices) {
    var polygons = vertices.map(function() {
      return [];
    });
    d3_voronoi_tessellate(vertices, function(e) {
      var s1, s2, x1, x2, y1, y2;
      if (e.a === 1 && e.b >= 0) {
        s1 = e.ep.r;
        s2 = e.ep.l;
      } else {
        s1 = e.ep.l;
        s2 = e.ep.r;
      }
      if (e.a === 1) {
        y1 = s1 ? s1.y : -1e6;
        x1 = e.c - e.b * y1;
        y2 = s2 ? s2.y : 1e6;
        x2 = e.c - e.b * y2;
      } else {
        x1 = s1 ? s1.x : -1e6;
        y1 = e.c - e.a * x1;
        x2 = s2 ? s2.x : 1e6;
        y2 = e.c - e.a * x2;
      }
      var v1 = [ x1, y1 ], v2 = [ x2, y2 ];
      polygons[e.region.l.index].push(v1, v2);
      polygons[e.region.r.index].push(v1, v2);
    });
    return polygons.map(function(polygon, i) {
      var cx = vertices[i][0], cy = vertices[i][1];
      polygon.forEach(function(v) {
        v.angle = Math.atan2(v[0] - cx, v[1] - cy);
      });
      return polygon.sort(function(a, b) {
        return a.angle - b.angle;
      }).filter(function(d, i) {
        return !i || d.angle - polygon[i - 1].angle > 1e-10;
      });
    });
  };
  var d3_voronoi_opposite = {
    l: "r",
    r: "l"
  };
  function d3_voronoi_tessellate(vertices, callback) {
    var Sites = {
      list: vertices.map(function(v, i) {
        return {
          index: i,
          x: v[0],
          y: v[1]
        };
      }).sort(function(a, b) {
        return a.y < b.y ? -1 : a.y > b.y ? 1 : a.x < b.x ? -1 : a.x > b.x ? 1 : 0;
      }),
      bottomSite: null
    };
    var EdgeList = {
      list: [],
      leftEnd: null,
      rightEnd: null,
      init: function() {
        EdgeList.leftEnd = EdgeList.createHalfEdge(null, "l");
        EdgeList.rightEnd = EdgeList.createHalfEdge(null, "l");
        EdgeList.leftEnd.r = EdgeList.rightEnd;
        EdgeList.rightEnd.l = EdgeList.leftEnd;
        EdgeList.list.unshift(EdgeList.leftEnd, EdgeList.rightEnd);
      },
      createHalfEdge: function(edge, side) {
        return {
          edge: edge,
          side: side,
          vertex: null,
          l: null,
          r: null
        };
      },
      insert: function(lb, he) {
        he.l = lb;
        he.r = lb.r;
        lb.r.l = he;
        lb.r = he;
      },
      leftBound: function(p) {
        var he = EdgeList.leftEnd;
        do {
          he = he.r;
        } while (he != EdgeList.rightEnd && Geom.rightOf(he, p));
        he = he.l;
        return he;
      },
      del: function(he) {
        he.l.r = he.r;
        he.r.l = he.l;
        he.edge = null;
      },
      right: function(he) {
        return he.r;
      },
      left: function(he) {
        return he.l;
      },
      leftRegion: function(he) {
        return he.edge == null ? Sites.bottomSite : he.edge.region[he.side];
      },
      rightRegion: function(he) {
        return he.edge == null ? Sites.bottomSite : he.edge.region[d3_voronoi_opposite[he.side]];
      }
    };
    var Geom = {
      bisect: function(s1, s2) {
        var newEdge = {
          region: {
            l: s1,
            r: s2
          },
          ep: {
            l: null,
            r: null
          }
        };
        var dx = s2.x - s1.x, dy = s2.y - s1.y, adx = dx > 0 ? dx : -dx, ady = dy > 0 ? dy : -dy;
        newEdge.c = s1.x * dx + s1.y * dy + (dx * dx + dy * dy) * .5;
        if (adx > ady) {
          newEdge.a = 1;
          newEdge.b = dy / dx;
          newEdge.c /= dx;
        } else {
          newEdge.b = 1;
          newEdge.a = dx / dy;
          newEdge.c /= dy;
        }
        return newEdge;
      },
      intersect: function(el1, el2) {
        var e1 = el1.edge, e2 = el2.edge;
        if (!e1 || !e2 || e1.region.r == e2.region.r) {
          return null;
        }
        var d = e1.a * e2.b - e1.b * e2.a;
        if (Math.abs(d) < 1e-10) {
          return null;
        }
        var xint = (e1.c * e2.b - e2.c * e1.b) / d, yint = (e2.c * e1.a - e1.c * e2.a) / d, e1r = e1.region.r, e2r = e2.region.r, el, e;
        if (e1r.y < e2r.y || e1r.y == e2r.y && e1r.x < e2r.x) {
          el = el1;
          e = e1;
        } else {
          el = el2;
          e = e2;
        }
        var rightOfSite = xint >= e.region.r.x;
        if (rightOfSite && el.side === "l" || !rightOfSite && el.side === "r") {
          return null;
        }
        return {
          x: xint,
          y: yint
        };
      },
      rightOf: function(he, p) {
        var e = he.edge, topsite = e.region.r, rightOfSite = p.x > topsite.x;
        if (rightOfSite && he.side === "l") {
          return 1;
        }
        if (!rightOfSite && he.side === "r") {
          return 0;
        }
        if (e.a === 1) {
          var dyp = p.y - topsite.y, dxp = p.x - topsite.x, fast = 0, above = 0;
          if (!rightOfSite && e.b < 0 || rightOfSite && e.b >= 0) {
            above = fast = dyp >= e.b * dxp;
          } else {
            above = p.x + p.y * e.b > e.c;
            if (e.b < 0) {
              above = !above;
            }
            if (!above) {
              fast = 1;
            }
          }
          if (!fast) {
            var dxs = topsite.x - e.region.l.x;
            above = e.b * (dxp * dxp - dyp * dyp) < dxs * dyp * (1 + 2 * dxp / dxs + e.b * e.b);
            if (e.b < 0) {
              above = !above;
            }
          }
        } else {
          var yl = e.c - e.a * p.x, t1 = p.y - yl, t2 = p.x - topsite.x, t3 = yl - topsite.y;
          above = t1 * t1 > t2 * t2 + t3 * t3;
        }
        return he.side === "l" ? above : !above;
      },
      endPoint: function(edge, side, site) {
        edge.ep[side] = site;
        if (!edge.ep[d3_voronoi_opposite[side]]) return;
        callback(edge);
      },
      distance: function(s, t) {
        var dx = s.x - t.x, dy = s.y - t.y;
        return Math.sqrt(dx * dx + dy * dy);
      }
    };
    var EventQueue = {
      list: [],
      insert: function(he, site, offset) {
        he.vertex = site;
        he.ystar = site.y + offset;
        for (var i = 0, list = EventQueue.list, l = list.length; i < l; i++) {
          var next = list[i];
          if (he.ystar > next.ystar || he.ystar == next.ystar && site.x > next.vertex.x) {
            continue;
          } else {
            break;
          }
        }
        list.splice(i, 0, he);
      },
      del: function(he) {
        for (var i = 0, ls = EventQueue.list, l = ls.length; i < l && ls[i] != he; ++i) {}
        ls.splice(i, 1);
      },
      empty: function() {
        return EventQueue.list.length === 0;
      },
      nextEvent: function(he) {
        for (var i = 0, ls = EventQueue.list, l = ls.length; i < l; ++i) {
          if (ls[i] == he) return ls[i + 1];
        }
        return null;
      },
      min: function() {
        var elem = EventQueue.list[0];
        return {
          x: elem.vertex.x,
          y: elem.ystar
        };
      },
      extractMin: function() {
        return EventQueue.list.shift();
      }
    };
    EdgeList.init();
    Sites.bottomSite = Sites.list.shift();
    var newSite = Sites.list.shift(), newIntStar;
    var lbnd, rbnd, llbnd, rrbnd, bisector;
    var bot, top, temp, p, v;
    var e, pm;
    while (true) {
      if (!EventQueue.empty()) {
        newIntStar = EventQueue.min();
      }
      if (newSite && (EventQueue.empty() || newSite.y < newIntStar.y || newSite.y == newIntStar.y && newSite.x < newIntStar.x)) {
        lbnd = EdgeList.leftBound(newSite);
        rbnd = EdgeList.right(lbnd);
        bot = EdgeList.rightRegion(lbnd);
        e = Geom.bisect(bot, newSite);
        bisector = EdgeList.createHalfEdge(e, "l");
        EdgeList.insert(lbnd, bisector);
        p = Geom.intersect(lbnd, bisector);
        if (p) {
          EventQueue.del(lbnd);
          EventQueue.insert(lbnd, p, Geom.distance(p, newSite));
        }
        lbnd = bisector;
        bisector = EdgeList.createHalfEdge(e, "r");
        EdgeList.insert(lbnd, bisector);
        p = Geom.intersect(bisector, rbnd);
        if (p) {
          EventQueue.insert(bisector, p, Geom.distance(p, newSite));
        }
        newSite = Sites.list.shift();
      } else if (!EventQueue.empty()) {
        lbnd = EventQueue.extractMin();
        llbnd = EdgeList.left(lbnd);
        rbnd = EdgeList.right(lbnd);
        rrbnd = EdgeList.right(rbnd);
        bot = EdgeList.leftRegion(lbnd);
        top = EdgeList.rightRegion(rbnd);
        v = lbnd.vertex;
        Geom.endPoint(lbnd.edge, lbnd.side, v);
        Geom.endPoint(rbnd.edge, rbnd.side, v);
        EdgeList.del(lbnd);
        EventQueue.del(rbnd);
        EdgeList.del(rbnd);
        pm = "l";
        if (bot.y > top.y) {
          temp = bot;
          bot = top;
          top = temp;
          pm = "r";
        }
        e = Geom.bisect(bot, top);
        bisector = EdgeList.createHalfEdge(e, pm);
        EdgeList.insert(llbnd, bisector);
        Geom.endPoint(e, d3_voronoi_opposite[pm], v);
        p = Geom.intersect(llbnd, bisector);
        if (p) {
          EventQueue.del(llbnd);
          EventQueue.insert(llbnd, p, Geom.distance(p, bot));
        }
        p = Geom.intersect(bisector, rrbnd);
        if (p) {
          EventQueue.insert(bisector, p, Geom.distance(p, bot));
        }
      } else {
        break;
      }
    }
    for (lbnd = EdgeList.right(EdgeList.leftEnd); lbnd != EdgeList.rightEnd; lbnd = EdgeList.right(lbnd)) {
      callback(lbnd.edge);
    }
  }
  d3.geom.delaunay = function(vertices) {
    var edges = vertices.map(function() {
      return [];
    }), triangles = [];
    d3_voronoi_tessellate(vertices, function(e) {
      edges[e.region.l.index].push(vertices[e.region.r.index]);
    });
    edges.forEach(function(edge, i) {
      var v = vertices[i], cx = v[0], cy = v[1];
      edge.forEach(function(v) {
        v.angle = Math.atan2(v[0] - cx, v[1] - cy);
      });
      edge.sort(function(a, b) {
        return a.angle - b.angle;
      });
      for (var j = 0, m = edge.length - 1; j < m; j++) {
        triangles.push([ v, edge[j], edge[j + 1] ]);
      }
    });
    return triangles;
  };
  d3.geom.quadtree = function(points, x1, y1, x2, y2) {
    var p, i = -1, n = points.length;
    if (n && isNaN(points[0].x)) points = points.map(d3_geom_quadtreePoint);
    if (arguments.length < 5) {
      if (arguments.length === 3) {
        y2 = x2 = y1;
        y1 = x1;
      } else {
        x1 = y1 = Infinity;
        x2 = y2 = -Infinity;
        while (++i < n) {
          p = points[i];
          if (p.x < x1) x1 = p.x;
          if (p.y < y1) y1 = p.y;
          if (p.x > x2) x2 = p.x;
          if (p.y > y2) y2 = p.y;
        }
        var dx = x2 - x1, dy = y2 - y1;
        if (dx > dy) y2 = y1 + dx; else x2 = x1 + dy;
      }
    }
    function insert(n, p, x1, y1, x2, y2) {
      if (isNaN(p.x) || isNaN(p.y)) return;
      if (n.leaf) {
        var v = n.point;
        if (v) {
          if (Math.abs(v.x - p.x) + Math.abs(v.y - p.y) < .01) {
            insertChild(n, p, x1, y1, x2, y2);
          } else {
            n.point = null;
            insertChild(n, v, x1, y1, x2, y2);
            insertChild(n, p, x1, y1, x2, y2);
          }
        } else {
          n.point = p;
        }
      } else {
        insertChild(n, p, x1, y1, x2, y2);
      }
    }
    function insertChild(n, p, x1, y1, x2, y2) {
      var sx = (x1 + x2) * .5, sy = (y1 + y2) * .5, right = p.x >= sx, bottom = p.y >= sy, i = (bottom << 1) + right;
      n.leaf = false;
      n = n.nodes[i] || (n.nodes[i] = d3_geom_quadtreeNode());
      if (right) x1 = sx; else x2 = sx;
      if (bottom) y1 = sy; else y2 = sy;
      insert(n, p, x1, y1, x2, y2);
    }
    var root = d3_geom_quadtreeNode();
    root.add = function(p) {
      insert(root, p, x1, y1, x2, y2);
    };
    root.visit = function(f) {
      d3_geom_quadtreeVisit(f, root, x1, y1, x2, y2);
    };
    points.forEach(root.add);
    return root;
  };
  function d3_geom_quadtreeNode() {
    return {
      leaf: true,
      nodes: [],
      point: null
    };
  }
  function d3_geom_quadtreeVisit(f, node, x1, y1, x2, y2) {
    if (!f(node, x1, y1, x2, y2)) {
      var sx = (x1 + x2) * .5, sy = (y1 + y2) * .5, children = node.nodes;
      if (children[0]) d3_geom_quadtreeVisit(f, children[0], x1, y1, sx, sy);
      if (children[1]) d3_geom_quadtreeVisit(f, children[1], sx, y1, x2, sy);
      if (children[2]) d3_geom_quadtreeVisit(f, children[2], x1, sy, sx, y2);
      if (children[3]) d3_geom_quadtreeVisit(f, children[3], sx, sy, x2, y2);
    }
  }
  function d3_geom_quadtreePoint(p) {
    return {
      x: p[0],
      y: p[1]
    };
  }
  d3.time = {};
  var d3_time = Date, d3_time_weekdaySymbols = [ "Sunday", "Monday", "Tuesday", "Wednesday", "Thursday", "Friday", "Saturday" ];
  function d3_time_utc() {
    this._ = new Date(arguments.length > 1 ? Date.UTC.apply(this, arguments) : arguments[0]);
  }
  d3_time_utc.prototype = {
    getDate: function() {
      return this._.getUTCDate();
    },
    getDay: function() {
      return this._.getUTCDay();
    },
    getFullYear: function() {
      return this._.getUTCFullYear();
    },
    getHours: function() {
      return this._.getUTCHours();
    },
    getMilliseconds: function() {
      return this._.getUTCMilliseconds();
    },
    getMinutes: function() {
      return this._.getUTCMinutes();
    },
    getMonth: function() {
      return this._.getUTCMonth();
    },
    getSeconds: function() {
      return this._.getUTCSeconds();
    },
    getTime: function() {
      return this._.getTime();
    },
    getTimezoneOffset: function() {
      return 0;
    },
    valueOf: function() {
      return this._.valueOf();
    },
    setDate: function() {
      d3_time_prototype.setUTCDate.apply(this._, arguments);
    },
    setDay: function() {
      d3_time_prototype.setUTCDay.apply(this._, arguments);
    },
    setFullYear: function() {
      d3_time_prototype.setUTCFullYear.apply(this._, arguments);
    },
    setHours: function() {
      d3_time_prototype.setUTCHours.apply(this._, arguments);
    },
    setMilliseconds: function() {
      d3_time_prototype.setUTCMilliseconds.apply(this._, arguments);
    },
    setMinutes: function() {
      d3_time_prototype.setUTCMinutes.apply(this._, arguments);
    },
    setMonth: function() {
      d3_time_prototype.setUTCMonth.apply(this._, arguments);
    },
    setSeconds: function() {
      d3_time_prototype.setUTCSeconds.apply(this._, arguments);
    },
    setTime: function() {
      d3_time_prototype.setTime.apply(this._, arguments);
    }
  };
  var d3_time_prototype = Date.prototype;
  var d3_time_formatDateTime = "%a %b %e %H:%M:%S %Y", d3_time_formatDate = "%m/%d/%y", d3_time_formatTime = "%H:%M:%S";
  var d3_time_weekdays = d3_time_weekdaySymbols, d3_time_months = [ "January", "February", "March", "April", "May", "June", "July", "August", "September", "October", "November", "December" ];
  d3.time.format = function(template) {
    var n = template.length;
    function format(date) {
      var string = [], i = -1, j = 0, c, f;
      while (++i < n) {
        if (template.charCodeAt(i) == 37) {
          string.push(template.substring(j, i), (f = d3_time_formats[c = template.charAt(++i)]) ? f(date) : c);
          j = i + 1;
        }
      }
      string.push(template.substring(j, i));
      return string.join("");
    }
    format.parse = function(string) {
      var d = {
        y: 1900,
        m: 0,
        d: 1,
        H: 0,
        M: 0,
        S: 0,
        L: 0
      }, i = d3_time_parse(d, template, string, 0);
      if (i != string.length) return null;
      if ("p" in d) d.H = d.H % 12 + d.p * 12;
      var date = new d3_time;
      date.setFullYear(d.y, d.m, d.d);
      date.setHours(d.H, d.M, d.S, d.L);
      return date;
    };
    format.toString = function() {
      return template;
    };
    return format;
  };
  function d3_time_parse(date, template, string, j) {
    var c, p, i = 0, n = template.length, m = string.length;
    while (i < n) {
      if (j >= m) return -1;
      c = template.charCodeAt(i++);
      if (c == 37) {
        p = d3_time_parsers[template.charAt(i++)];
        if (!p || (j = p(date, string, j)) < 0) return -1;
      } else if (c != string.charCodeAt(j++)) {
        return -1;
      }
    }
    return j;
  }
  function d3_time_formatAbbrev(s) {
    return s.substring(0, 3);
  }
  function d3_time_formatRe(names) {
    return new RegExp("^(?:" + names.map(d3.requote).join("|") + ")", "i");
  }
  function d3_time_formatLookup(names) {
    var map = new d3_Map, i = -1, n = names.length;
    while (++i < n) map.set(names[i].toLowerCase(), i);
    return map;
  }
  var d3_time_zfill2 = d3.format("02d"), d3_time_zfill3 = d3.format("03d"), d3_time_zfill4 = d3.format("04d"), d3_time_sfill2 = d3.format("2d");
  var d3_time_weekdayRe = d3_time_formatRe(d3_time_weekdays), d3_time_weekdayAbbrevRe = d3_time_formatRe(d3_time_weekdays.map(d3_time_formatAbbrev)), d3_time_monthRe = d3_time_formatRe(d3_time_months), d3_time_monthLookup = d3_time_formatLookup(d3_time_months), d3_time_monthAbbrevLookup = d3_time_formatLookup(d3_time_months.map(d3_time_formatAbbrev));
  var d3_time_formats = {
    a: function(d) {
      return d3_time_weekdays[d.getDay()].substring(0, 3);
    },
    A: function(d) {
      return d3_time_weekdays[d.getDay()];
    },
    b: function(d) {
      return d3_time_months[d.getMonth()].substring(0, 3);
    },
    B: function(d) {
      return d3_time_months[d.getMonth()];
    },
    c: d3.time.format(d3_time_formatDateTime),
    d: function(d) {
      return d3_time_zfill2(d.getDate());
    },
    e: function(d) {
      return d3_time_sfill2(d.getDate());
    },
    H: function(d) {
      return d3_time_zfill2(d.getHours());
    },
    I: function(d) {
      return d3_time_zfill2(d.getHours() % 12 || 12);
    },
    j: function(d) {
      return d3_time_zfill3(1 + d3.time.dayOfYear(d));
    },
    L: function(d) {
      return d3_time_zfill3(d.getMilliseconds());
    },
    m: function(d) {
      return d3_time_zfill2(d.getMonth() + 1);
    },
    M: function(d) {
      return d3_time_zfill2(d.getMinutes());
    },
    p: function(d) {
      return d.getHours() >= 12 ? "PM" : "AM";
    },
    S: function(d) {
      return d3_time_zfill2(d.getSeconds());
    },
    U: function(d) {
      return d3_time_zfill2(d3.time.sundayOfYear(d));
    },
    w: function(d) {
      return d.getDay();
    },
    W: function(d) {
      return d3_time_zfill2(d3.time.mondayOfYear(d));
    },
    x: d3.time.format(d3_time_formatDate),
    X: d3.time.format(d3_time_formatTime),
    y: function(d) {
      return d3_time_zfill2(d.getFullYear() % 100);
    },
    Y: function(d) {
      return d3_time_zfill4(d.getFullYear() % 1e4);
    },
    Z: d3_time_zone,
    "%": function(d) {
      return "%";
    }
  };
  var d3_time_parsers = {
    a: d3_time_parseWeekdayAbbrev,
    A: d3_time_parseWeekday,
    b: d3_time_parseMonthAbbrev,
    B: d3_time_parseMonth,
    c: d3_time_parseLocaleFull,
    d: d3_time_parseDay,
    e: d3_time_parseDay,
    H: d3_time_parseHour24,
    I: d3_time_parseHour24,
    L: d3_time_parseMilliseconds,
    m: d3_time_parseMonthNumber,
    M: d3_time_parseMinutes,
    p: d3_time_parseAmPm,
    S: d3_time_parseSeconds,
    x: d3_time_parseLocaleDate,
    X: d3_time_parseLocaleTime,
    y: d3_time_parseYear,
    Y: d3_time_parseFullYear
  };
  function d3_time_parseWeekdayAbbrev(date, string, i) {
    return d3_time_weekdayAbbrevRe.test(string.substring(i, i += 3)) ? i : -1;
  }
  function d3_time_parseWeekday(date, string, i) {
    d3_time_weekdayRe.lastIndex = 0;
    var n = d3_time_weekdayRe.exec(string.substring(i, i + 10));
    return n ? i += n[0].length : -1;
  }
  function d3_time_parseMonthAbbrev(date, string, i) {
    var n = d3_time_monthAbbrevLookup.get(string.substring(i, i += 3).toLowerCase());
    return n == null ? -1 : (date.m = n, i);
  }
  function d3_time_parseMonth(date, string, i) {
    d3_time_monthRe.lastIndex = 0;
    var n = d3_time_monthRe.exec(string.substring(i, i + 12));
    return n ? (date.m = d3_time_monthLookup.get(n[0].toLowerCase()), i += n[0].length) : -1;
  }
  function d3_time_parseLocaleFull(date, string, i) {
    return d3_time_parse(date, d3_time_formats.c.toString(), string, i);
  }
  function d3_time_parseLocaleDate(date, string, i) {
    return d3_time_parse(date, d3_time_formats.x.toString(), string, i);
  }
  function d3_time_parseLocaleTime(date, string, i) {
    return d3_time_parse(date, d3_time_formats.X.toString(), string, i);
  }
  function d3_time_parseFullYear(date, string, i) {
    d3_time_numberRe.lastIndex = 0;
    var n = d3_time_numberRe.exec(string.substring(i, i + 4));
    return n ? (date.y = +n[0], i += n[0].length) : -1;
  }
  function d3_time_parseYear(date, string, i) {
    d3_time_numberRe.lastIndex = 0;
    var n = d3_time_numberRe.exec(string.substring(i, i + 2));
    return n ? (date.y = d3_time_expandYear(+n[0]), i += n[0].length) : -1;
  }
  function d3_time_expandYear(d) {
    return d + (d > 68 ? 1900 : 2e3);
  }
  function d3_time_parseMonthNumber(date, string, i) {
    d3_time_numberRe.lastIndex = 0;
    var n = d3_time_numberRe.exec(string.substring(i, i + 2));
    return n ? (date.m = n[0] - 1, i += n[0].length) : -1;
  }
  function d3_time_parseDay(date, string, i) {
    d3_time_numberRe.lastIndex = 0;
    var n = d3_time_numberRe.exec(string.substring(i, i + 2));
    return n ? (date.d = +n[0], i += n[0].length) : -1;
  }
  function d3_time_parseHour24(date, string, i) {
    d3_time_numberRe.lastIndex = 0;
    var n = d3_time_numberRe.exec(string.substring(i, i + 2));
    return n ? (date.H = +n[0], i += n[0].length) : -1;
  }
  function d3_time_parseMinutes(date, string, i) {
    d3_time_numberRe.lastIndex = 0;
    var n = d3_time_numberRe.exec(string.substring(i, i + 2));
    return n ? (date.M = +n[0], i += n[0].length) : -1;
  }
  function d3_time_parseSeconds(date, string, i) {
    d3_time_numberRe.lastIndex = 0;
    var n = d3_time_numberRe.exec(string.substring(i, i + 2));
    return n ? (date.S = +n[0], i += n[0].length) : -1;
  }
  function d3_time_parseMilliseconds(date, string, i) {
    d3_time_numberRe.lastIndex = 0;
    var n = d3_time_numberRe.exec(string.substring(i, i + 3));
    return n ? (date.L = +n[0], i += n[0].length) : -1;
  }
  var d3_time_numberRe = /\s*\d+/;
  function d3_time_parseAmPm(date, string, i) {
    var n = d3_time_amPmLookup.get(string.substring(i, i += 2).toLowerCase());
    return n == null ? -1 : (date.p = n, i);
  }
  var d3_time_amPmLookup = d3.map({
    am: 0,
    pm: 1
  });
  function d3_time_zone(d) {
    var z = d.getTimezoneOffset(), zs = z > 0 ? "-" : "+", zh = ~~(Math.abs(z) / 60), zm = Math.abs(z) % 60;
    return zs + d3_time_zfill2(zh) + d3_time_zfill2(zm);
  }
  d3.time.format.utc = function(template) {
    var local = d3.time.format(template);
    function format(date) {
      try {
        d3_time = d3_time_utc;
        var utc = new d3_time;
        utc._ = date;
        return local(utc);
      } finally {
        d3_time = Date;
      }
    }
    format.parse = function(string) {
      try {
        d3_time = d3_time_utc;
        var date = local.parse(string);
        return date && date._;
      } finally {
        d3_time = Date;
      }
    };
    format.toString = local.toString;
    return format;
  };
  var d3_time_formatIso = d3.time.format.utc("%Y-%m-%dT%H:%M:%S.%LZ");
  d3.time.format.iso = Date.prototype.toISOString ? d3_time_formatIsoNative : d3_time_formatIso;
  function d3_time_formatIsoNative(date) {
    return date.toISOString();
  }
  d3_time_formatIsoNative.parse = function(string) {
    var date = new Date(string);
    return isNaN(date) ? null : date;
  };
  d3_time_formatIsoNative.toString = d3_time_formatIso.toString;
  function d3_time_interval(local, step, number) {
    function round(date) {
      var d0 = local(date), d1 = offset(d0, 1);
      return date - d0 < d1 - date ? d0 : d1;
    }
    function ceil(date) {
      step(date = local(new d3_time(date - 1)), 1);
      return date;
    }
    function offset(date, k) {
      step(date = new d3_time(+date), k);
      return date;
    }
    function range(t0, t1, dt) {
      var time = ceil(t0), times = [];
      if (dt > 1) {
        while (time < t1) {
          if (!(number(time) % dt)) times.push(new Date(+time));
          step(time, 1);
        }
      } else {
        while (time < t1) times.push(new Date(+time)), step(time, 1);
      }
      return times;
    }
    function range_utc(t0, t1, dt) {
      try {
        d3_time = d3_time_utc;
        var utc = new d3_time_utc;
        utc._ = t0;
        return range(utc, t1, dt);
      } finally {
        d3_time = Date;
      }
    }
    local.floor = local;
    local.round = round;
    local.ceil = ceil;
    local.offset = offset;
    local.range = range;
    var utc = local.utc = d3_time_interval_utc(local);
    utc.floor = utc;
    utc.round = d3_time_interval_utc(round);
    utc.ceil = d3_time_interval_utc(ceil);
    utc.offset = d3_time_interval_utc(offset);
    utc.range = range_utc;
    return local;
  }
  function d3_time_interval_utc(method) {
    return function(date, k) {
      try {
        d3_time = d3_time_utc;
        var utc = new d3_time_utc;
        utc._ = date;
        return method(utc, k)._;
      } finally {
        d3_time = Date;
      }
    };
  }
  d3.time.second = d3_time_interval(function(date) {
    return new d3_time(Math.floor(date / 1e3) * 1e3);
  }, function(date, offset) {
    date.setTime(date.getTime() + Math.floor(offset) * 1e3);
  }, function(date) {
    return date.getSeconds();
  });
  d3.time.seconds = d3.time.second.range;
  d3.time.seconds.utc = d3.time.second.utc.range;
  d3.time.minute = d3_time_interval(function(date) {
    return new d3_time(Math.floor(date / 6e4) * 6e4);
  }, function(date, offset) {
    date.setTime(date.getTime() + Math.floor(offset) * 6e4);
  }, function(date) {
    return date.getMinutes();
  });
  d3.time.minutes = d3.time.minute.range;
  d3.time.minutes.utc = d3.time.minute.utc.range;
  d3.time.hour = d3_time_interval(function(date) {
    var timezone = date.getTimezoneOffset() / 60;
    return new d3_time((Math.floor(date / 36e5 - timezone) + timezone) * 36e5);
  }, function(date, offset) {
    date.setTime(date.getTime() + Math.floor(offset) * 36e5);
  }, function(date) {
    return date.getHours();
  });
  d3.time.hours = d3.time.hour.range;
  d3.time.hours.utc = d3.time.hour.utc.range;
  d3.time.day = d3_time_interval(function(date) {
    var day = new d3_time(0, date.getMonth(), date.getDate());
    day.setFullYear(date.getFullYear());
    return day;
  }, function(date, offset) {
    date.setDate(date.getDate() + offset);
  }, function(date) {
    return date.getDate() - 1;
  });
  d3.time.days = d3.time.day.range;
  d3.time.days.utc = d3.time.day.utc.range;
  d3.time.dayOfYear = function(date) {
    var year = d3.time.year(date);
    return Math.floor((date - year - (date.getTimezoneOffset() - year.getTimezoneOffset()) * 6e4) / 864e5);
  };
  d3_time_weekdaySymbols.forEach(function(day, i) {
    day = day.toLowerCase();
    i = 7 - i;
    var interval = d3.time[day] = d3_time_interval(function(date) {
      (date = d3.time.day(date)).setDate(date.getDate() - (date.getDay() + i) % 7);
      return date;
    }, function(date, offset) {
      date.setDate(date.getDate() + Math.floor(offset) * 7);
    }, function(date) {
      var day = d3.time.year(date).getDay();
      return Math.floor((d3.time.dayOfYear(date) + (day + i) % 7) / 7) - (day !== i);
    });
    d3.time[day + "s"] = interval.range;
    d3.time[day + "s"].utc = interval.utc.range;
    d3.time[day + "OfYear"] = function(date) {
      var day = d3.time.year(date).getDay();
      return Math.floor((d3.time.dayOfYear(date) + (day + i) % 7) / 7);
    };
  });
  d3.time.week = d3.time.sunday;
  d3.time.weeks = d3.time.sunday.range;
  d3.time.weeks.utc = d3.time.sunday.utc.range;
  d3.time.weekOfYear = d3.time.sundayOfYear;
  d3.time.month = d3_time_interval(function(date) {
    date = d3.time.day(date);
    date.setDate(1);
    return date;
  }, function(date, offset) {
    date.setMonth(date.getMonth() + offset);
  }, function(date) {
    return date.getMonth();
  });
  d3.time.months = d3.time.month.range;
  d3.time.months.utc = d3.time.month.utc.range;
  d3.time.year = d3_time_interval(function(date) {
    date = d3.time.day(date);
    date.setMonth(0, 1);
    return date;
  }, function(date, offset) {
    date.setFullYear(date.getFullYear() + offset);
  }, function(date) {
    return date.getFullYear();
  });
  d3.time.years = d3.time.year.range;
  d3.time.years.utc = d3.time.year.utc.range;
  function d3_time_scale(linear, methods, format) {
    function scale(x) {
      return linear(x);
    }
    scale.invert = function(x) {
      return d3_time_scaleDate(linear.invert(x));
    };
    scale.domain = function(x) {
      if (!arguments.length) return linear.domain().map(d3_time_scaleDate);
      linear.domain(x);
      return scale;
    };
    scale.nice = function(m) {
      return scale.domain(d3_scale_nice(scale.domain(), function() {
        return m;
      }));
    };
    scale.ticks = function(m, k) {
      var extent = d3_time_scaleExtent(scale.domain());
      if (typeof m !== "function") {
        var span = extent[1] - extent[0], target = span / m, i = d3.bisect(d3_time_scaleSteps, target);
        if (i == d3_time_scaleSteps.length) return methods.year(extent, m);
        if (!i) return linear.ticks(m).map(d3_time_scaleDate);
        if (Math.log(target / d3_time_scaleSteps[i - 1]) < Math.log(d3_time_scaleSteps[i] / target)) --i;
        m = methods[i];
        k = m[1];
        m = m[0].range;
      }
      return m(extent[0], new Date(+extent[1] + 1), k);
    };
    scale.tickFormat = function() {
      return format;
    };
    scale.copy = function() {
      return d3_time_scale(linear.copy(), methods, format);
    };
    return d3.rebind(scale, linear, "range", "rangeRound", "interpolate", "clamp");
  }
  function d3_time_scaleExtent(domain) {
    var start = domain[0], stop = domain[domain.length - 1];
    return start < stop ? [ start, stop ] : [ stop, start ];
  }
  function d3_time_scaleDate(t) {
    return new Date(t);
  }
  function d3_time_scaleFormat(formats) {
    return function(date) {
      var i = formats.length - 1, f = formats[i];
      while (!f[1](date)) f = formats[--i];
      return f[0](date);
    };
  }
  function d3_time_scaleSetYear(y) {
    var d = new Date(y, 0, 1);
    d.setFullYear(y);
    return d;
  }
  function d3_time_scaleGetYear(d) {
    var y = d.getFullYear(), d0 = d3_time_scaleSetYear(y), d1 = d3_time_scaleSetYear(y + 1);
    return y + (d - d0) / (d1 - d0);
  }
  var d3_time_scaleSteps = [ 1e3, 5e3, 15e3, 3e4, 6e4, 3e5, 9e5, 18e5, 36e5, 108e5, 216e5, 432e5, 864e5, 1728e5, 6048e5, 2592e6, 7776e6, 31536e6 ];
  var d3_time_scaleLocalMethods = [ [ d3.time.second, 1 ], [ d3.time.second, 5 ], [ d3.time.second, 15 ], [ d3.time.second, 30 ], [ d3.time.minute, 1 ], [ d3.time.minute, 5 ], [ d3.time.minute, 15 ], [ d3.time.minute, 30 ], [ d3.time.hour, 1 ], [ d3.time.hour, 3 ], [ d3.time.hour, 6 ], [ d3.time.hour, 12 ], [ d3.time.day, 1 ], [ d3.time.day, 2 ], [ d3.time.week, 1 ], [ d3.time.month, 1 ], [ d3.time.month, 3 ], [ d3.time.year, 1 ] ];
  var d3_time_scaleLocalFormats = [ [ d3.time.format("%Y"), function(d) {
    return true;
  } ], [ d3.time.format("%B"), function(d) {
    return d.getMonth();
  } ], [ d3.time.format("%b %d"), function(d) {
    return d.getDate() != 1;
  } ], [ d3.time.format("%a %d"), function(d) {
    return d.getDay() && d.getDate() != 1;
  } ], [ d3.time.format("%I %p"), function(d) {
    return d.getHours();
  } ], [ d3.time.format("%I:%M"), function(d) {
    return d.getMinutes();
  } ], [ d3.time.format(":%S"), function(d) {
    return d.getSeconds();
  } ], [ d3.time.format(".%L"), function(d) {
    return d.getMilliseconds();
  } ] ];
  var d3_time_scaleLinear = d3.scale.linear(), d3_time_scaleLocalFormat = d3_time_scaleFormat(d3_time_scaleLocalFormats);
  d3_time_scaleLocalMethods.year = function(extent, m) {
    return d3_time_scaleLinear.domain(extent.map(d3_time_scaleGetYear)).ticks(m).map(d3_time_scaleSetYear);
  };
  d3.time.scale = function() {
    return d3_time_scale(d3.scale.linear(), d3_time_scaleLocalMethods, d3_time_scaleLocalFormat);
  };
  var d3_time_scaleUTCMethods = d3_time_scaleLocalMethods.map(function(m) {
    return [ m[0].utc, m[1] ];
  });
  var d3_time_scaleUTCFormats = [ [ d3.time.format.utc("%Y"), function(d) {
    return true;
  } ], [ d3.time.format.utc("%B"), function(d) {
    return d.getUTCMonth();
  } ], [ d3.time.format.utc("%b %d"), function(d) {
    return d.getUTCDate() != 1;
  } ], [ d3.time.format.utc("%a %d"), function(d) {
    return d.getUTCDay() && d.getUTCDate() != 1;
  } ], [ d3.time.format.utc("%I %p"), function(d) {
    return d.getUTCHours();
  } ], [ d3.time.format.utc("%I:%M"), function(d) {
    return d.getUTCMinutes();
  } ], [ d3.time.format.utc(":%S"), function(d) {
    return d.getUTCSeconds();
  } ], [ d3.time.format.utc(".%L"), function(d) {
    return d.getUTCMilliseconds();
  } ] ];
  var d3_time_scaleUTCFormat = d3_time_scaleFormat(d3_time_scaleUTCFormats);
  function d3_time_scaleUTCSetYear(y) {
    var d = new Date(Date.UTC(y, 0, 1));
    d.setUTCFullYear(y);
    return d;
  }
  function d3_time_scaleUTCGetYear(d) {
    var y = d.getUTCFullYear(), d0 = d3_time_scaleUTCSetYear(y), d1 = d3_time_scaleUTCSetYear(y + 1);
    return y + (d - d0) / (d1 - d0);
  }
  d3_time_scaleUTCMethods.year = function(extent, m) {
    return d3_time_scaleLinear.domain(extent.map(d3_time_scaleUTCGetYear)).ticks(m).map(d3_time_scaleUTCSetYear);
  };
  d3.time.scale.utc = function() {
    return d3_time_scale(d3.scale.linear(), d3_time_scaleUTCMethods, d3_time_scaleUTCFormat);
  };
})();<|MERGE_RESOLUTION|>--- conflicted
+++ resolved
@@ -958,8 +958,8 @@
     };
   };
   var d3_interpolate_number = /[-+]?(?:\d+\.?\d*|\.?\d+)(?:[eE][-+]?\d+)?/g;
-  function d3_interpolateByName(n) {
-    return n == "transform" ? d3.interpolateTransform : d3.interpolate;
+  function d3_interpolateByName(name) {
+    return name == "transform" ? d3.interpolateTransform : d3.interpolate;
   }
   d3.interpolators = [ d3.interpolateObject, function(a, b) {
     return b instanceof Array && d3.interpolateArray(a, b);
@@ -1886,15 +1886,11 @@
     return d3_transition(subgroups, this.id, this.time).ease(this.ease());
   };
   d3_transitionPrototype.attr = function(name, value) {
-<<<<<<< HEAD
-    return this.attrTween(name, d3.tween(value, d3_interpolateByName(name)));
-=======
     if (arguments.length < 2) {
-      for (value in name) this.attrTween(value, d3_transitionTween(value, name[value]));
+      for (value in name) this.attrTween(value, d3_tweenByName(name[value], value));
       return this;
     }
-    return this.attrTween(name, d3_transitionTween(name, value));
->>>>>>> 48570c61
+    return this.attrTween(name, d3_tweenByName(value, name));
   };
   d3_transitionPrototype.attrTween = function(nameNS, tween) {
     var name = d3.ns.qualify(nameNS);
@@ -1913,21 +1909,16 @@
     return this.tween("attr." + nameNS, name.local ? attrTweenNS : attrTween);
   };
   d3_transitionPrototype.style = function(name, value, priority) {
-<<<<<<< HEAD
-    if (arguments.length < 3) priority = "";
-    return this.styleTween(name, d3.tween(value, d3_interpolateByName(name)), priority);
-=======
     var n = arguments.length;
     if (n < 3) {
       if (typeof name !== "string") {
         if (n < 2) value = "";
-        for (priority in name) this.styleTween(priority, d3_transitionTween(priority, name[priority]), value);
+        for (priority in name) this.styleTween(priority, d3_tweenByName(name[priority], priority), value);
         return this;
       }
       priority = "";
     }
-    return this.styleTween(name, d3_transitionTween(name, value), priority);
->>>>>>> 48570c61
+    return this.styleTween(name, d3_tweenByName(value, name), priority);
   };
   d3_transitionPrototype.styleTween = function(name, tween, priority) {
     if (arguments.length < 3) priority = "";
@@ -1994,6 +1985,9 @@
   var d3_tweenRemove = {};
   function d3_tweenNull(d, i, a) {
     return a != "" && d3_tweenRemove;
+  }
+  function d3_tweenByName(b, name) {
+    return d3.tween(b, d3_interpolateByName(name));
   }
   var d3_timer_queue = null, d3_timer_interval, d3_timer_timeout;
   d3.timer = function(callback, delay, then) {
