(function(){if (!Date.now) Date.now = function() {
  return +new Date;
};
try {
  document.createElement("div").style.setProperty("opacity", 0, "");
} catch (error) {
  var d3_style_prototype = CSSStyleDeclaration.prototype,
      d3_style_setProperty = d3_style_prototype.setProperty;
  d3_style_prototype.setProperty = function(name, value, priority) {
    d3_style_setProperty.call(this, name, value + "", priority);
  };
}
d3 = {version: "2.8.1"}; // semver
function d3_class(ctor, properties) {
  try {
    for (var key in properties) {
      Object.defineProperty(ctor.prototype, key, {
        value: properties[key],
        enumerable: false
      });
    }
  } catch (e) {
    ctor.prototype = properties;
  }
}
var d3_array = d3_arraySlice; // conversion for NodeLists

function d3_arrayCopy(pseudoarray) {
  var i = -1, n = pseudoarray.length, array = [];
  while (++i < n) array.push(pseudoarray[i]);
  return array;
}

function d3_arraySlice(pseudoarray) {
  return Array.prototype.slice.call(pseudoarray);
}

try {
  d3_array(document.documentElement.childNodes)[0].nodeType;
} catch(e) {
  d3_array = d3_arrayCopy;
}

var d3_arraySubclass = [].__proto__?

// Until ECMAScript supports array subclassing, prototype injection works well.
function(array, prototype) {
  array.__proto__ = prototype;
}:

// And if your browser doesn't support __proto__, we'll use direct extension.
function(array, prototype) {
  for (var property in prototype) array[property] = prototype[property];
};
d3.map = function(object) {
  var map = new d3_Map;
  for (var key in object) map.set(key, object[key]);
  return map;
};

function d3_Map() {}

d3_class(d3_Map, {
  has: function(key) {
    return d3_map_prefix + key in this;
  },
  get: function(key) {
    return this[d3_map_prefix + key];
  },
  set: function(key, value) {
    return this[d3_map_prefix + key] = value;
  },
  remove: function(key) {
    key = d3_map_prefix + key;
    return key in this && delete this[key];
  },
  keys: function() {
    var keys = [];
    this.forEach(function(key) { keys.push(key); });
    return keys;
  },
  values: function() {
    var values = [];
    this.forEach(function(key, value) { values.push(value); });
    return values;
  },
  entries: function() {
    var entries = [];
    this.forEach(function(key, value) { entries.push({key: key, value: value}); });
    return entries;
  },
  forEach: function(f) {
    for (var key in this) {
      if (key.charCodeAt(0) === d3_map_prefixCode) {
        f.call(this, key.substring(1), this[key]);
      }
    }
  }
});

var d3_map_prefix = "\0", // prevent collision with built-ins
    d3_map_prefixCode = d3_map_prefix.charCodeAt(0);
function d3_identity(d) {
  return d;
}
function d3_this() {
  return this;
}
function d3_true() {
  return true;
}
function d3_functor(v) {
  return typeof v === "function" ? v : function() { return v; };
}

d3.functor = d3_functor;
// Copies a variable number of methods from source to target.
d3.rebind = function(target, source) {
  var i = 1, n = arguments.length, method;
  while (++i < n) target[method = arguments[i]] = d3_rebind(target, source, source[method]);
  return target;
};

// Method is assumed to be a standard D3 getter-setter:
// If passed with no arguments, gets the value.
// If passed with arguments, sets the value and returns the target.
function d3_rebind(target, source, method) {
  return function() {
    var value = method.apply(source, arguments);
    return arguments.length ? target : value;
  };
}
d3.ascending = function(a, b) {
  return a < b ? -1 : a > b ? 1 : a >= b ? 0 : NaN;
};
d3.descending = function(a, b) {
  return b < a ? -1 : b > a ? 1 : b >= a ? 0 : NaN;
};
d3.mean = function(array, f) {
  var n = array.length,
      a,
      m = 0,
      i = -1,
      j = 0;
  if (arguments.length === 1) {
    while (++i < n) if (d3_number(a = array[i])) m += (a - m) / ++j;
  } else {
    while (++i < n) if (d3_number(a = f.call(array, array[i], i))) m += (a - m) / ++j;
  }
  return j ? m : undefined;
};
d3.median = function(array, f) {
  if (arguments.length > 1) array = array.map(f);
  array = array.filter(d3_number);
  return array.length ? d3.quantile(array.sort(d3.ascending), .5) : undefined;
};
d3.min = function(array, f) {
  var i = -1,
      n = array.length,
      a,
      b;
  if (arguments.length === 1) {
    while (++i < n && ((a = array[i]) == null || a != a)) a = undefined;
    while (++i < n) if ((b = array[i]) != null && a > b) a = b;
  } else {
    while (++i < n && ((a = f.call(array, array[i], i)) == null || a != a)) a = undefined;
    while (++i < n) if ((b = f.call(array, array[i], i)) != null && a > b) a = b;
  }
  return a;
};
d3.max = function(array, f) {
  var i = -1,
      n = array.length,
      a,
      b;
  if (arguments.length === 1) {
    while (++i < n && ((a = array[i]) == null || a != a)) a = undefined;
    while (++i < n) if ((b = array[i]) != null && b > a) a = b;
  } else {
    while (++i < n && ((a = f.call(array, array[i], i)) == null || a != a)) a = undefined;
    while (++i < n) if ((b = f.call(array, array[i], i)) != null && b > a) a = b;
  }
  return a;
};
d3.extent = function(array, f) {
  var i = -1,
      n = array.length,
      a,
      b,
      c;
  if (arguments.length === 1) {
    while (++i < n && ((a = c = array[i]) == null || a != a)) a = c = undefined;
    while (++i < n) if ((b = array[i]) != null) {
      if (a > b) a = b;
      if (c < b) c = b;
    }
  } else {
    while (++i < n && ((a = c = f.call(array, array[i], i)) == null || a != a)) a = undefined;
    while (++i < n) if ((b = f.call(array, array[i], i)) != null) {
      if (a > b) a = b;
      if (c < b) c = b;
    }
  }
  return [a, c];
};
d3.random = {
  normal: function(mean, deviation) {
    if (arguments.length < 2) deviation = 1;
    if (arguments.length < 1) mean = 0;
    return function() {
      var x, y, r;
      do {
        x = Math.random() * 2 - 1;
        y = Math.random() * 2 - 1;
        r = x * x + y * y;
      } while (!r || r > 1);
      return mean + deviation * x * Math.sqrt(-2 * Math.log(r) / r);
    };
  }
};
function d3_number(x) {
  return x != null && !isNaN(x);
}
d3.sum = function(array, f) {
  var s = 0,
      n = array.length,
      a,
      i = -1;

  if (arguments.length === 1) {
    while (++i < n) if (!isNaN(a = +array[i])) s += a;
  } else {
    while (++i < n) if (!isNaN(a = +f.call(array, array[i], i))) s += a;
  }

  return s;
};
// R-7 per <http://en.wikipedia.org/wiki/Quantile>
d3.quantile = function(values, p) {
  var H = (values.length - 1) * p + 1,
      h = Math.floor(H),
      v = values[h - 1],
      e = H - h;
  return e ? v + e * (values[h] - v) : v;
};
d3.transpose = function(matrix) {
  return d3.zip.apply(d3, matrix);
};
d3.zip = function() {
  if (!(n = arguments.length)) return [];
  for (var i = -1, m = d3.min(arguments, d3_zipLength), zips = new Array(m); ++i < m;) {
    for (var j = -1, n, zip = zips[i] = new Array(n); ++j < n;) {
      zip[j] = arguments[j][i];
    }
  }
  return zips;
};

function d3_zipLength(d) {
  return d.length;
}
d3.bisector = function(f) {
  return {
    left: function(a, x, lo, hi) {
      if (arguments.length < 3) lo = 0;
      if (arguments.length < 4) hi = a.length;
      while (lo < hi) {
        var mid = lo + hi >> 1;
        if (f.call(a, a[mid], mid) < x) lo = mid + 1;
        else hi = mid;
      }
      return lo;
    },
    right: function(a, x, lo, hi) {
      if (arguments.length < 3) lo = 0;
      if (arguments.length < 4) hi = a.length;
      while (lo < hi) {
        var mid = lo + hi >> 1;
        if (x < f.call(a, a[mid], mid)) hi = mid;
        else lo = mid + 1;
      }
      return lo;
    }
  };
};

var d3_bisector = d3.bisector(function(d) { return d; });
d3.bisectLeft = d3_bisector.left;
d3.bisect = d3.bisectRight = d3_bisector.right;
d3.first = function(array, f) {
  var i = 0,
      n = array.length,
      a = array[0],
      b;
  if (arguments.length === 1) f = d3.ascending;
  while (++i < n) {
    if (f.call(array, a, b = array[i]) > 0) {
      a = b;
    }
  }
  return a;
};
d3.last = function(array, f) {
  var i = 0,
      n = array.length,
      a = array[0],
      b;
  if (arguments.length === 1) f = d3.ascending;
  while (++i < n) {
    if (f.call(array, a, b = array[i]) <= 0) {
      a = b;
    }
  }
  return a;
};
d3.nest = function() {
  var nest = {},
      keys = [],
      sortKeys = [],
      sortValues,
      rollup;

  function map(array, depth) {
    if (depth >= keys.length) return rollup
        ? rollup.call(nest, array) : (sortValues
        ? array.sort(sortValues)
        : array);

    var i = -1,
        n = array.length,
        key = keys[depth++],
        keyValue,
        object,
        valuesByKey = new d3_Map,
        values,
        o = {};

    while (++i < n) {
      if (values = valuesByKey.get(keyValue = key(object = array[i]))) {
        values.push(object);
      } else {
        valuesByKey.set(keyValue, [object]);
      }
    }

    valuesByKey.forEach(function(keyValue) {
      o[keyValue] = map(valuesByKey.get(keyValue), depth);
    });

    return o;
  }

  function entries(map, depth) {
    if (depth >= keys.length) return map;

    var a = [],
        sortKey = sortKeys[depth++],
        key;

    for (key in map) {
      a.push({key: key, values: entries(map[key], depth)});
    }

    if (sortKey) a.sort(function(a, b) {
      return sortKey(a.key, b.key);
    });

    return a;
  }

  nest.map = function(array) {
    return map(array, 0);
  };

  nest.entries = function(array) {
    return entries(map(array, 0), 0);
  };

  nest.key = function(d) {
    keys.push(d);
    return nest;
  };

  // Specifies the order for the most-recently specified key.
  // Note: only applies to entries. Map keys are unordered!
  nest.sortKeys = function(order) {
    sortKeys[keys.length - 1] = order;
    return nest;
  };

  // Specifies the order for leaf values.
  // Applies to both maps and entries array.
  nest.sortValues = function(order) {
    sortValues = order;
    return nest;
  };

  nest.rollup = function(f) {
    rollup = f;
    return nest;
  };

  return nest;
};
d3.keys = function(map) {
  var keys = [];
  for (var key in map) keys.push(key);
  return keys;
};
d3.values = function(map) {
  var values = [];
  for (var key in map) values.push(map[key]);
  return values;
};
d3.entries = function(map) {
  var entries = [];
  for (var key in map) entries.push({key: key, value: map[key]});
  return entries;
};
d3.permute = function(array, indexes) {
  var permutes = [],
      i = -1,
      n = indexes.length;
  while (++i < n) permutes[i] = array[indexes[i]];
  return permutes;
};
d3.merge = function(arrays) {
  return Array.prototype.concat.apply([], arrays);
};
d3.split = function(array, f) {
  var arrays = [],
      values = [],
      value,
      i = -1,
      n = array.length;
  if (arguments.length < 2) f = d3_splitter;
  while (++i < n) {
    if (f.call(values, value = array[i], i)) {
      values = [];
    } else {
      if (!values.length) arrays.push(values);
      values.push(value);
    }
  }
  return arrays;
};

function d3_splitter(d) {
  return d == null;
}
function d3_collapse(s) {
  return s.replace(/(^\s+)|(\s+$)/g, "").replace(/\s+/g, " ");
}
d3.range = function(start, stop, step) {
  if (arguments.length < 3) {
    step = 1;
    if (arguments.length < 2) {
      stop = start;
      start = 0;
    }
  }
  if ((stop - start) / step === Infinity) throw new Error("infinite range");
  var range = [],
       k = d3_range_integerScale(Math.abs(step)),
       i = -1,
       j;
  start *= k, stop *= k, step *= k;
  if (step < 0) while ((j = start + step * ++i) > stop) range.push(j / k);
  else while ((j = start + step * ++i) < stop) range.push(j / k);
  return range;
};

function d3_range_integerScale(x) {
  var k = 1;
  while (x * k % 1) k *= 10;
  return k;
}
d3.requote = function(s) {
  return s.replace(d3_requote_re, "\\$&");
};

var d3_requote_re = /[\\\^\$\*\+\?\|\[\]\(\)\.\{\}]/g;
d3.round = function(x, n) {
  return n
      ? Math.round(x * (n = Math.pow(10, n))) / n
      : Math.round(x);
};
d3.xhr = function(url, mime, callback) {
  var req = new XMLHttpRequest;
  if (arguments.length < 3) callback = mime, mime = null;
  else if (mime && req.overrideMimeType) req.overrideMimeType(mime);
  req.open("GET", url, true);
  if (mime) req.setRequestHeader("Accept", mime);
  req.onreadystatechange = function() {
    if (req.readyState === 4) callback(req.status < 300 ? req : null);
  };
  req.send(null);
};
d3.text = function(url, mime, callback) {
  function ready(req) {
    callback(req && req.responseText);
  }
  if (arguments.length < 3) {
    callback = mime;
    mime = null;
  }
  d3.xhr(url, mime, ready);
};
d3.json = function(url, callback) {
  d3.text(url, "application/json", function(text) {
    callback(text ? JSON.parse(text) : null);
  });
};
d3.html = function(url, callback) {
  d3.text(url, "text/html", function(text) {
    if (text != null) { // Treat empty string as valid HTML.
      var range = document.createRange();
      range.selectNode(document.body);
      text = range.createContextualFragment(text);
    }
    callback(text);
  });
};
d3.xml = function(url, mime, callback) {
  function ready(req) {
    callback(req && req.responseXML);
  }
  if (arguments.length < 3) {
    callback = mime;
    mime = null;
  }
  d3.xhr(url, mime, ready);
};
var d3_nsPrefix = {
  svg: "http://www.w3.org/2000/svg",
  xhtml: "http://www.w3.org/1999/xhtml",
  xlink: "http://www.w3.org/1999/xlink",
  xml: "http://www.w3.org/XML/1998/namespace",
  xmlns: "http://www.w3.org/2000/xmlns/"
};

d3.ns = {
  prefix: d3_nsPrefix,
  qualify: function(name) {
    var i = name.indexOf(":"),
        prefix = name;
    if (i >= 0) {
      prefix = name.substring(0, i);
      name = name.substring(i + 1);
    }
    return d3_nsPrefix.hasOwnProperty(prefix)
        ? {space: d3_nsPrefix[prefix], local: name}
        : name;
  }
};
d3.dispatch = function() {
  var dispatch = new d3_dispatch,
      i = -1,
      n = arguments.length;
  while (++i < n) dispatch[arguments[i]] = d3_dispatch_event(dispatch);
  return dispatch;
};

function d3_dispatch() {}

d3_dispatch.prototype.on = function(type, listener) {
  var i = type.indexOf("."),
      name = "";

  // Extract optional namespace, e.g., "click.foo"
  if (i > 0) {
    name = type.substring(i + 1);
    type = type.substring(0, i);
  }

  return arguments.length < 2
      ? this[type].on(name)
      : this[type].on(name, listener);
};

function d3_dispatch_event(dispatch) {
  var listeners = [],
      listenerByName = new d3_Map;

  function event() {
    var z = listeners, // defensive reference
        i = -1,
        n = z.length,
        l;
    while (++i < n) if (l = z[i].on) l.apply(this, arguments);
    return dispatch;
  }

  event.on = function(name, listener) {
    var l = listenerByName.get(name),
        i;

    // return the current listener, if any
    if (arguments.length < 2) return l && l.on;

    // remove the old listener, if any (with copy-on-write)
    if (l) {
      l.on = null;
      listeners = listeners.slice(0, i = listeners.indexOf(l)).concat(listeners.slice(i + 1));
      listenerByName.remove(name);
    }

    // add the new listener, if any
    if (listener) listeners.push(listenerByName.set(name, {on: listener}));

    return dispatch;
  };

  return event;
}
// TODO align
d3.format = function(specifier) {
  var match = d3_format_re.exec(specifier),
      fill = match[1] || " ",
      sign = match[3] || "",
      zfill = match[5],
      width = +match[6],
      comma = match[7],
      precision = match[8],
      type = match[9],
      scale = 1,
      suffix = "",
      integer = false;

  if (precision) precision = +precision.substring(1);

  if (zfill) {
    fill = "0"; // TODO align = "=";
    if (comma) width -= Math.floor((width - 1) / 4);
  }

  switch (type) {
    case "n": comma = true; type = "g"; break;
    case "%": scale = 100; suffix = "%"; type = "f"; break;
    case "p": scale = 100; suffix = "%"; type = "r"; break;
    case "d": integer = true; precision = 0; break;
    case "s": scale = -1; type = "r"; break;
  }

  // If no precision is specified for r, fallback to general notation.
  if (type == "r" && !precision) type = "g";

  type = d3_format_types.get(type) || d3_format_typeDefault;

  return function(value) {

    // Return the empty string for floats formatted as ints.
    if (integer && (value % 1)) return "";

    // Convert negative to positive, and record the sign prefix.
    var negative = (value < 0) && (value = -value) ? "\u2212" : sign;

    // Apply the scale, computing it from the value's exponent for si format.
    if (scale < 0) {
      var prefix = d3.formatPrefix(value, precision);
      value *= prefix.scale;
      suffix = prefix.symbol;
    } else {
      value *= scale;
    }

    // Convert to the desired precision.
    value = type(value, precision);

    // If the fill character is 0, the sign and group is applied after the fill.
    if (zfill) {
      var length = value.length + negative.length;
      if (length < width) value = new Array(width - length + 1).join(fill) + value;
      if (comma) value = d3_format_group(value);
      value = negative + value;
    }

    // Otherwise (e.g., space-filling), the sign and group is applied before.
    else {
      if (comma) value = d3_format_group(value);
      value = negative + value;
      var length = value.length;
      if (length < width) value = new Array(width - length + 1).join(fill) + value;
    }

    return value + suffix;
  };
};

// [[fill]align][sign][#][0][width][,][.precision][type]
var d3_format_re = /(?:([^{])?([<>=^]))?([+\- ])?(#)?(0)?([0-9]+)?(,)?(\.[0-9]+)?([a-zA-Z%])?/;

var d3_format_types = d3.map({
  g: function(x, p) { return x.toPrecision(p); },
  e: function(x, p) { return x.toExponential(p); },
  f: function(x, p) { return x.toFixed(p); },
  r: function(x, p) { return d3.round(x, p = d3_format_precision(x, p)).toFixed(Math.max(0, Math.min(20, p))); }
});

function d3_format_precision(x, p) {
  return p - (x ? 1 + Math.floor(Math.log(x + Math.pow(10, 1 + Math.floor(Math.log(x) / Math.LN10) - p)) / Math.LN10) : 1);
}

function d3_format_typeDefault(x) {
  return x + "";
}

// Apply comma grouping for thousands.
function d3_format_group(value) {
  var i = value.lastIndexOf("."),
      f = i >= 0 ? value.substring(i) : (i = value.length, ""),
      t = [];
  while (i > 0) t.push(value.substring(i -= 3, i + 3));
  return t.reverse().join(",") + f;
}
var d3_formatPrefixes = ["y","z","a","f","p","n","μ","m","","k","M","G","T","P","E","Z","Y"].map(d3_formatPrefix);

d3.formatPrefix = function(value, precision) {
  var i = 0;
  if (value) {
    if (value < 0) value *= -1;
    if (precision) value = d3.round(value, d3_format_precision(value, precision));
    i = 1 + Math.floor(1e-12 + Math.log(value) / Math.LN10);
    i = Math.max(-24, Math.min(24, Math.floor((i <= 0 ? i + 1 : i - 1) / 3) * 3));
  }
  return d3_formatPrefixes[8 + i / 3];
};

function d3_formatPrefix(d, i) {
  return {
    scale: Math.pow(10, (8 - i) * 3),
    symbol: d
  };
}

/*
 * TERMS OF USE - EASING EQUATIONS
 *
 * Open source under the BSD License.
 *
 * Copyright 2001 Robert Penner
 * All rights reserved.
 *
 * Redistribution and use in source and binary forms, with or without
 * modification, are permitted provided that the following conditions are met:
 *
 * - Redistributions of source code must retain the above copyright notice, this
 *   list of conditions and the following disclaimer.
 *
 * - Redistributions in binary form must reproduce the above copyright notice,
 *   this list of conditions and the following disclaimer in the documentation
 *   and/or other materials provided with the distribution.
 *
 * - Neither the name of the author nor the names of contributors may be used to
 *   endorse or promote products derived from this software without specific
 *   prior written permission.
 *
 * THIS SOFTWARE IS PROVIDED BY THE COPYRIGHT HOLDERS AND CONTRIBUTORS "AS IS"
 * AND ANY EXPRESS OR IMPLIED WARRANTIES, INCLUDING, BUT NOT LIMITED TO, THE
 * IMPLIED WARRANTIES OF MERCHANTABILITY AND FITNESS FOR A PARTICULAR PURPOSE
 * ARE DISCLAIMED. IN NO EVENT SHALL THE COPYRIGHT OWNER OR CONTRIBUTORS BE
 * LIABLE FOR ANY DIRECT, INDIRECT, INCIDENTAL, SPECIAL, EXEMPLARY, OR
 * CONSEQUENTIAL DAMAGES (INCLUDING, BUT NOT LIMITED TO, PROCUREMENT OF
 * SUBSTITUTE GOODS OR SERVICES; LOSS OF USE, DATA, OR PROFITS; OR BUSINESS
 * INTERRUPTION) HOWEVER CAUSED AND ON ANY THEORY OF LIABILITY, WHETHER IN
 * CONTRACT, STRICT LIABILITY, OR TORT (INCLUDING NEGLIGENCE OR OTHERWISE)
 * ARISING IN ANY WAY OUT OF THE USE OF THIS SOFTWARE, EVEN IF ADVISED OF THE
 * POSSIBILITY OF SUCH DAMAGE.
 */

var d3_ease_quad = d3_ease_poly(2),
    d3_ease_cubic = d3_ease_poly(3),
    d3_ease_default = function() { return d3_ease_identity; };

var d3_ease = d3.map({
  linear: d3_ease_default,
  poly: d3_ease_poly,
  quad: function() { return d3_ease_quad; },
  cubic: function() { return d3_ease_cubic; },
  sin: function() { return d3_ease_sin; },
  exp: function() { return d3_ease_exp; },
  circle: function() { return d3_ease_circle; },
  elastic: d3_ease_elastic,
  back: d3_ease_back,
  bounce: function() { return d3_ease_bounce; }
});

var d3_ease_mode = d3.map({
  "in": d3_ease_identity,
  "out": d3_ease_reverse,
  "in-out": d3_ease_reflect,
  "out-in": function(f) { return d3_ease_reflect(d3_ease_reverse(f)); }
});

d3.ease = function(name) {
  var i = name.indexOf("-"),
      t = i >= 0 ? name.substring(0, i) : name,
      m = i >= 0 ? name.substring(i + 1) : "in";
  t = d3_ease.get(t) || d3_ease_default;
  m = d3_ease_mode.get(m) || d3_ease_identity;
  return d3_ease_clamp(m(t.apply(null, Array.prototype.slice.call(arguments, 1))));
};

function d3_ease_clamp(f) {
  return function(t) {
    return t <= 0 ? 0 : t >= 1 ? 1 : f(t);
  };
}

function d3_ease_reverse(f) {
  return function(t) {
    return 1 - f(1 - t);
  };
}

function d3_ease_reflect(f) {
  return function(t) {
    return .5 * (t < .5 ? f(2 * t) : (2 - f(2 - 2 * t)));
  };
}

function d3_ease_identity(t) {
  return t;
}

function d3_ease_poly(e) {
  return function(t) {
    return Math.pow(t, e);
  };
}

function d3_ease_sin(t) {
  return 1 - Math.cos(t * Math.PI / 2);
}

function d3_ease_exp(t) {
  return Math.pow(2, 10 * (t - 1));
}

function d3_ease_circle(t) {
  return 1 - Math.sqrt(1 - t * t);
}

function d3_ease_elastic(a, p) {
  var s;
  if (arguments.length < 2) p = 0.45;
  if (arguments.length < 1) { a = 1; s = p / 4; }
  else s = p / (2 * Math.PI) * Math.asin(1 / a);
  return function(t) {
    return 1 + a * Math.pow(2, 10 * -t) * Math.sin((t - s) * 2 * Math.PI / p);
  };
}

function d3_ease_back(s) {
  if (!s) s = 1.70158;
  return function(t) {
    return t * t * ((s + 1) * t - s);
  };
}

function d3_ease_bounce(t) {
  return t < 1 / 2.75 ? 7.5625 * t * t
      : t < 2 / 2.75 ? 7.5625 * (t -= 1.5 / 2.75) * t + .75
      : t < 2.5 / 2.75 ? 7.5625 * (t -= 2.25 / 2.75) * t + .9375
      : 7.5625 * (t -= 2.625 / 2.75) * t + .984375;
}
d3.event = null;

function d3_eventCancel() {
  d3.event.stopPropagation();
  d3.event.preventDefault();
}

function d3_eventSource() {
  var e = d3.event, s;
  while (s = e.sourceEvent) e = s;
  return e;
}

// Like d3.dispatch, but for custom events abstracting native UI events. These
// events have a target component (such as a brush), a target element (such as
// the svg:g element containing the brush) and the standard arguments `d` (the
// target element's data) and `i` (the selection index of the target element).
function d3_eventDispatch(target) {
  var dispatch = new d3_dispatch,
      i = 0,
      n = arguments.length;

  while (++i < n) dispatch[arguments[i]] = d3_dispatch_event(dispatch);

  // Creates a dispatch context for the specified `thiz` (typically, the target
  // DOM element that received the source event) and `argumentz` (typically, the
  // data `d` and index `i` of the target element). The returned function can be
  // used to dispatch an event to any registered listeners; the function takes a
  // single argument as input, being the event to dispatch. The event must have
  // a "type" attribute which corresponds to a type registered in the
  // constructor. This context will automatically populate the "sourceEvent" and
  // "target" attributes of the event, as well as setting the `d3.event` global
  // for the duration of the notification.
  dispatch.of = function(thiz, argumentz) {
    return function(e1) {
      try {
        var e0 =
        e1.sourceEvent = d3.event;
        e1.target = target;
        d3.event = e1;
        dispatch[e1.type].apply(thiz, argumentz);
      } finally {
        d3.event = e0;
      }
    };
  };

  return dispatch;
}
d3.interpolate = function(a, b) {
  var i = d3.interpolators.length, f;
  while (--i >= 0 && !(f = d3.interpolators[i](a, b)));
  return f;
};

d3.interpolateNumber = function(a, b) {
  b -= a;
  return function(t) { return a + b * t; };
};

d3.interpolateRound = function(a, b) {
  b -= a;
  return function(t) { return Math.round(a + b * t); };
};

d3.interpolateString = function(a, b) {
  var m, // current match
      i, // current index
      j, // current index (for coallescing)
      s0 = 0, // start index of current string prefix
      s1 = 0, // end index of current string prefix
      s = [], // string constants and placeholders
      q = [], // number interpolators
      n, // q.length
      o;

  // Reset our regular expression!
  d3_interpolate_number.lastIndex = 0;

  // Find all numbers in b.
  for (i = 0; m = d3_interpolate_number.exec(b); ++i) {
    if (m.index) s.push(b.substring(s0, s1 = m.index));
    q.push({i: s.length, x: m[0]});
    s.push(null);
    s0 = d3_interpolate_number.lastIndex;
  }
  if (s0 < b.length) s.push(b.substring(s0));

  // Find all numbers in a.
  for (i = 0, n = q.length; (m = d3_interpolate_number.exec(a)) && i < n; ++i) {
    o = q[i];
    if (o.x == m[0]) { // The numbers match, so coallesce.
      if (o.i) {
        if (s[o.i + 1] == null) { // This match is followed by another number.
          s[o.i - 1] += o.x;
          s.splice(o.i, 1);
          for (j = i + 1; j < n; ++j) q[j].i--;
        } else { // This match is followed by a string, so coallesce twice.
          s[o.i - 1] += o.x + s[o.i + 1];
          s.splice(o.i, 2);
          for (j = i + 1; j < n; ++j) q[j].i -= 2;
        }
      } else {
          if (s[o.i + 1] == null) { // This match is followed by another number.
          s[o.i] = o.x;
        } else { // This match is followed by a string, so coallesce twice.
          s[o.i] = o.x + s[o.i + 1];
          s.splice(o.i + 1, 1);
          for (j = i + 1; j < n; ++j) q[j].i--;
        }
      }
      q.splice(i, 1);
      n--;
      i--;
    } else {
      o.x = d3.interpolateNumber(parseFloat(m[0]), parseFloat(o.x));
    }
  }

  // Remove any numbers in b not found in a.
  while (i < n) {
    o = q.pop();
    if (s[o.i + 1] == null) { // This match is followed by another number.
      s[o.i] = o.x;
    } else { // This match is followed by a string, so coallesce twice.
      s[o.i] = o.x + s[o.i + 1];
      s.splice(o.i + 1, 1);
    }
    n--;
  }

  // Special optimization for only a single match.
  if (s.length === 1) {
    return s[0] == null ? q[0].x : function() { return b; };
  }

  // Otherwise, interpolate each of the numbers and rejoin the string.
  return function(t) {
    for (i = 0; i < n; ++i) s[(o = q[i]).i] = o.x(t);
    return s.join("");
  };
};

d3.interpolateTransform = function(a, b) {
  var s = [], // string constants and placeholders
      q = [], // number interpolators
      n,
      A = d3.transform(a),
      B = d3.transform(b),
      ta = A.translate,
      tb = B.translate,
      ra = A.rotate,
      rb = B.rotate,
      wa = A.skew,
      wb = B.skew,
      ka = A.scale,
      kb = B.scale;

  if (ta[0] != tb[0] || ta[1] != tb[1]) {
    s.push("translate(", null, ",", null, ")");
    q.push({i: 1, x: d3.interpolateNumber(ta[0], tb[0])}, {i: 3, x: d3.interpolateNumber(ta[1], tb[1])});
  } else if (tb[0] || tb[1]) {
    s.push("translate(" + tb + ")");
  } else {
    s.push("");
  }

  if (ra != rb) {
    q.push({i: s.push(s.pop() + "rotate(", null, ")") - 2, x: d3.interpolateNumber(ra, rb)});
  } else if (rb) {
    s.push(s.pop() + "rotate(" + rb + ")");
  }

  if (wa != wb) {
    q.push({i: s.push(s.pop() + "skewX(", null, ")") - 2, x: d3.interpolateNumber(wa, wb)});
  } else if (wb) {
    s.push(s.pop() + "skewX(" + wb + ")");
  }

  if (ka[0] != kb[0] || ka[1] != kb[1]) {
    n = s.push(s.pop() + "scale(", null, ",", null, ")");
    q.push({i: n - 4, x: d3.interpolateNumber(ka[0], kb[0])}, {i: n - 2, x: d3.interpolateNumber(ka[1], kb[1])});
  } else if (kb[0] != 1 || kb[1] != 1) {
    s.push(s.pop() + "scale(" + kb + ")");
  }

  n = q.length;
  return function(t) {
    var i = -1, o;
    while (++i < n) s[(o = q[i]).i] = o.x(t);
    return s.join("");
  };
};

d3.interpolateRgb = function(a, b) {
  a = d3.rgb(a);
  b = d3.rgb(b);
  var ar = a.r,
      ag = a.g,
      ab = a.b,
      br = b.r - ar,
      bg = b.g - ag,
      bb = b.b - ab;
  return function(t) {
    return "#"
        + d3_rgb_hex(Math.round(ar + br * t))
        + d3_rgb_hex(Math.round(ag + bg * t))
        + d3_rgb_hex(Math.round(ab + bb * t));
  };
};

// interpolates HSL space, but outputs RGB string (for compatibility)
d3.interpolateHsl = function(a, b) {
  a = d3.hsl(a);
  b = d3.hsl(b);
  var h0 = a.h,
      s0 = a.s,
      l0 = a.l,
      h1 = b.h - h0,
      s1 = b.s - s0,
      l1 = b.l - l0;
  return function(t) {
    return d3_hsl_rgb(h0 + h1 * t, s0 + s1 * t, l0 + l1 * t).toString();
  };
};

d3.interpolateArray = function(a, b) {
  var x = [],
      c = [],
      na = a.length,
      nb = b.length,
      n0 = Math.min(a.length, b.length),
      i;
  for (i = 0; i < n0; ++i) x.push(d3.interpolate(a[i], b[i]));
  for (; i < na; ++i) c[i] = a[i];
  for (; i < nb; ++i) c[i] = b[i];
  return function(t) {
    for (i = 0; i < n0; ++i) c[i] = x[i](t);
    return c;
  };
};

d3.interpolateObject = function(a, b) {
  var i = {},
      c = {},
      k;
  for (k in a) {
    if (k in b) {
      i[k] = d3_interpolateByName(k)(a[k], b[k]);
    } else {
      c[k] = a[k];
    }
  }
  for (k in b) {
    if (!(k in a)) {
      c[k] = b[k];
    }
  }
  return function(t) {
    for (k in i) c[k] = i[k](t);
    return c;
  };
}

var d3_interpolate_number = /[-+]?(?:\d*\.?\d+)(?:[eE][-+]?\d+)?/g;

function d3_interpolateByName(n) {
  return n == "transform"
      ? d3.interpolateTransform
      : d3.interpolate;
}

d3.interpolators = [
  d3.interpolateObject,
  function(a, b) { return (b instanceof Array) && d3.interpolateArray(a, b); },
  function(a, b) { return (typeof a === "string" || typeof b === "string") && d3.interpolateString(a + "", b + ""); },
  function(a, b) { return (typeof b === "string" ? d3_rgb_names.has(b) || /^(#|rgb\(|hsl\()/.test(b) : b instanceof d3_Rgb || b instanceof d3_Hsl) && d3.interpolateRgb(a, b); },
  function(a, b) { return !isNaN(a = +a) && !isNaN(b = +b) && d3.interpolateNumber(a, b); }
];
function d3_uninterpolateNumber(a, b) {
  b = b - (a = +a) ? 1 / (b - a) : 0;
  return function(x) { return (x - a) * b; };
}

function d3_uninterpolateClamp(a, b) {
  b = b - (a = +a) ? 1 / (b - a) : 0;
  return function(x) { return Math.max(0, Math.min(1, (x - a) * b)); };
}
d3.rgb = function(r, g, b) {
  return arguments.length === 1
      ? (r instanceof d3_Rgb ? d3_rgb(r.r, r.g, r.b)
      : d3_rgb_parse("" + r, d3_rgb, d3_hsl_rgb))
      : d3_rgb(~~r, ~~g, ~~b);
};

function d3_rgb(r, g, b) {
  return new d3_Rgb(r, g, b);
}

function d3_Rgb(r, g, b) {
  this.r = r;
  this.g = g;
  this.b = b;
}

d3_Rgb.prototype.brighter = function(k) {
  k = Math.pow(0.7, arguments.length ? k : 1);
  var r = this.r,
      g = this.g,
      b = this.b,
      i = 30;
  if (!r && !g && !b) return d3_rgb(i, i, i);
  if (r && r < i) r = i;
  if (g && g < i) g = i;
  if (b && b < i) b = i;
  return d3_rgb(
      Math.min(255, Math.floor(r / k)),
      Math.min(255, Math.floor(g / k)),
      Math.min(255, Math.floor(b / k)));
};

d3_Rgb.prototype.darker = function(k) {
  k = Math.pow(0.7, arguments.length ? k : 1);
  return d3_rgb(
      Math.floor(k * this.r),
      Math.floor(k * this.g),
      Math.floor(k * this.b));
};

d3_Rgb.prototype.hsl = function() {
  return d3_rgb_hsl(this.r, this.g, this.b);
};

d3_Rgb.prototype.toString = function() {
  return "#" + d3_rgb_hex(this.r) + d3_rgb_hex(this.g) + d3_rgb_hex(this.b);
};

function d3_rgb_hex(v) {
  return v < 0x10
      ? "0" + Math.max(0, v).toString(16)
      : Math.min(255, v).toString(16);
}

function d3_rgb_parse(format, rgb, hsl) {
  var r = 0, // red channel; int in [0, 255]
      g = 0, // green channel; int in [0, 255]
      b = 0, // blue channel; int in [0, 255]
      m1, // CSS color specification match
      m2, // CSS color specification type (e.g., rgb)
      name;

  /* Handle hsl, rgb. */
  m1 = /([a-z]+)\((.*)\)/i.exec(format);
  if (m1) {
    m2 = m1[2].split(",");
    switch (m1[1]) {
      case "hsl": {
        return hsl(
          parseFloat(m2[0]), // degrees
          parseFloat(m2[1]) / 100, // percentage
          parseFloat(m2[2]) / 100 // percentage
        );
      }
      case "rgb": {
        return rgb(
          d3_rgb_parseNumber(m2[0]),
          d3_rgb_parseNumber(m2[1]),
          d3_rgb_parseNumber(m2[2])
        );
      }
    }
  }

  /* Named colors. */
  if (name = d3_rgb_names.get(format)) return rgb(name.r, name.g, name.b);

  /* Hexadecimal colors: #rgb and #rrggbb. */
  if (format != null && format.charAt(0) === "#") {
    if (format.length === 4) {
      r = format.charAt(1); r += r;
      g = format.charAt(2); g += g;
      b = format.charAt(3); b += b;
    } else if (format.length === 7) {
      r = format.substring(1, 3);
      g = format.substring(3, 5);
      b = format.substring(5, 7);
    }
    r = parseInt(r, 16);
    g = parseInt(g, 16);
    b = parseInt(b, 16);
  }

  return rgb(r, g, b);
}

function d3_rgb_hsl(r, g, b) {
  var min = Math.min(r /= 255, g /= 255, b /= 255),
      max = Math.max(r, g, b),
      d = max - min,
      h,
      s,
      l = (max + min) / 2;
  if (d) {
    s = l < .5 ? d / (max + min) : d / (2 - max - min);
    if (r == max) h = (g - b) / d + (g < b ? 6 : 0);
    else if (g == max) h = (b - r) / d + 2;
    else h = (r - g) / d + 4;
    h *= 60;
  } else {
    s = h = 0;
  }
  return d3_hsl(h, s, l);
}

function d3_rgb_parseNumber(c) { // either integer or percentage
  var f = parseFloat(c);
  return c.charAt(c.length - 1) === "%" ? Math.round(f * 2.55) : f;
}

var d3_rgb_names = d3.map({
  aliceblue: "#f0f8ff",
  antiquewhite: "#faebd7",
  aqua: "#00ffff",
  aquamarine: "#7fffd4",
  azure: "#f0ffff",
  beige: "#f5f5dc",
  bisque: "#ffe4c4",
  black: "#000000",
  blanchedalmond: "#ffebcd",
  blue: "#0000ff",
  blueviolet: "#8a2be2",
  brown: "#a52a2a",
  burlywood: "#deb887",
  cadetblue: "#5f9ea0",
  chartreuse: "#7fff00",
  chocolate: "#d2691e",
  coral: "#ff7f50",
  cornflowerblue: "#6495ed",
  cornsilk: "#fff8dc",
  crimson: "#dc143c",
  cyan: "#00ffff",
  darkblue: "#00008b",
  darkcyan: "#008b8b",
  darkgoldenrod: "#b8860b",
  darkgray: "#a9a9a9",
  darkgreen: "#006400",
  darkgrey: "#a9a9a9",
  darkkhaki: "#bdb76b",
  darkmagenta: "#8b008b",
  darkolivegreen: "#556b2f",
  darkorange: "#ff8c00",
  darkorchid: "#9932cc",
  darkred: "#8b0000",
  darksalmon: "#e9967a",
  darkseagreen: "#8fbc8f",
  darkslateblue: "#483d8b",
  darkslategray: "#2f4f4f",
  darkslategrey: "#2f4f4f",
  darkturquoise: "#00ced1",
  darkviolet: "#9400d3",
  deeppink: "#ff1493",
  deepskyblue: "#00bfff",
  dimgray: "#696969",
  dimgrey: "#696969",
  dodgerblue: "#1e90ff",
  firebrick: "#b22222",
  floralwhite: "#fffaf0",
  forestgreen: "#228b22",
  fuchsia: "#ff00ff",
  gainsboro: "#dcdcdc",
  ghostwhite: "#f8f8ff",
  gold: "#ffd700",
  goldenrod: "#daa520",
  gray: "#808080",
  green: "#008000",
  greenyellow: "#adff2f",
  grey: "#808080",
  honeydew: "#f0fff0",
  hotpink: "#ff69b4",
  indianred: "#cd5c5c",
  indigo: "#4b0082",
  ivory: "#fffff0",
  khaki: "#f0e68c",
  lavender: "#e6e6fa",
  lavenderblush: "#fff0f5",
  lawngreen: "#7cfc00",
  lemonchiffon: "#fffacd",
  lightblue: "#add8e6",
  lightcoral: "#f08080",
  lightcyan: "#e0ffff",
  lightgoldenrodyellow: "#fafad2",
  lightgray: "#d3d3d3",
  lightgreen: "#90ee90",
  lightgrey: "#d3d3d3",
  lightpink: "#ffb6c1",
  lightsalmon: "#ffa07a",
  lightseagreen: "#20b2aa",
  lightskyblue: "#87cefa",
  lightslategray: "#778899",
  lightslategrey: "#778899",
  lightsteelblue: "#b0c4de",
  lightyellow: "#ffffe0",
  lime: "#00ff00",
  limegreen: "#32cd32",
  linen: "#faf0e6",
  magenta: "#ff00ff",
  maroon: "#800000",
  mediumaquamarine: "#66cdaa",
  mediumblue: "#0000cd",
  mediumorchid: "#ba55d3",
  mediumpurple: "#9370db",
  mediumseagreen: "#3cb371",
  mediumslateblue: "#7b68ee",
  mediumspringgreen: "#00fa9a",
  mediumturquoise: "#48d1cc",
  mediumvioletred: "#c71585",
  midnightblue: "#191970",
  mintcream: "#f5fffa",
  mistyrose: "#ffe4e1",
  moccasin: "#ffe4b5",
  navajowhite: "#ffdead",
  navy: "#000080",
  oldlace: "#fdf5e6",
  olive: "#808000",
  olivedrab: "#6b8e23",
  orange: "#ffa500",
  orangered: "#ff4500",
  orchid: "#da70d6",
  palegoldenrod: "#eee8aa",
  palegreen: "#98fb98",
  paleturquoise: "#afeeee",
  palevioletred: "#db7093",
  papayawhip: "#ffefd5",
  peachpuff: "#ffdab9",
  peru: "#cd853f",
  pink: "#ffc0cb",
  plum: "#dda0dd",
  powderblue: "#b0e0e6",
  purple: "#800080",
  red: "#ff0000",
  rosybrown: "#bc8f8f",
  royalblue: "#4169e1",
  saddlebrown: "#8b4513",
  salmon: "#fa8072",
  sandybrown: "#f4a460",
  seagreen: "#2e8b57",
  seashell: "#fff5ee",
  sienna: "#a0522d",
  silver: "#c0c0c0",
  skyblue: "#87ceeb",
  slateblue: "#6a5acd",
  slategray: "#708090",
  slategrey: "#708090",
  snow: "#fffafa",
  springgreen: "#00ff7f",
  steelblue: "#4682b4",
  tan: "#d2b48c",
  teal: "#008080",
  thistle: "#d8bfd8",
  tomato: "#ff6347",
  turquoise: "#40e0d0",
  violet: "#ee82ee",
  wheat: "#f5deb3",
  white: "#ffffff",
  whitesmoke: "#f5f5f5",
  yellow: "#ffff00",
  yellowgreen: "#9acd32"
});

d3_rgb_names.forEach(function(key, value) {
  d3_rgb_names.set(key, d3_rgb_parse(value, d3_rgb, d3_hsl_rgb));
});
d3.hsl = function(h, s, l) {
  return arguments.length === 1
      ? (h instanceof d3_Hsl ? d3_hsl(h.h, h.s, h.l)
      : d3_rgb_parse("" + h, d3_rgb_hsl, d3_hsl))
      : d3_hsl(+h, +s, +l);
};

function d3_hsl(h, s, l) {
  return new d3_Hsl(h, s, l);
}

function d3_Hsl(h, s, l) {
  this.h = h;
  this.s = s;
  this.l = l;
}

d3_Hsl.prototype.brighter = function(k) {
  k = Math.pow(0.7, arguments.length ? k : 1);
  return d3_hsl(this.h, this.s, this.l / k);
};

d3_Hsl.prototype.darker = function(k) {
  k = Math.pow(0.7, arguments.length ? k : 1);
  return d3_hsl(this.h, this.s, k * this.l);
};

d3_Hsl.prototype.rgb = function() {
  return d3_hsl_rgb(this.h, this.s, this.l);
};

d3_Hsl.prototype.toString = function() {
  return this.rgb().toString();
};

function d3_hsl_rgb(h, s, l) {
  var m1,
      m2;

  /* Some simple corrections for h, s and l. */
  h = h % 360; if (h < 0) h += 360;
  s = s < 0 ? 0 : s > 1 ? 1 : s;
  l = l < 0 ? 0 : l > 1 ? 1 : l;

  /* From FvD 13.37, CSS Color Module Level 3 */
  m2 = l <= .5 ? l * (1 + s) : l + s - l * s;
  m1 = 2 * l - m2;

  function v(h) {
    if (h > 360) h -= 360;
    else if (h < 0) h += 360;
    if (h < 60) return m1 + (m2 - m1) * h / 60;
    if (h < 180) return m2;
    if (h < 240) return m1 + (m2 - m1) * (240 - h) / 60;
    return m1;
  }

  function vv(h) {
    return Math.round(v(h) * 255);
  }

  return d3_rgb(vv(h + 120), vv(h), vv(h - 120));
}
function d3_selection(groups) {
  d3_arraySubclass(groups, d3_selectionPrototype);
  return groups;
}

var d3_select = function(s, n) { return n.querySelector(s); },
    d3_selectAll = function(s, n) { return n.querySelectorAll(s); },
    d3_selectRoot = document.documentElement,
    d3_selectMatcher = d3_selectRoot.matchesSelector || d3_selectRoot.webkitMatchesSelector || d3_selectRoot.mozMatchesSelector || d3_selectRoot.msMatchesSelector || d3_selectRoot.oMatchesSelector,
    d3_selectMatches = function(n, s) { return d3_selectMatcher.call(n, s); };

// Prefer Sizzle, if available.
if (typeof Sizzle === "function") {
  d3_select = function(s, n) { return Sizzle(s, n)[0]; };
  d3_selectAll = function(s, n) { return Sizzle.uniqueSort(Sizzle(s, n)); };
  d3_selectMatches = Sizzle.matchesSelector;
}

var d3_selectionPrototype = [];

d3.selection = function() {
  return d3_selectionRoot;
};

d3.selection.prototype = d3_selectionPrototype;
d3_selectionPrototype.select = function(selector) {
  var subgroups = [],
      subgroup,
      subnode,
      group,
      node;

  if (typeof selector !== "function") selector = d3_selection_selector(selector);

  for (var j = -1, m = this.length; ++j < m;) {
    subgroups.push(subgroup = []);
    subgroup.parentNode = (group = this[j]).parentNode;
    for (var i = -1, n = group.length; ++i < n;) {
      if (node = group[i]) {
        subgroup.push(subnode = selector.call(node, node.__data__, i));
        if (subnode && "__data__" in node) subnode.__data__ = node.__data__;
      } else {
        subgroup.push(null);
      }
    }
  }

  return d3_selection(subgroups);
};

function d3_selection_selector(selector) {
  return function() {
    return d3_select(selector, this);
  };
}
d3_selectionPrototype.selectAll = function(selector) {
  var subgroups = [],
      subgroup,
      node;

  if (typeof selector !== "function") selector = d3_selection_selectorAll(selector);

  for (var j = -1, m = this.length; ++j < m;) {
    for (var group = this[j], i = -1, n = group.length; ++i < n;) {
      if (node = group[i]) {
        subgroups.push(subgroup = d3_array(selector.call(node, node.__data__, i)));
        subgroup.parentNode = node;
      }
    }
  }

  return d3_selection(subgroups);
};

function d3_selection_selectorAll(selector) {
  return function() {
    return d3_selectAll(selector, this);
  };
}
d3_selectionPrototype.attr = function(name, value) {
  name = d3.ns.qualify(name);

  // If no value is specified, return the first value.
  if (arguments.length < 2) {
    var node = this.node();
    return name.local
        ? node.getAttributeNS(name.space, name.local)
        : node.getAttribute(name);
  }

  function attrNull() {
    this.removeAttribute(name);
  }

  function attrNullNS() {
    this.removeAttributeNS(name.space, name.local);
  }

  function attrConstant() {
    this.setAttribute(name, value);
  }

  function attrConstantNS() {
    this.setAttributeNS(name.space, name.local, value);
  }

  function attrFunction() {
    var x = value.apply(this, arguments);
    if (x == null) this.removeAttribute(name);
    else this.setAttribute(name, x);
  }

  function attrFunctionNS() {
    var x = value.apply(this, arguments);
    if (x == null) this.removeAttributeNS(name.space, name.local);
    else this.setAttributeNS(name.space, name.local, x);
  }

  return this.each(value == null
      ? (name.local ? attrNullNS : attrNull) : (typeof value === "function"
      ? (name.local ? attrFunctionNS : attrFunction)
      : (name.local ? attrConstantNS : attrConstant)));
};
d3_selectionPrototype.classed = function(name, value) {
  var names = name.split(d3_selection_classedWhitespace),
      n = names.length,
      i = -1;
  if (arguments.length > 1) {
    while (++i < n) d3_selection_classed.call(this, names[i], value);
    return this;
  } else {
    while (++i < n) if (!d3_selection_classed.call(this, names[i])) return false;
    return true;
  }
};

var d3_selection_classedWhitespace = /\s+/g;

function d3_selection_classed(name, value) {
  var re = new RegExp("(^|\\s+)" + d3.requote(name) + "(\\s+|$)", "g");

  // If no value is specified, return the first value.
  if (arguments.length < 2) {
    var node = this.node();
    if (c = node.classList) return c.contains(name);
    var c = node.className;
    re.lastIndex = 0;
    return re.test(c.baseVal != null ? c.baseVal : c);
  }

  function classedAdd() {
    if (c = this.classList) return c.add(name);
    var c = this.className,
        cb = c.baseVal != null,
        cv = cb ? c.baseVal : c;
    re.lastIndex = 0;
    if (!re.test(cv)) {
      cv = d3_collapse(cv + " " + name);
      if (cb) c.baseVal = cv;
      else this.className = cv;
    }
  }

  function classedRemove() {
    if (c = this.classList) return c.remove(name);
    var c = this.className,
        cb = c.baseVal != null,
        cv = cb ? c.baseVal : c;
    cv = d3_collapse(cv.replace(re, " "));
    if (cb) c.baseVal = cv;
    else this.className = cv;
  }

  function classedFunction() {
    (value.apply(this, arguments)
        ? classedAdd
        : classedRemove).call(this);
  }

  return this.each(typeof value === "function"
      ? classedFunction : value
      ? classedAdd
      : classedRemove);
}
d3_selectionPrototype.style = function(name, value, priority) {
  if (arguments.length < 3) priority = "";

  // If no value is specified, return the first value.
  if (arguments.length < 2) return window
      .getComputedStyle(this.node(), null)
      .getPropertyValue(name);

  function styleNull() {
    this.style.removeProperty(name);
  }

  function styleConstant() {
    this.style.setProperty(name, value, priority);
  }

  function styleFunction() {
    var x = value.apply(this, arguments);
    if (x == null) this.style.removeProperty(name);
    else this.style.setProperty(name, x, priority);
  }

  return this.each(value == null
      ? styleNull : (typeof value === "function"
      ? styleFunction : styleConstant));
};
d3_selectionPrototype.property = function(name, value) {

  // If no value is specified, return the first value.
  if (arguments.length < 2) return this.node()[name];

  function propertyNull() {
    delete this[name];
  }

  function propertyConstant() {
    this[name] = value;
  }

  function propertyFunction() {
    var x = value.apply(this, arguments);
    if (x == null) delete this[name];
    else this[name] = x;
  }

  return this.each(value == null
      ? propertyNull : (typeof value === "function"
      ? propertyFunction : propertyConstant));
};
d3_selectionPrototype.text = function(value) {
  return arguments.length < 1
      ? this.node().textContent : this.each(typeof value === "function"
      ? function() { var v = value.apply(this, arguments); this.textContent = v == null ? "" : v; } : value == null
      ? function() { this.textContent = ""; }
      : function() { this.textContent = value; });
};
d3_selectionPrototype.html = function(value) {
  return arguments.length < 1
      ? this.node().innerHTML : this.each(typeof value === "function"
      ? function() { var v = value.apply(this, arguments); this.innerHTML = v == null ? "" : v; } : value == null
      ? function() { this.innerHTML = ""; }
      : function() { this.innerHTML = value; });
};
// TODO append(node)?
// TODO append(function)?
d3_selectionPrototype.append = function(name) {
  name = d3.ns.qualify(name);

  function append() {
    return this.appendChild(document.createElementNS(this.namespaceURI, name));
  }

  function appendNS() {
    return this.appendChild(document.createElementNS(name.space, name.local));
  }

  return this.select(name.local ? appendNS : append);
};
// TODO insert(node, function)?
// TODO insert(function, string)?
// TODO insert(function, function)?
d3_selectionPrototype.insert = function(name, before) {
  name = d3.ns.qualify(name);

  function insert() {
    return this.insertBefore(
        document.createElementNS(this.namespaceURI, name),
        d3_select(before, this));
  }

  function insertNS() {
    return this.insertBefore(
        document.createElementNS(name.space, name.local),
        d3_select(before, this));
  }

  return this.select(name.local ? insertNS : insert);
};
// TODO remove(selector)?
// TODO remove(node)?
// TODO remove(function)?
d3_selectionPrototype.remove = function() {
  return this.each(function() {
    var parent = this.parentNode;
    if (parent) parent.removeChild(this);
  });
};
d3_selectionPrototype.data = function(value, key) {
  var i = -1,
      n = this.length,
      group,
      node;

  // If no value is specified, return the first value.
  if (!arguments.length) {
    value = new Array(n = (group = this[0]).length);
    while (++i < n) {
      if (node = group[i]) {
        value[i] = node.__data__;
      }
    }
    return value;
  }

  function bind(group, groupData) {
    var i,
        n = group.length,
        m = groupData.length,
        n0 = Math.min(n, m),
        n1 = Math.max(n, m),
        updateNodes = [],
        enterNodes = [],
        exitNodes = [],
        node,
        nodeData;

    if (key) {
      var nodeByKeyValue = new d3_Map,
          keyValues = [],
          keyValue,
          j = groupData.length;

      for (i = -1; ++i < n;) {
        keyValue = key.call(node = group[i], node.__data__, i);
        if (nodeByKeyValue.has(keyValue)) {
          exitNodes[j++] = node; // duplicate key
        } else {
          nodeByKeyValue.set(keyValue, node);
        }
        keyValues.push(keyValue);
      }

      for (i = -1; ++i < m;) {
        keyValue = key.call(groupData, nodeData = groupData[i], i)
        if (nodeByKeyValue.has(keyValue)) {
          updateNodes[i] = node = nodeByKeyValue.get(keyValue);
          node.__data__ = nodeData;
          enterNodes[i] = exitNodes[i] = null;
        } else {
          enterNodes[i] = d3_selection_dataNode(nodeData);
          updateNodes[i] = exitNodes[i] = null;
        }
        nodeByKeyValue.remove(keyValue);
      }

      for (i = -1; ++i < n;) {
        if (nodeByKeyValue.has(keyValues[i])) {
          exitNodes[i] = group[i];
        }
      }
    } else {
      for (i = -1; ++i < n0;) {
        node = group[i];
        nodeData = groupData[i];
        if (node) {
          node.__data__ = nodeData;
          updateNodes[i] = node;
          enterNodes[i] = exitNodes[i] = null;
        } else {
          enterNodes[i] = d3_selection_dataNode(nodeData);
          updateNodes[i] = exitNodes[i] = null;
        }
      }
      for (; i < m; ++i) {
        enterNodes[i] = d3_selection_dataNode(groupData[i]);
        updateNodes[i] = exitNodes[i] = null;
      }
      for (; i < n1; ++i) {
        exitNodes[i] = group[i];
        enterNodes[i] = updateNodes[i] = null;
      }
    }

    enterNodes.update
        = updateNodes;

    enterNodes.parentNode
        = updateNodes.parentNode
        = exitNodes.parentNode
        = group.parentNode;

    enter.push(enterNodes);
    update.push(updateNodes);
    exit.push(exitNodes);
  }

  var enter = d3_selection_enter([]),
      update = d3_selection([]),
      exit = d3_selection([]);

  if (typeof value === "function") {
    while (++i < n) {
      bind(group = this[i], value.call(group, group.parentNode.__data__, i));
    }
  } else {
    while (++i < n) {
      bind(group = this[i], value);
    }
  }

  update.enter = function() { return enter; };
  update.exit = function() { return exit; };
  return update;
};

function d3_selection_dataNode(data) {
  return {__data__: data};
}
d3_selectionPrototype.datum =
d3_selectionPrototype.map = function(value) {
  return arguments.length < 1
      ? this.property("__data__")
      : this.property("__data__", value);
};
d3_selectionPrototype.filter = function(filter) {
  var subgroups = [],
      subgroup,
      group,
      node;

  if (typeof filter !== "function") filter = d3_selection_filter(filter);

  for (var j = 0, m = this.length; j < m; j++) {
    subgroups.push(subgroup = []);
    subgroup.parentNode = (group = this[j]).parentNode;
    for (var i = 0, n = group.length; i < n; i++) {
      if ((node = group[i]) && filter.call(node, node.__data__, i)) {
        subgroup.push(node);
      }
    }
  }

  return d3_selection(subgroups);
};

function d3_selection_filter(selector) {
  return function() {
    return d3_selectMatches(this, selector);
  };
}
d3_selectionPrototype.order = function() {
  for (var j = -1, m = this.length; ++j < m;) {
    for (var group = this[j], i = group.length - 1, next = group[i], node; --i >= 0;) {
      if (node = group[i]) {
        if (next && next !== node.nextSibling) next.parentNode.insertBefore(node, next);
        next = node;
      }
    }
  }
  return this;
};
d3_selectionPrototype.sort = function(comparator) {
  comparator = d3_selection_sortComparator.apply(this, arguments);
  for (var j = -1, m = this.length; ++j < m;) this[j].sort(comparator);
  return this.order();
};

function d3_selection_sortComparator(comparator) {
  if (!arguments.length) comparator = d3.ascending;
  return function(a, b) {
    return comparator(a && a.__data__, b && b.__data__);
  };
}
// type can be namespaced, e.g., "click.foo"
// listener can be null for removal
d3_selectionPrototype.on = function(type, listener, capture) {
  if (arguments.length < 3) capture = false;

  // parse the type specifier
  var name = "__on" + type, i = type.indexOf(".");
  if (i > 0) type = type.substring(0, i);

  // if called with only one argument, return the current listener
  if (arguments.length < 2) return (i = this.node()[name]) && i._;

  // remove the old event listener, and add the new event listener
  return this.each(function(d, i) {
    var node = this,
        o = node[name];

    // remove the old listener, if any (using the previously-set capture)
    if (o) {
      node.removeEventListener(type, o, o.$);
      delete node[name];
    }

    // add the new listener, if any (remembering the capture flag)
    if (listener) {
      node.addEventListener(type, node[name] = l, l.$ = capture);
      l._ = listener; // stash the unwrapped listener for get
    }

    // wrapped event listener that preserves i
    function l(e) {
      var o = d3.event; // Events can be reentrant (e.g., focus).
      d3.event = e;
      try {
        listener.call(node, node.__data__, i);
      } finally {
        d3.event = o;
      }
    }
  });
};
d3_selectionPrototype.each = function(callback) {
  for (var j = -1, m = this.length; ++j < m;) {
    for (var group = this[j], i = -1, n = group.length; ++i < n;) {
      var node = group[i];
      if (node) callback.call(node, node.__data__, i, j);
    }
  }
  return this;
};
//
// Note: assigning to the arguments array simultaneously changes the value of
// the corresponding argument!
//
// TODO The `this` argument probably shouldn't be the first argument to the
// callback, anyway, since it's redundant. However, that will require a major
// version bump due to backwards compatibility, so I'm not changing it right
// away.
//
d3_selectionPrototype.call = function(callback) {
  callback.apply(this, (arguments[0] = this, arguments));
  return this;
};
d3_selectionPrototype.empty = function() {
  return !this.node();
};
d3_selectionPrototype.node = function(callback) {
  for (var j = 0, m = this.length; j < m; j++) {
    for (var group = this[j], i = 0, n = group.length; i < n; i++) {
      var node = group[i];
      if (node) return node;
    }
  }
  return null;
};
d3_selectionPrototype.transition = function() {
  var subgroups = [],
      subgroup,
      node;

  for (var j = -1, m = this.length; ++j < m;) {
    subgroups.push(subgroup = []);
    for (var group = this[j], i = -1, n = group.length; ++i < n;) {
      subgroup.push((node = group[i]) ? {node: node, delay: d3_transitionDelay, duration: d3_transitionDuration} : null);
    }
  }

  return d3_transition(subgroups, d3_transitionId || ++d3_transitionNextId, Date.now());
};
var d3_selectionRoot = d3_selection([[document]]);

d3_selectionRoot[0].parentNode = d3_selectRoot;

// TODO fast singleton implementation!
// TODO select(function)
d3.select = function(selector) {
  return typeof selector === "string"
      ? d3_selectionRoot.select(selector)
      : d3_selection([[selector]]); // assume node
};

// TODO selectAll(function)
d3.selectAll = function(selector) {
  return typeof selector === "string"
      ? d3_selectionRoot.selectAll(selector)
      : d3_selection([d3_array(selector)]); // assume node[]
};
function d3_selection_enter(selection) {
  d3_arraySubclass(selection, d3_selection_enterPrototype);
  return selection;
}

var d3_selection_enterPrototype = [];

d3.selection.enter = d3_selection_enter;
d3.selection.enter.prototype = d3_selection_enterPrototype;

d3_selection_enterPrototype.append = d3_selectionPrototype.append;
d3_selection_enterPrototype.insert = d3_selectionPrototype.insert;
d3_selection_enterPrototype.empty = d3_selectionPrototype.empty;
d3_selection_enterPrototype.node = d3_selectionPrototype.node;
d3_selection_enterPrototype.select = function(selector) {
  var subgroups = [],
      subgroup,
      subnode,
      upgroup,
      group,
      node;

  for (var j = -1, m = this.length; ++j < m;) {
    upgroup = (group = this[j]).update;
    subgroups.push(subgroup = []);
    subgroup.parentNode = group.parentNode;
    for (var i = -1, n = group.length; ++i < n;) {
      if (node = group[i]) {
        subgroup.push(upgroup[i] = subnode = selector.call(group.parentNode, node.__data__, i));
        subnode.__data__ = node.__data__;
      } else {
        subgroup.push(null);
      }
    }
  }

  return d3_selection(subgroups);
};
function d3_transition(groups, id, time) {
  d3_arraySubclass(groups, d3_transitionPrototype);

  var tweens = new d3_Map,
      event = d3.dispatch("start", "end"),
      ease = d3_transitionEase;

  groups.id = id;

  groups.time = time;

  groups.tween = function(name, tween) {
    if (arguments.length < 2) return tweens.get(name);
    if (tween == null) tweens.remove(name);
    else tweens.set(name, tween);
    return groups;
  };

  groups.ease = function(value) {
    if (!arguments.length) return ease;
    ease = typeof value === "function" ? value : d3.ease.apply(d3, arguments);
    return groups;
  };

  groups.each = function(type, listener) {
    if (arguments.length < 2) return d3_transition_each.call(groups, type);
    event.on(type, listener);
    return groups;
  };

  d3.timer(function(elapsed) {
    groups.each(function(d, i, j) {
      var tweened = [],
          node = this,
          delay = groups[j][i].delay,
          duration = groups[j][i].duration,
          lock = node.__transition__ || (node.__transition__ = {active: 0, count: 0});

      ++lock.count;

      delay <= elapsed ? start(elapsed) : d3.timer(start, delay, time);

      function start(elapsed) {
        if (lock.active > id) return stop();
        lock.active = id;

        tweens.forEach(function(key, value) {
          if (tween = value.call(node, d, i)) {
            tweened.push(tween);
          }
        });

        event.start.call(node, d, i);
        if (!tick(elapsed)) d3.timer(tick, 0, time);
        return 1;
      }

      function tick(elapsed) {
        if (lock.active !== id) return stop();

        var t = (elapsed - delay) / duration,
            e = ease(t),
            n = tweened.length;

        while (n > 0) {
          tweened[--n].call(node, e);
        }

        if (t >= 1) {
          stop();
          d3_transitionId = id;
          event.end.call(node, d, i);
          d3_transitionId = 0;
          return 1;
        }
      }

      function stop() {
        if (!--lock.count) delete node.__transition__;
        return 1;
      }
    });
    return 1;
  }, 0, time);

  return groups;
}

var d3_transitionRemove = {};

function d3_transitionNull(d, i, a) {
  return a != "" && d3_transitionRemove;
}

function d3_transitionTween(name, b) {
  var interpolate = d3_interpolateByName(name);

  function transitionFunction(d, i, a) {
    var v = b.call(this, d, i);
    return v == null
        ? a != "" && d3_transitionRemove
        : a != v && interpolate(a, v);
  }

  function transitionString(d, i, a) {
    return a != b && interpolate(a, b);
  }

  return typeof b === "function" ? transitionFunction
      : b == null ? d3_transitionNull
      : (b += "", transitionString);
}

var d3_transitionPrototype = [],
    d3_transitionNextId = 0,
    d3_transitionId = 0,
    d3_transitionDefaultDelay = 0,
    d3_transitionDefaultDuration = 250,
    d3_transitionDefaultEase = d3.ease("cubic-in-out"),
    d3_transitionDelay = d3_transitionDefaultDelay,
    d3_transitionDuration = d3_transitionDefaultDuration,
    d3_transitionEase = d3_transitionDefaultEase;

d3_transitionPrototype.call = d3_selectionPrototype.call;

d3.transition = function(selection) {
  return arguments.length
      ? (d3_transitionId ? selection.transition() : selection)
      : d3_selectionRoot.transition();
};

d3.transition.prototype = d3_transitionPrototype;
d3_transitionPrototype.select = function(selector) {
  var subgroups = [],
      subgroup,
      subnode,
      node;

  if (typeof selector !== "function") selector = d3_selection_selector(selector);

  for (var j = -1, m = this.length; ++j < m;) {
    subgroups.push(subgroup = []);
    for (var group = this[j], i = -1, n = group.length; ++i < n;) {
      if ((node = group[i]) && (subnode = selector.call(node.node, node.node.__data__, i))) {
        if ("__data__" in node.node) subnode.__data__ = node.node.__data__;
        subgroup.push({node: subnode, delay: node.delay, duration: node.duration});
      } else {
        subgroup.push(null);
      }
    }
  }

  return d3_transition(subgroups, this.id, this.time).ease(this.ease());
};
d3_transitionPrototype.selectAll = function(selector) {
  var subgroups = [],
      subgroup,
      subnodes,
      node;

  if (typeof selector !== "function") selector = d3_selection_selectorAll(selector);

  for (var j = -1, m = this.length; ++j < m;) {
    for (var group = this[j], i = -1, n = group.length; ++i < n;) {
      if (node = group[i]) {
        subnodes = selector.call(node.node, node.node.__data__, i);
        subgroups.push(subgroup = []);
        for (var k = -1, o = subnodes.length; ++k < o;) {
          subgroup.push({node: subnodes[k], delay: node.delay, duration: node.duration});
        }
      }
    }
  }

  return d3_transition(subgroups, this.id, this.time).ease(this.ease());
};
d3_transitionPrototype.attr = function(name, value) {
  return this.attrTween(name, d3_transitionTween(name, value));
};

d3_transitionPrototype.attrTween = function(nameNS, tween) {
  var name = d3.ns.qualify(nameNS);

  function attrTween(d, i) {
    var f = tween.call(this, d, i, this.getAttribute(name));
    return f === d3_transitionRemove
        ? (this.removeAttribute(name), null)
        : f && function(t) { this.setAttribute(name, f(t)); };
  }

  function attrTweenNS(d, i) {
    var f = tween.call(this, d, i, this.getAttributeNS(name.space, name.local));
    return f === d3_transitionRemove
        ? (this.removeAttributeNS(name.space, name.local), null)
        : f && function(t) { this.setAttributeNS(name.space, name.local, f(t)); };
  }

  return this.tween("attr." + nameNS, name.local ? attrTweenNS : attrTween);
};
d3_transitionPrototype.style = function(name, value, priority) {
  if (arguments.length < 3) priority = "";
  return this.styleTween(name, d3_transitionTween(name, value), priority);
};

d3_transitionPrototype.styleTween = function(name, tween, priority) {
  if (arguments.length < 3) priority = "";
  return this.tween("style." + name, function(d, i) {
    var f = tween.call(this, d, i, window.getComputedStyle(this, null).getPropertyValue(name));
    return f === d3_transitionRemove
        ? (this.style.removeProperty(name), null)
        : f && function(t) { this.style.setProperty(name, f(t), priority); };
  });
};
d3_transitionPrototype.text = function(value) {
  return this.tween("text", function(d, i) {
    this.textContent = typeof value === "function"
        ? value.call(this, d, i)
        : value;
  });
};
d3_transitionPrototype.remove = function() {
  return this.each("end.transition", function() {
    var p;
    if (!this.__transition__ && (p = this.parentNode)) p.removeChild(this);
  });
};
d3_transitionPrototype.delay = function(value) {
  var groups = this;
  return groups.each(typeof value === "function"
      ? function(d, i, j) { groups[j][i].delay = value.apply(this, arguments) | 0; }
      : (value = value | 0, function(d, i, j) { groups[j][i].delay = value; }));
};
d3_transitionPrototype.duration = function(value) {
  var groups = this;
  return groups.each(typeof value === "function"
      ? function(d, i, j) { groups[j][i].duration = Math.max(1, value.apply(this, arguments) | 0); }
      : (value = Math.max(1, value | 0), function(d, i, j) { groups[j][i].duration = value; }));
};
function d3_transition_each(callback) {
  var id = d3_transitionId,
      ease = d3_transitionEase,
      delay = d3_transitionDelay,
      duration = d3_transitionDuration;

  d3_transitionId = this.id;
  d3_transitionEase = this.ease();
  for (var j = 0, m = this.length; j < m; j++) {
    for (var group = this[j], i = 0, n = group.length; i < n; i++) {
      var node = group[i];
      if (node) {
        d3_transitionDelay = this[j][i].delay;
        d3_transitionDuration = this[j][i].duration;
        callback.call(node = node.node, node.__data__, i, j);
      }
    }
  }

  d3_transitionId = id;
  d3_transitionEase = ease;
  d3_transitionDelay = delay;
  d3_transitionDuration = duration;
  return this;
}
d3_transitionPrototype.transition = function() {
  return this.select(d3_this);
};
var d3_timer_queue = null,
    d3_timer_interval, // is an interval (or frame) active?
    d3_timer_timeout; // is a timeout active?

// The timer will continue to fire until callback returns true.
d3.timer = function(callback, delay, then) {
  var found = false,
      t0,
      t1 = d3_timer_queue;

  if (arguments.length < 3) {
    if (arguments.length < 2) delay = 0;
    else if (!isFinite(delay)) return;
    then = Date.now();
  }

  // See if the callback's already in the queue.
  while (t1) {
    if (t1.callback === callback) {
      t1.then = then;
      t1.delay = delay;
      found = true;
      break;
    }
    t0 = t1;
    t1 = t1.next;
  }

  // Otherwise, add the callback to the queue.
  if (!found) d3_timer_queue = {
    callback: callback,
    then: then,
    delay: delay,
    next: d3_timer_queue
  };

  // Start animatin'!
  if (!d3_timer_interval) {
    d3_timer_timeout = clearTimeout(d3_timer_timeout);
    d3_timer_interval = 1;
    d3_timer_frame(d3_timer_step);
  }
}

function d3_timer_step() {
  var elapsed,
      now = Date.now(),
      t1 = d3_timer_queue;

  while (t1) {
    elapsed = now - t1.then;
    if (elapsed >= t1.delay) t1.flush = t1.callback(elapsed);
    t1 = t1.next;
  }

  var delay = d3_timer_flush() - now;
  if (delay > 24) {
    if (isFinite(delay)) {
      clearTimeout(d3_timer_timeout);
      d3_timer_timeout = setTimeout(d3_timer_step, delay);
    }
    d3_timer_interval = 0;
  } else {
    d3_timer_interval = 1;
    d3_timer_frame(d3_timer_step);
  }
}

d3.timer.flush = function() {
  var elapsed,
      now = Date.now(),
      t1 = d3_timer_queue;

  while (t1) {
    elapsed = now - t1.then;
    if (!t1.delay) t1.flush = t1.callback(elapsed);
    t1 = t1.next;
  }

  d3_timer_flush();
};

// Flush after callbacks, to avoid concurrent queue modification.
function d3_timer_flush() {
  var t0 = null,
      t1 = d3_timer_queue,
      then = Infinity;
  while (t1) {
    if (t1.flush) {
      t1 = t0 ? t0.next = t1.next : d3_timer_queue = t1.next;
    } else {
      then = Math.min(then, t1.then + t1.delay);
      t1 = (t0 = t1).next;
    }
  }
  return then;
}

var d3_timer_frame = window.requestAnimationFrame
    || window.webkitRequestAnimationFrame
    || window.mozRequestAnimationFrame
    || window.oRequestAnimationFrame
    || window.msRequestAnimationFrame
    || function(callback) { setTimeout(callback, 17); };
d3.transform = function(string) {
  var g = document.createElementNS(d3.ns.prefix.svg, "g"),
      identity = {a: 1, b: 0, c: 0, d: 1, e: 0, f: 0};
  return (d3.transform = function(string) {
    g.setAttribute("transform", string);
    var t = g.transform.baseVal.consolidate();
    return new d3_transform(t ? t.matrix : identity);
  })(string);
};

// Compute x-scale and normalize the first row.
// Compute shear and make second row orthogonal to first.
// Compute y-scale and normalize the second row.
// Finally, compute the rotation.
function d3_transform(m) {
  var r0 = [m.a, m.b],
      r1 = [m.c, m.d],
      kx = d3_transformNormalize(r0),
      kz = d3_transformDot(r0, r1),
      ky = d3_transformNormalize(d3_transformCombine(r1, r0, -kz)) || 0;
  if (r0[0] * r1[1] < r1[0] * r0[1]) {
    r0[0] *= -1;
    r0[1] *= -1;
    kx *= -1;
    kz *= -1;
  }
  this.rotate = (kx ? Math.atan2(r0[1], r0[0]) : Math.atan2(-r1[0], r1[1])) * d3_transformDegrees;
  this.translate = [m.e, m.f];
  this.scale = [kx, ky];
  this.skew = ky ? Math.atan2(kz, ky) * d3_transformDegrees : 0;
};

d3_transform.prototype.toString = function() {
  return "translate(" + this.translate
      + ")rotate(" + this.rotate
      + ")skewX(" + this.skew
      + ")scale(" + this.scale
      + ")";
};

function d3_transformDot(a, b) {
  return a[0] * b[0] + a[1] * b[1];
}

function d3_transformNormalize(a) {
  var k = Math.sqrt(d3_transformDot(a, a));
  if (k) {
    a[0] /= k;
    a[1] /= k;
  }
  return k;
}

function d3_transformCombine(a, b, k) {
  a[0] += k * b[0];
  a[1] += k * b[1];
  return a;
}

var d3_transformDegrees = 180 / Math.PI;
d3.mouse = function(container) {
  return d3_mousePoint(container, d3_eventSource());
};

// https://bugs.webkit.org/show_bug.cgi?id=44083
var d3_mouse_bug44083 = /WebKit/.test(navigator.userAgent) ? -1 : 0;

function d3_mousePoint(container, e) {
  var svg = container.ownerSVGElement || container;
  if (svg.createSVGPoint) {
    var point = svg.createSVGPoint();
    if ((d3_mouse_bug44083 < 0) && (window.scrollX || window.scrollY)) {
      svg = d3.select(document.body)
        .append("svg")
          .style("position", "absolute")
          .style("top", 0)
          .style("left", 0);
      var ctm = svg[0][0].getScreenCTM();
      d3_mouse_bug44083 = !(ctm.f || ctm.e);
      svg.remove();
    }
    if (d3_mouse_bug44083) {
      point.x = e.pageX;
      point.y = e.pageY;
    } else {
      point.x = e.clientX;
      point.y = e.clientY;
    }
    point = point.matrixTransform(container.getScreenCTM().inverse());
    return [point.x, point.y];
  }
  var rect = container.getBoundingClientRect();
  return [e.clientX - rect.left - container.clientLeft, e.clientY - rect.top - container.clientTop];
};
d3.touches = function(container, touches) {
  if (arguments.length < 2) touches = d3_eventSource().touches;
  return touches ? d3_array(touches).map(function(touch) {
    var point = d3_mousePoint(container, touch);
    point.identifier = touch.identifier;
    return point;
  }) : [];
};
function d3_noop() {}
d3.scale = {};

function d3_scaleExtent(domain) {
  var start = domain[0], stop = domain[domain.length - 1];
  return start < stop ? [start, stop] : [stop, start];
}

function d3_scaleRange(scale) {
  return scale.rangeExtent ? scale.rangeExtent() : d3_scaleExtent(scale.range());
}
function d3_scale_nice(domain, nice) {
  var i0 = 0,
      i1 = domain.length - 1,
      x0 = domain[i0],
      x1 = domain[i1],
      dx;

  if (x1 < x0) {
    dx = i0; i0 = i1; i1 = dx;
    dx = x0; x0 = x1; x1 = dx;
  }

  if (dx = x1 - x0) {
    nice = nice(dx);
    domain[i0] = nice.floor(x0);
    domain[i1] = nice.ceil(x1);
  }

  return domain;
}

function d3_scale_niceDefault() {
  return Math;
}
d3.scale.linear = function() {
  return d3_scale_linear([0, 1], [0, 1], d3.interpolate, false);
};

function d3_scale_linear(domain, range, interpolate, clamp) {
  var output,
      input;

  function rescale() {
    var linear = Math.min(domain.length, range.length) > 2 ? d3_scale_polylinear : d3_scale_bilinear,
        uninterpolate = clamp ? d3_uninterpolateClamp : d3_uninterpolateNumber;
    output = linear(domain, range, uninterpolate, interpolate);
    input = linear(range, domain, uninterpolate, d3.interpolate);
    return scale;
  }

  function scale(x) {
    return output(x);
  }

  // Note: requires range is coercible to number!
  scale.invert = function(y) {
    return input(y);
  };

  scale.domain = function(x) {
    if (!arguments.length) return domain;
    domain = x.map(Number);
    return rescale();
  };

  scale.range = function(x) {
    if (!arguments.length) return range;
    range = x;
    return rescale();
  };

  scale.rangeRound = function(x) {
    return scale.range(x).interpolate(d3.interpolateRound);
  };

  scale.clamp = function(x) {
    if (!arguments.length) return clamp;
    clamp = x;
    return rescale();
  };

  scale.interpolate = function(x) {
    if (!arguments.length) return interpolate;
    interpolate = x;
    return rescale();
  };

  scale.ticks = function(m) {
    return d3_scale_linearTicks(domain, m);
  };

  scale.tickFormat = function(m) {
    return d3_scale_linearTickFormat(domain, m);
  };

  scale.nice = function() {
    d3_scale_nice(domain, d3_scale_linearNice);
    return rescale();
  };

  scale.copy = function() {
    return d3_scale_linear(domain, range, interpolate, clamp);
  };

  return rescale();
}

function d3_scale_linearRebind(scale, linear) {
  return d3.rebind(scale, linear, "range", "rangeRound", "interpolate", "clamp");
}

function d3_scale_linearNice(dx) {
  dx = Math.pow(10, Math.round(Math.log(dx) / Math.LN10) - 1);
  return {
    floor: function(x) { return Math.floor(x / dx) * dx; },
    ceil: function(x) { return Math.ceil(x / dx) * dx; }
  };
}

function d3_scale_linearTickRange(domain, m) {
  var extent = d3_scaleExtent(domain),
      span = extent[1] - extent[0],
      step = Math.pow(10, Math.floor(Math.log(span / m) / Math.LN10)),
      err = m / span * step;

  // Filter ticks to get closer to the desired count.
  if (err <= .15) step *= 10;
  else if (err <= .35) step *= 5;
  else if (err <= .75) step *= 2;

  // Round start and stop values to step interval.
  extent[0] = Math.ceil(extent[0] / step) * step;
  extent[1] = Math.floor(extent[1] / step) * step + step * .5; // inclusive
  extent[2] = step;
  return extent;
}

function d3_scale_linearTicks(domain, m) {
  return d3.range.apply(d3, d3_scale_linearTickRange(domain, m));
}

function d3_scale_linearTickFormat(domain, m) {
  return d3.format(",." + Math.max(0, -Math.floor(Math.log(d3_scale_linearTickRange(domain, m)[2]) / Math.LN10 + .01)) + "f");
}
function d3_scale_bilinear(domain, range, uninterpolate, interpolate) {
  var u = uninterpolate(domain[0], domain[1]),
      i = interpolate(range[0], range[1]);
  return function(x) {
    return i(u(x));
  };
}
function d3_scale_polylinear(domain, range, uninterpolate, interpolate) {
  var u = [],
      i = [],
      j = 0,
      k = Math.min(domain.length, range.length) - 1;

  // Handle descending domains.
  if (domain[k] < domain[0]) {
    domain = domain.slice().reverse();
    range = range.slice().reverse();
  }

  while (++j <= k) {
    u.push(uninterpolate(domain[j - 1], domain[j]));
    i.push(interpolate(range[j - 1], range[j]));
  }

  return function(x) {
    var j = d3.bisect(domain, x, 1, k) - 1;
    return i[j](u[j](x));
  };
}
d3.scale.log = function() {
  return d3_scale_log(d3.scale.linear(), d3_scale_logp);
};

function d3_scale_log(linear, log) {
  var pow = log.pow;

  function scale(x) {
    return linear(log(x));
  }

  scale.invert = function(x) {
    return pow(linear.invert(x));
  };

  scale.domain = function(x) {
    if (!arguments.length) return linear.domain().map(pow);
    log = x[0] < 0 ? d3_scale_logn : d3_scale_logp;
    pow = log.pow;
    linear.domain(x.map(log));
    return scale;
  };

  scale.nice = function() {
    linear.domain(d3_scale_nice(linear.domain(), d3_scale_niceDefault));
    return scale;
  };

  scale.ticks = function() {
    var extent = d3_scaleExtent(linear.domain()),
        ticks = [];
    if (extent.every(isFinite)) {
      var i = Math.floor(extent[0]),
          j = Math.ceil(extent[1]),
          u = pow(extent[0]),
          v = pow(extent[1]);
      if (log === d3_scale_logn) {
        ticks.push(pow(i));
        for (; i++ < j;) for (var k = 9; k > 0; k--) ticks.push(pow(i) * k);
      } else {
        for (; i < j; i++) for (var k = 1; k < 10; k++) ticks.push(pow(i) * k);
        ticks.push(pow(i));
      }
      for (i = 0; ticks[i] < u; i++) {} // strip small values
      for (j = ticks.length; ticks[j - 1] > v; j--) {} // strip big values
      ticks = ticks.slice(i, j);
    }
    return ticks;
  };

  scale.tickFormat = function(n, format) {
    if (arguments.length < 2) format = d3_scale_logFormat;
    if (arguments.length < 1) return format;
    var k = n / scale.ticks().length,
        f = log === d3_scale_logn ? (e = -1e-12, Math.floor) : (e = 1e-12, Math.ceil),
        e;
    return function(d) {
      return d / pow(f(log(d) + e)) < k ? format(d) : "";
    };
  };

  scale.copy = function() {
    return d3_scale_log(linear.copy(), log);
  };

  return d3_scale_linearRebind(scale, linear);
}

var d3_scale_logFormat = d3.format(".0e");

function d3_scale_logp(x) {
  return Math.log(x < 0 ? 0 : x) / Math.LN10;
}

function d3_scale_logn(x) {
  return -Math.log(x > 0 ? 0 : -x) / Math.LN10;
}

d3_scale_logp.pow = function(x) {
  return Math.pow(10, x);
};

d3_scale_logn.pow = function(x) {
  return -Math.pow(10, -x);
};
d3.scale.pow = function() {
  return d3_scale_pow(d3.scale.linear(), 1);
};

function d3_scale_pow(linear, exponent) {
  var powp = d3_scale_powPow(exponent),
      powb = d3_scale_powPow(1 / exponent);

  function scale(x) {
    return linear(powp(x));
  }

  scale.invert = function(x) {
    return powb(linear.invert(x));
  };

  scale.domain = function(x) {
    if (!arguments.length) return linear.domain().map(powb);
    linear.domain(x.map(powp));
    return scale;
  };

  scale.ticks = function(m) {
    return d3_scale_linearTicks(scale.domain(), m);
  };

  scale.tickFormat = function(m) {
    return d3_scale_linearTickFormat(scale.domain(), m);
  };

  scale.nice = function() {
    return scale.domain(d3_scale_nice(scale.domain(), d3_scale_linearNice));
  };

  scale.exponent = function(x) {
    if (!arguments.length) return exponent;
    var domain = scale.domain();
    powp = d3_scale_powPow(exponent = x);
    powb = d3_scale_powPow(1 / exponent);
    return scale.domain(domain);
  };

  scale.copy = function() {
    return d3_scale_pow(linear.copy(), exponent);
  };

  return d3_scale_linearRebind(scale, linear);
}

function d3_scale_powPow(e) {
  return function(x) {
    return x < 0 ? -Math.pow(-x, e) : Math.pow(x, e);
  };
}
d3.scale.sqrt = function() {
  return d3.scale.pow().exponent(.5);
};
d3.scale.ordinal = function() {
  return d3_scale_ordinal([], {t: "range", x: []});
};

function d3_scale_ordinal(domain, ranger) {
  var index,
      range,
      rangeBand;

  function scale(x) {
    return range[((index.get(x) || index.set(x, domain.push(x))) - 1) % range.length];
  }

  function steps(start, step) {
    return d3.range(domain.length).map(function(i) { return start + step * i; });
  }

  scale.domain = function(x) {
    if (!arguments.length) return domain;
    domain = [];
    index = new d3_Map;
    var i = -1, n = x.length, xi;
    while (++i < n) if (!index.has(xi = x[i])) index.set(xi, domain.push(xi));
    return scale[ranger.t](ranger.x, ranger.p);
  };

  scale.range = function(x) {
    if (!arguments.length) return range;
    range = x;
    rangeBand = 0;
    ranger = {t: "range", x: x};
    return scale;
  };

  scale.rangePoints = function(x, padding) {
    if (arguments.length < 2) padding = 0;
    var start = x[0],
        stop = x[1],
        step = (stop - start) / (domain.length - 1 + padding);
    range = steps(domain.length < 2 ? (start + stop) / 2 : start + step * padding / 2, step);
    rangeBand = 0;
    ranger = {t: "rangePoints", x: x, p: padding};
    return scale;
  };

  scale.rangeBands = function(x, padding) {
    if (arguments.length < 2) padding = 0;
    var reverse = x[1] < x[0],
        start = x[reverse - 0],
        stop = x[1 - reverse],
        step = (stop - start) / (domain.length + padding);
    range = steps(start + step * padding, step);
    if (reverse) range.reverse();
    rangeBand = step * (1 - padding);
    ranger = {t: "rangeBands", x: x, p: padding};
    return scale;
  };

  scale.rangeRoundBands = function(x, padding) {
    if (arguments.length < 2) padding = 0;
    var reverse = x[1] < x[0],
        start = x[reverse - 0],
        stop = x[1 - reverse],
        step = Math.floor((stop - start) / (domain.length + padding)),
        error = stop - start - (domain.length - padding) * step;
    range = steps(start + Math.round(error / 2), step);
    if (reverse) range.reverse();
    rangeBand = Math.round(step * (1 - padding));
    ranger = {t: "rangeRoundBands", x: x, p: padding};
    return scale;
  };

  scale.rangeBand = function() {
    return rangeBand;
  };

  scale.rangeExtent = function() {
    return d3_scaleExtent(ranger.x);
  };

  scale.copy = function() {
    return d3_scale_ordinal(domain, ranger);
  };

  return scale.domain(domain);
}
/*
 * This product includes color specifications and designs developed by Cynthia
 * Brewer (http://colorbrewer.org/). See lib/colorbrewer for more information.
 */

d3.scale.category10 = function() {
  return d3.scale.ordinal().range(d3_category10);
};

d3.scale.category20 = function() {
  return d3.scale.ordinal().range(d3_category20);
};

d3.scale.category20b = function() {
  return d3.scale.ordinal().range(d3_category20b);
};

d3.scale.category20c = function() {
  return d3.scale.ordinal().range(d3_category20c);
};

var d3_category10 = [
  "#1f77b4", "#ff7f0e", "#2ca02c", "#d62728", "#9467bd",
  "#8c564b", "#e377c2", "#7f7f7f", "#bcbd22", "#17becf"
];

var d3_category20 = [
  "#1f77b4", "#aec7e8",
  "#ff7f0e", "#ffbb78",
  "#2ca02c", "#98df8a",
  "#d62728", "#ff9896",
  "#9467bd", "#c5b0d5",
  "#8c564b", "#c49c94",
  "#e377c2", "#f7b6d2",
  "#7f7f7f", "#c7c7c7",
  "#bcbd22", "#dbdb8d",
  "#17becf", "#9edae5"
];

var d3_category20b = [
  "#393b79", "#5254a3", "#6b6ecf", "#9c9ede",
  "#637939", "#8ca252", "#b5cf6b", "#cedb9c",
  "#8c6d31", "#bd9e39", "#e7ba52", "#e7cb94",
  "#843c39", "#ad494a", "#d6616b", "#e7969c",
  "#7b4173", "#a55194", "#ce6dbd", "#de9ed6"
];

var d3_category20c = [
  "#3182bd", "#6baed6", "#9ecae1", "#c6dbef",
  "#e6550d", "#fd8d3c", "#fdae6b", "#fdd0a2",
  "#31a354", "#74c476", "#a1d99b", "#c7e9c0",
  "#756bb1", "#9e9ac8", "#bcbddc", "#dadaeb",
  "#636363", "#969696", "#bdbdbd", "#d9d9d9"
];
d3.scale.quantile = function() {
  return d3_scale_quantile([], []);
};

function d3_scale_quantile(domain, range) {
  var thresholds;

  function rescale() {
    var k = 0,
        n = domain.length,
        q = range.length;
    thresholds = [];
    while (++k < q) thresholds[k - 1] = d3.quantile(domain, k / q);
    return scale;
  }

  function scale(x) {
    if (isNaN(x = +x)) return NaN;
    return range[d3.bisect(thresholds, x)];
  }

  scale.domain = function(x) {
    if (!arguments.length) return domain;
    domain = x.filter(function(d) { return !isNaN(d); }).sort(d3.ascending);
    return rescale();
  };

  scale.range = function(x) {
    if (!arguments.length) return range;
    range = x;
    return rescale();
  };

  scale.quantiles = function() {
    return thresholds;
  };

  scale.copy = function() {
    return d3_scale_quantile(domain, range); // copy on write!
  };

  return rescale();
}
d3.scale.quantize = function() {
  return d3_scale_quantize(0, 1, [0, 1]);
};

function d3_scale_quantize(x0, x1, range) {
  var kx, i;

  function scale(x) {
    return range[Math.max(0, Math.min(i, Math.floor(kx * (x - x0))))];
  }

  function rescale() {
    kx = range.length / (x1 - x0);
    i = range.length - 1;
    return scale;
  }

  scale.domain = function(x) {
    if (!arguments.length) return [x0, x1];
    x0 = +x[0];
    x1 = +x[x.length - 1];
    return rescale();
  };

  scale.range = function(x) {
    if (!arguments.length) return range;
    range = x;
    return rescale();
  };

  scale.copy = function() {
    return d3_scale_quantize(x0, x1, range); // copy on write
  };

  return rescale();
}
d3.scale.identity = function() {
  return d3_scale_identity([0, 1]);
};

function d3_scale_identity(domain) {

  function identity(x) { return +x; }

  identity.invert = identity;

  identity.domain = identity.range = function(x) {
    if (!arguments.length) return domain;
    domain = x.map(identity);
    return identity;
  };

  identity.ticks = function(m) {
    return d3_scale_linearTicks(domain, m);
  };

  identity.tickFormat = function(m) {
    return d3_scale_linearTickFormat(domain, m);
  };

  identity.copy = function() {
    return d3_scale_identity(domain);
  };

  return identity;
}
d3.svg = {};
d3.svg.arc = function() {
  var innerRadius = d3_svg_arcInnerRadius,
      outerRadius = d3_svg_arcOuterRadius,
      startAngle = d3_svg_arcStartAngle,
      endAngle = d3_svg_arcEndAngle;

  function arc() {
    var r0 = innerRadius.apply(this, arguments),
        r1 = outerRadius.apply(this, arguments),
        a0 = startAngle.apply(this, arguments) + d3_svg_arcOffset,
        a1 = endAngle.apply(this, arguments) + d3_svg_arcOffset,
        da = (a1 < a0 && (da = a0, a0 = a1, a1 = da), a1 - a0),
        df = da < Math.PI ? "0" : "1",
        c0 = Math.cos(a0),
        s0 = Math.sin(a0),
        c1 = Math.cos(a1),
        s1 = Math.sin(a1);
    return da >= d3_svg_arcMax
      ? (r0
      ? "M0," + r1
      + "A" + r1 + "," + r1 + " 0 1,1 0," + (-r1)
      + "A" + r1 + "," + r1 + " 0 1,1 0," + r1
      + "M0," + r0
      + "A" + r0 + "," + r0 + " 0 1,0 0," + (-r0)
      + "A" + r0 + "," + r0 + " 0 1,0 0," + r0
      + "Z"
      : "M0," + r1
      + "A" + r1 + "," + r1 + " 0 1,1 0," + (-r1)
      + "A" + r1 + "," + r1 + " 0 1,1 0," + r1
      + "Z")
      : (r0
      ? "M" + r1 * c0 + "," + r1 * s0
      + "A" + r1 + "," + r1 + " 0 " + df + ",1 " + r1 * c1 + "," + r1 * s1
      + "L" + r0 * c1 + "," + r0 * s1
      + "A" + r0 + "," + r0 + " 0 " + df + ",0 " + r0 * c0 + "," + r0 * s0
      + "Z"
      : "M" + r1 * c0 + "," + r1 * s0
      + "A" + r1 + "," + r1 + " 0 " + df + ",1 " + r1 * c1 + "," + r1 * s1
      + "L0,0"
      + "Z");
  }

  arc.innerRadius = function(v) {
    if (!arguments.length) return innerRadius;
    innerRadius = d3_functor(v);
    return arc;
  };

  arc.outerRadius = function(v) {
    if (!arguments.length) return outerRadius;
    outerRadius = d3_functor(v);
    return arc;
  };

  arc.startAngle = function(v) {
    if (!arguments.length) return startAngle;
    startAngle = d3_functor(v);
    return arc;
  };

  arc.endAngle = function(v) {
    if (!arguments.length) return endAngle;
    endAngle = d3_functor(v);
    return arc;
  };

  arc.centroid = function() {
    var r = (innerRadius.apply(this, arguments)
        + outerRadius.apply(this, arguments)) / 2,
        a = (startAngle.apply(this, arguments)
        + endAngle.apply(this, arguments)) / 2 + d3_svg_arcOffset;
    return [Math.cos(a) * r, Math.sin(a) * r];
  };

  return arc;
};

var d3_svg_arcOffset = -Math.PI / 2,
    d3_svg_arcMax = 2 * Math.PI - 1e-6;

function d3_svg_arcInnerRadius(d) {
  return d.innerRadius;
}

function d3_svg_arcOuterRadius(d) {
  return d.outerRadius;
}

function d3_svg_arcStartAngle(d) {
  return d.startAngle;
}

function d3_svg_arcEndAngle(d) {
  return d.endAngle;
}
function d3_svg_line(projection) {
  var x = d3_svg_lineX,
      y = d3_svg_lineY,
      defined = d3_true,
      interpolate = d3_svg_lineInterpolatorDefault,
      interpolator = d3_svg_lineLinear,
      tension = .7;

  function line(data) {
    var segments = [],
        points = [],
        i = -1,
        n = data.length,
        d,
        fx = d3_functor(x),
        fy = d3_functor(y);

    function segment() {
      segments.push("M", interpolator(projection(points), tension));
    }

    while (++i < n) {
      if (defined.call(this, d = data[i], i)) {
        points.push([+fx.call(this, d, i), +fy.call(this, d, i)]);
      } else if (points.length) {
        segment();
        points = [];
      }
    }

    if (points.length) segment();

    return segments.length ? segments.join("") : null;
  }

  line.x = function(_) {
    if (!arguments.length) return x;
    x = _;
    return line;
  };

  line.y = function(_) {
    if (!arguments.length) return y;
    y = _;
    return line;
  };

  line.defined  = function(_) {
    if (!arguments.length) return defined;
    defined = _;
    return line;
  };

  line.interpolate = function(_) {
    if (!arguments.length) return interpolate;
    if (!d3_svg_lineInterpolators.has(_ += "")) _ = d3_svg_lineInterpolatorDefault;
    interpolator = d3_svg_lineInterpolators.get(interpolate = _);
    return line;
  };

  line.tension = function(_) {
    if (!arguments.length) return tension;
    tension = _;
    return line;
  };

  return line;
}

d3.svg.line = function() {
  return d3_svg_line(d3_identity);
};

// The default `x` property, which references d[0].
function d3_svg_lineX(d) {
  return d[0];
}

// The default `y` property, which references d[1].
function d3_svg_lineY(d) {
  return d[1];
}

var d3_svg_lineInterpolatorDefault = "linear";

// The various interpolators supported by the `line` class.
var d3_svg_lineInterpolators = d3.map({
  "linear": d3_svg_lineLinear,
  "step-before": d3_svg_lineStepBefore,
  "step-after": d3_svg_lineStepAfter,
  "basis": d3_svg_lineBasis,
  "basis-open": d3_svg_lineBasisOpen,
  "basis-closed": d3_svg_lineBasisClosed,
  "bundle": d3_svg_lineBundle,
  "cardinal": d3_svg_lineCardinal,
  "cardinal-open": d3_svg_lineCardinalOpen,
  "cardinal-closed": d3_svg_lineCardinalClosed,
  "monotone": d3_svg_lineMonotone
});

// Linear interpolation; generates "L" commands.
function d3_svg_lineLinear(points) {
  var i = 0,
      n = points.length,
      p = points[0],
      path = [p[0], ",", p[1]];
  while (++i < n) path.push("L", (p = points[i])[0], ",", p[1]);
  return path.join("");
}

// Step interpolation; generates "H" and "V" commands.
function d3_svg_lineStepBefore(points) {
  var i = 0,
      n = points.length,
      p = points[0],
      path = [p[0], ",", p[1]];
  while (++i < n) path.push("V", (p = points[i])[1], "H", p[0]);
  return path.join("");
}

// Step interpolation; generates "H" and "V" commands.
function d3_svg_lineStepAfter(points) {
  var i = 0,
      n = points.length,
      p = points[0],
      path = [p[0], ",", p[1]];
  while (++i < n) path.push("H", (p = points[i])[0], "V", p[1]);
  return path.join("");
}

// Open cardinal spline interpolation; generates "C" commands.
function d3_svg_lineCardinalOpen(points, tension) {
  return points.length < 4
      ? d3_svg_lineLinear(points)
      : points[1] + d3_svg_lineHermite(points.slice(1, points.length - 1),
        d3_svg_lineCardinalTangents(points, tension));
}

// Closed cardinal spline interpolation; generates "C" commands.
function d3_svg_lineCardinalClosed(points, tension) {
  return points.length < 3
      ? d3_svg_lineLinear(points)
      : points[0] + d3_svg_lineHermite((points.push(points[0]), points),
        d3_svg_lineCardinalTangents([points[points.length - 2]]
        .concat(points, [points[1]]), tension));
}

// Cardinal spline interpolation; generates "C" commands.
function d3_svg_lineCardinal(points, tension, closed) {
  return points.length < 3
      ? d3_svg_lineLinear(points)
      : points[0] + d3_svg_lineHermite(points,
        d3_svg_lineCardinalTangents(points, tension));
}

// Hermite spline construction; generates "C" commands.
function d3_svg_lineHermite(points, tangents) {
  if (tangents.length < 1
      || (points.length != tangents.length
      && points.length != tangents.length + 2)) {
    return d3_svg_lineLinear(points);
  }

  var quad = points.length != tangents.length,
      path = "",
      p0 = points[0],
      p = points[1],
      t0 = tangents[0],
      t = t0,
      pi = 1;

  if (quad) {
    path += "Q" + (p[0] - t0[0] * 2 / 3) + "," + (p[1] - t0[1] * 2 / 3)
        + "," + p[0] + "," + p[1];
    p0 = points[1];
    pi = 2;
  }

  if (tangents.length > 1) {
    t = tangents[1];
    p = points[pi];
    pi++;
    path += "C" + (p0[0] + t0[0]) + "," + (p0[1] + t0[1])
        + "," + (p[0] - t[0]) + "," + (p[1] - t[1])
        + "," + p[0] + "," + p[1];
    for (var i = 2; i < tangents.length; i++, pi++) {
      p = points[pi];
      t = tangents[i];
      path += "S" + (p[0] - t[0]) + "," + (p[1] - t[1])
          + "," + p[0] + "," + p[1];
    }
  }

  if (quad) {
    var lp = points[pi];
    path += "Q" + (p[0] + t[0] * 2 / 3) + "," + (p[1] + t[1] * 2 / 3)
        + "," + lp[0] + "," + lp[1];
  }

  return path;
}

// Generates tangents for a cardinal spline.
function d3_svg_lineCardinalTangents(points, tension) {
  var tangents = [],
      a = (1 - tension) / 2,
      p0,
      p1 = points[0],
      p2 = points[1],
      i = 1,
      n = points.length;
  while (++i < n) {
    p0 = p1;
    p1 = p2;
    p2 = points[i];
    tangents.push([a * (p2[0] - p0[0]), a * (p2[1] - p0[1])]);
  }
  return tangents;
}

// B-spline interpolation; generates "C" commands.
function d3_svg_lineBasis(points) {
  if (points.length < 3) return d3_svg_lineLinear(points);
  var i = 1,
      n = points.length,
      pi = points[0],
      x0 = pi[0],
      y0 = pi[1],
      px = [x0, x0, x0, (pi = points[1])[0]],
      py = [y0, y0, y0, pi[1]],
      path = [x0, ",", y0];
  d3_svg_lineBasisBezier(path, px, py);
  while (++i < n) {
    pi = points[i];
    px.shift(); px.push(pi[0]);
    py.shift(); py.push(pi[1]);
    d3_svg_lineBasisBezier(path, px, py);
  }
  i = -1;
  while (++i < 2) {
    px.shift(); px.push(pi[0]);
    py.shift(); py.push(pi[1]);
    d3_svg_lineBasisBezier(path, px, py);
  }
  return path.join("");
}

// Open B-spline interpolation; generates "C" commands.
function d3_svg_lineBasisOpen(points) {
  if (points.length < 4) return d3_svg_lineLinear(points);
  var path = [],
      i = -1,
      n = points.length,
      pi,
      px = [0],
      py = [0];
  while (++i < 3) {
    pi = points[i];
    px.push(pi[0]);
    py.push(pi[1]);
  }
  path.push(d3_svg_lineDot4(d3_svg_lineBasisBezier3, px)
    + "," + d3_svg_lineDot4(d3_svg_lineBasisBezier3, py));
  --i; while (++i < n) {
    pi = points[i];
    px.shift(); px.push(pi[0]);
    py.shift(); py.push(pi[1]);
    d3_svg_lineBasisBezier(path, px, py);
  }
  return path.join("");
}

// Closed B-spline interpolation; generates "C" commands.
function d3_svg_lineBasisClosed(points) {
  var path,
      i = -1,
      n = points.length,
      m = n + 4,
      pi,
      px = [],
      py = [];
  while (++i < 4) {
    pi = points[i % n];
    px.push(pi[0]);
    py.push(pi[1]);
  }
  path = [
    d3_svg_lineDot4(d3_svg_lineBasisBezier3, px), ",",
    d3_svg_lineDot4(d3_svg_lineBasisBezier3, py)
  ];
  --i; while (++i < m) {
    pi = points[i % n];
    px.shift(); px.push(pi[0]);
    py.shift(); py.push(pi[1]);
    d3_svg_lineBasisBezier(path, px, py);
  }
  return path.join("");
}

function d3_svg_lineBundle(points, tension) {
  var n = points.length - 1,
      x0 = points[0][0],
      y0 = points[0][1],
      dx = points[n][0] - x0,
      dy = points[n][1] - y0,
      i = -1,
      p,
      t;
  while (++i <= n) {
    p = points[i];
    t = i / n;
    p[0] = tension * p[0] + (1 - tension) * (x0 + t * dx);
    p[1] = tension * p[1] + (1 - tension) * (y0 + t * dy);
  }
  return d3_svg_lineBasis(points);
}

// Returns the dot product of the given four-element vectors.
function d3_svg_lineDot4(a, b) {
  return a[0] * b[0] + a[1] * b[1] + a[2] * b[2] + a[3] * b[3];
}

// Matrix to transform basis (b-spline) control points to bezier
// control points. Derived from FvD 11.2.8.
var d3_svg_lineBasisBezier1 = [0, 2/3, 1/3, 0],
    d3_svg_lineBasisBezier2 = [0, 1/3, 2/3, 0],
    d3_svg_lineBasisBezier3 = [0, 1/6, 2/3, 1/6];

// Pushes a "C" Bézier curve onto the specified path array, given the
// two specified four-element arrays which define the control points.
function d3_svg_lineBasisBezier(path, x, y) {
  path.push(
      "C", d3_svg_lineDot4(d3_svg_lineBasisBezier1, x),
      ",", d3_svg_lineDot4(d3_svg_lineBasisBezier1, y),
      ",", d3_svg_lineDot4(d3_svg_lineBasisBezier2, x),
      ",", d3_svg_lineDot4(d3_svg_lineBasisBezier2, y),
      ",", d3_svg_lineDot4(d3_svg_lineBasisBezier3, x),
      ",", d3_svg_lineDot4(d3_svg_lineBasisBezier3, y));
}

// Computes the slope from points p0 to p1.
function d3_svg_lineSlope(p0, p1) {
  return (p1[1] - p0[1]) / (p1[0] - p0[0]);
}

// Compute three-point differences for the given points.
// http://en.wikipedia.org/wiki/Cubic_Hermite_spline#Finite_difference
function d3_svg_lineFiniteDifferences(points) {
  var i = 0,
      j = points.length - 1,
      m = [],
      p0 = points[0],
      p1 = points[1],
      d = m[0] = d3_svg_lineSlope(p0, p1);
  while (++i < j) {
    m[i] = d + (d = d3_svg_lineSlope(p0 = p1, p1 = points[i + 1]));
  }
  m[i] = d;
  return m;
}

// Interpolates the given points using Fritsch-Carlson Monotone cubic Hermite
// interpolation. Returns an array of tangent vectors. For details, see
// http://en.wikipedia.org/wiki/Monotone_cubic_interpolation
function d3_svg_lineMonotoneTangents(points) {
  var tangents = [],
      d,
      a,
      b,
      s,
      m = d3_svg_lineFiniteDifferences(points),
      i = -1,
      j = points.length - 1;

  // The first two steps are done by computing finite-differences:
  // 1. Compute the slopes of the secant lines between successive points.
  // 2. Initialize the tangents at every point as the average of the secants.

  // Then, for each segment…
  while (++i < j) {
    d = d3_svg_lineSlope(points[i], points[i + 1]);

    // 3. If two successive yk = y{k + 1} are equal (i.e., d is zero), then set
    // mk = m{k + 1} = 0 as the spline connecting these points must be flat to
    // preserve monotonicity. Ignore step 4 and 5 for those k.

    if (Math.abs(d) < 1e-6) {
      m[i] = m[i + 1] = 0;
    } else {
      // 4. Let ak = mk / dk and bk = m{k + 1} / dk.
      a = m[i] / d;
      b = m[i + 1] / d;

      // 5. Prevent overshoot and ensure monotonicity by restricting the
      // magnitude of vector <ak, bk> to a circle of radius 3.
      s = a * a + b * b;
      if (s > 9) {
        s = d * 3 / Math.sqrt(s);
        m[i] = s * a;
        m[i + 1] = s * b;
      }
    }
  }

  // Compute the normalized tangent vector from the slopes. Note that if x is
  // not monotonic, it's possible that the slope will be infinite, so we protect
  // against NaN by setting the coordinate to zero.
  i = -1; while (++i <= j) {
    s = (points[Math.min(j, i + 1)][0] - points[Math.max(0, i - 1)][0]) / (6 * (1 + m[i] * m[i]));
    tangents.push([s || 0, m[i] * s || 0]);
  }

  return tangents;
}

function d3_svg_lineMonotone(points) {
  return points.length < 3
      ? d3_svg_lineLinear(points)
      : points[0] + d3_svg_lineHermite(points, d3_svg_lineMonotoneTangents(points));
}
d3.svg.line.radial = function() {
  var line = d3_svg_line(d3_svg_lineRadial);
  line.radius = line.x, delete line.x;
  line.angle = line.y, delete line.y;
  return line;
};

function d3_svg_lineRadial(points) {
  var point,
      i = -1,
      n = points.length,
      r,
      a;
  while (++i < n) {
    point = points[i];
    r = point[0];
    a = point[1] + d3_svg_arcOffset;
    point[0] = r * Math.cos(a);
    point[1] = r * Math.sin(a);
  }
  return points;
}
function d3_svg_area(projection) {
  var x0 = d3_svg_lineX,
      x1 = d3_svg_lineX,
      y0 = 0,
      y1 = d3_svg_lineY,
<<<<<<< HEAD
      defined = d3_true,
      interpolate = d3_svg_lineInterpolatorDefault,
      i0 = d3_svg_lineLinear,
      i1 = d3_svg_lineLinear,
      tension = .7;

  function area(data) {
    var segments = [],
        points0 = [],
        points1 = [],
        i = -1,
        n = data.length,
        d,
        fx0 = d3_functor(x0),
        fy0 = d3_functor(y0),
        fx1 = x0 === x1 ? function() { return x; } : d3_functor(x1),
        fy1 = y0 === y1 ? function() { return y; } : d3_functor(y1),
        x,
        y;

    function segment() {
      segments.push("M", i0(projection(points1), tension),
          "L", i1(projection(points0.reverse()), tension),
          "Z");
    }

    while (++i < n) {
      if (defined.call(this, d = data[i], i)) {
        points0.push([x = +fx0.call(this, d, i), y = +fy0.call(this, d, i)]);
        points1.push([+fx1.call(this, d, i), +fy1.call(this, d, i)]);
      } else if (points0.length) {
        segment();
        points0 = [];
        points1 = [];
      }
    }

    if (points0.length) segment();

    return segments.length ? segments.join("") : null;
=======
      interpolate,
      moveOrLine,
      i0,
      i1,
      tension = .7;

  function area(d) {
    if (d.length < 1) return null;
    var points0 = d3_svg_linePoints(this, d, x0, y0),
        points1 = d3_svg_linePoints(this, d, x0 === x1 ? d3_svg_areaX(points0) : x1, y0 === y1 ? d3_svg_areaY(points0) : y1);
    return "M" + i0(projection(points1), tension)
         + moveOrLine + i1(projection(points0.reverse()), tension)
         + "Z";
>>>>>>> 1638d96d
  }

  area.x = function(_) {
    if (!arguments.length) return x1;
    x0 = x1 = _;
    return area;
  };

  area.x0 = function(_) {
    if (!arguments.length) return x0;
    x0 = _;
    return area;
  };

  area.x1 = function(_) {
    if (!arguments.length) return x1;
    x1 = _;
    return area;
  };

  area.y = function(_) {
    if (!arguments.length) return y1;
    y0 = y1 = _;
    return area;
  };

  area.y0 = function(_) {
    if (!arguments.length) return y0;
    y0 = _;
    return area;
  };

  area.y1 = function(_) {
    if (!arguments.length) return y1;
    y1 = _;
    return area;
  };

  area.defined  = function(_) {
    if (!arguments.length) return defined;
    defined = _;
    return area;
  };

  area.interpolate = function(_) {
    if (!arguments.length) return interpolate;
    if (!d3_svg_lineInterpolators.has(_ += "")) _ = d3_svg_lineInterpolatorDefault;
    i0 = d3_svg_lineInterpolators.get(interpolate = _);
    i1 = i0.reverse || i0;
    moveOrLine = /-closed$/.test(x) ? "M" : "L";
    return area;
  };

  area.tension = function(_) {
    if (!arguments.length) return tension;
    tension = _;
    return area;
  };

  return area;
}

d3_svg_lineStepBefore.reverse = d3_svg_lineStepAfter;
d3_svg_lineStepAfter.reverse = d3_svg_lineStepBefore;

d3.svg.area = function() {
  return d3_svg_area(Object);
};
d3.svg.area.radial = function() {
  var area = d3_svg_area(d3_svg_lineRadial);
  area.radius = area.x, delete area.x;
  area.innerRadius = area.x0, delete area.x0;
  area.outerRadius = area.x1, delete area.x1;
  area.angle = area.y, delete area.y;
  area.startAngle = area.y0, delete area.y0;
  area.endAngle = area.y1, delete area.y1;
  return area;
};
d3.svg.chord = function() {
  var source = d3_svg_chordSource,
      target = d3_svg_chordTarget,
      radius = d3_svg_chordRadius,
      startAngle = d3_svg_arcStartAngle,
      endAngle = d3_svg_arcEndAngle;

  // TODO Allow control point to be customized.

  function chord(d, i) {
    var s = subgroup(this, source, d, i),
        t = subgroup(this, target, d, i);
    return "M" + s.p0
      + arc(s.r, s.p1, s.a1 - s.a0) + (equals(s, t)
      ? curve(s.r, s.p1, s.r, s.p0)
      : curve(s.r, s.p1, t.r, t.p0)
      + arc(t.r, t.p1, t.a1 - t.a0)
      + curve(t.r, t.p1, s.r, s.p0))
      + "Z";
  }

  function subgroup(self, f, d, i) {
    var subgroup = f.call(self, d, i),
        r = radius.call(self, subgroup, i),
        a0 = startAngle.call(self, subgroup, i) + d3_svg_arcOffset,
        a1 = endAngle.call(self, subgroup, i) + d3_svg_arcOffset;
    return {
      r: r,
      a0: a0,
      a1: a1,
      p0: [r * Math.cos(a0), r * Math.sin(a0)],
      p1: [r * Math.cos(a1), r * Math.sin(a1)]
    };
  }

  function equals(a, b) {
    return a.a0 == b.a0 && a.a1 == b.a1;
  }

  function arc(r, p, a) {
    return "A" + r + "," + r + " 0 " + +(a > Math.PI) + ",1 " + p;
  }

  function curve(r0, p0, r1, p1) {
    return "Q 0,0 " + p1;
  }

  chord.radius = function(v) {
    if (!arguments.length) return radius;
    radius = d3_functor(v);
    return chord;
  };

  chord.source = function(v) {
    if (!arguments.length) return source;
    source = d3_functor(v);
    return chord;
  };

  chord.target = function(v) {
    if (!arguments.length) return target;
    target = d3_functor(v);
    return chord;
  };

  chord.startAngle = function(v) {
    if (!arguments.length) return startAngle;
    startAngle = d3_functor(v);
    return chord;
  };

  chord.endAngle = function(v) {
    if (!arguments.length) return endAngle;
    endAngle = d3_functor(v);
    return chord;
  };

  return chord;
};

function d3_svg_chordSource(d) {
  return d.source;
}

function d3_svg_chordTarget(d) {
  return d.target;
}

function d3_svg_chordRadius(d) {
  return d.radius;
}

function d3_svg_chordStartAngle(d) {
  return d.startAngle;
}

function d3_svg_chordEndAngle(d) {
  return d.endAngle;
}
d3.svg.diagonal = function() {
  var source = d3_svg_chordSource,
      target = d3_svg_chordTarget,
      projection = d3_svg_diagonalProjection;

  function diagonal(d, i) {
    var p0 = source.call(this, d, i),
        p3 = target.call(this, d, i),
        m = (p0.y + p3.y) / 2,
        p = [p0, {x: p0.x, y: m}, {x: p3.x, y: m}, p3];
    p = p.map(projection);
    return "M" + p[0] + "C" + p[1] + " " + p[2] + " " + p[3];
  }

  diagonal.source = function(x) {
    if (!arguments.length) return source;
    source = d3_functor(x);
    return diagonal;
  };

  diagonal.target = function(x) {
    if (!arguments.length) return target;
    target = d3_functor(x);
    return diagonal;
  };

  diagonal.projection = function(x) {
    if (!arguments.length) return projection;
    projection = x;
    return diagonal;
  };

  return diagonal;
};

function d3_svg_diagonalProjection(d) {
  return [d.x, d.y];
}
d3.svg.diagonal.radial = function() {
  var diagonal = d3.svg.diagonal(),
      projection = d3_svg_diagonalProjection,
      projection_ = diagonal.projection;

  diagonal.projection = function(x) {
    return arguments.length
        ? projection_(d3_svg_diagonalRadialProjection(projection = x))
        : projection;
  };

  return diagonal;
};

function d3_svg_diagonalRadialProjection(projection) {
  return function() {
    var d = projection.apply(this, arguments),
        r = d[0],
        a = d[1] + d3_svg_arcOffset;
    return [r * Math.cos(a), r * Math.sin(a)];
  };
}
d3.svg.mouse = d3.mouse;
d3.svg.touches = d3.touches;
d3.svg.symbol = function() {
  var type = d3_svg_symbolType,
      size = d3_svg_symbolSize;

  function symbol(d, i) {
    return (d3_svg_symbols.get(type.call(this, d, i))
        || d3_svg_symbolCircle)
        (size.call(this, d, i));
  }

  symbol.type = function(x) {
    if (!arguments.length) return type;
    type = d3_functor(x);
    return symbol;
  };

  // size of symbol in square pixels
  symbol.size = function(x) {
    if (!arguments.length) return size;
    size = d3_functor(x);
    return symbol;
  };

  return symbol;
};

function d3_svg_symbolSize() {
  return 64;
}

function d3_svg_symbolType() {
  return "circle";
}

function d3_svg_symbolCircle(size) {
  var r = Math.sqrt(size / Math.PI);
  return "M0," + r
      + "A" + r + "," + r + " 0 1,1 0," + (-r)
      + "A" + r + "," + r + " 0 1,1 0," + r
      + "Z";
}

// TODO cross-diagonal?
var d3_svg_symbols = d3.map({
  "circle": d3_svg_symbolCircle,
  "cross": function(size) {
    var r = Math.sqrt(size / 5) / 2;
    return "M" + -3 * r + "," + -r
        + "H" + -r
        + "V" + -3 * r
        + "H" + r
        + "V" + -r
        + "H" + 3 * r
        + "V" + r
        + "H" + r
        + "V" + 3 * r
        + "H" + -r
        + "V" + r
        + "H" + -3 * r
        + "Z";
  },
  "diamond": function(size) {
    var ry = Math.sqrt(size / (2 * d3_svg_symbolTan30)),
        rx = ry * d3_svg_symbolTan30;
    return "M0," + -ry
        + "L" + rx + ",0"
        + " 0," + ry
        + " " + -rx + ",0"
        + "Z";
  },
  "square": function(size) {
    var r = Math.sqrt(size) / 2;
    return "M" + -r + "," + -r
        + "L" + r + "," + -r
        + " " + r + "," + r
        + " " + -r + "," + r
        + "Z";
  },
  "triangle-down": function(size) {
    var rx = Math.sqrt(size / d3_svg_symbolSqrt3),
        ry = rx * d3_svg_symbolSqrt3 / 2;
    return "M0," + ry
        + "L" + rx +"," + -ry
        + " " + -rx + "," + -ry
        + "Z";
  },
  "triangle-up": function(size) {
    var rx = Math.sqrt(size / d3_svg_symbolSqrt3),
        ry = rx * d3_svg_symbolSqrt3 / 2;
    return "M0," + -ry
        + "L" + rx +"," + ry
        + " " + -rx + "," + ry
        + "Z";
  }
});

d3.svg.symbolTypes = d3_svg_symbols.keys();

var d3_svg_symbolSqrt3 = Math.sqrt(3),
    d3_svg_symbolTan30 = Math.tan(30 * Math.PI / 180);
d3.svg.axis = function() {
  var scale = d3.scale.linear(),
      orient = "bottom",
      tickMajorSize = 6,
      tickMinorSize = 6,
      tickEndSize = 6,
      tickPadding = 3,
      tickArguments_ = [10],
      tickValues = null,
      tickFormat_,
      tickSubdivide = 0;

  function axis(g) {
    g.each(function() {
      var g = d3.select(this);

      // Ticks, or domain values for ordinal scales.
      var ticks = tickValues == null ? (scale.ticks ? scale.ticks.apply(scale, tickArguments_) : scale.domain()) : tickValues,
          tickFormat = tickFormat_ == null ? (scale.tickFormat ? scale.tickFormat.apply(scale, tickArguments_) : String) : tickFormat_;

      // Minor ticks.
      var subticks = d3_svg_axisSubdivide(scale, ticks, tickSubdivide),
          subtick = g.selectAll(".minor").data(subticks, String),
          subtickEnter = subtick.enter().insert("line", "g").attr("class", "tick minor").style("opacity", 1e-6),
          subtickExit = d3.transition(subtick.exit()).style("opacity", 1e-6).remove(),
          subtickUpdate = d3.transition(subtick).style("opacity", 1);

      // Major ticks.
      var tick = g.selectAll("g").data(ticks, String),
          tickEnter = tick.enter().insert("g", "path").style("opacity", 1e-6),
          tickExit = d3.transition(tick.exit()).style("opacity", 1e-6).remove(),
          tickUpdate = d3.transition(tick).style("opacity", 1),
          tickTransform;

      // Domain.
      var range = d3_scaleRange(scale),
          path = g.selectAll(".domain").data([0]),
          pathEnter = path.enter().append("path").attr("class", "domain"),
          pathUpdate = d3.transition(path);

      // Stash a snapshot of the new scale, and retrieve the old snapshot.
      var scale1 = scale.copy(),
          scale0 = this.__chart__ || scale1;
      this.__chart__ = scale1;

      tickEnter.append("line").attr("class", "tick");
      tickEnter.append("text");
      tickUpdate.select("text").text(tickFormat);

      switch (orient) {
        case "bottom": {
          tickTransform = d3_svg_axisX;
          subtickEnter.attr("y2", tickMinorSize);
          subtickUpdate.attr("x2", 0).attr("y2", tickMinorSize);
          tickEnter.select("line").attr("y2", tickMajorSize);
          tickEnter.select("text").attr("y", Math.max(tickMajorSize, 0) + tickPadding);
          tickUpdate.select("line").attr("x2", 0).attr("y2", tickMajorSize);
          tickUpdate.select("text").attr("x", 0).attr("y", Math.max(tickMajorSize, 0) + tickPadding).attr("dy", ".71em").attr("text-anchor", "middle");
          pathUpdate.attr("d", "M" + range[0] + "," + tickEndSize + "V0H" + range[1] + "V" + tickEndSize);
          break;
        }
        case "top": {
          tickTransform = d3_svg_axisX;
          subtickEnter.attr("y2", -tickMinorSize);
          subtickUpdate.attr("x2", 0).attr("y2", -tickMinorSize);
          tickEnter.select("line").attr("y2", -tickMajorSize);
          tickEnter.select("text").attr("y", -(Math.max(tickMajorSize, 0) + tickPadding));
          tickUpdate.select("line").attr("x2", 0).attr("y2", -tickMajorSize);
          tickUpdate.select("text").attr("x", 0).attr("y", -(Math.max(tickMajorSize, 0) + tickPadding)).attr("dy", "0em").attr("text-anchor", "middle");
          pathUpdate.attr("d", "M" + range[0] + "," + -tickEndSize + "V0H" + range[1] + "V" + -tickEndSize);
          break;
        }
        case "left": {
          tickTransform = d3_svg_axisY;
          subtickEnter.attr("x2", -tickMinorSize);
          subtickUpdate.attr("x2", -tickMinorSize).attr("y2", 0);
          tickEnter.select("line").attr("x2", -tickMajorSize);
          tickEnter.select("text").attr("x", -(Math.max(tickMajorSize, 0) + tickPadding));
          tickUpdate.select("line").attr("x2", -tickMajorSize).attr("y2", 0);
          tickUpdate.select("text").attr("x", -(Math.max(tickMajorSize, 0) + tickPadding)).attr("y", 0).attr("dy", ".32em").attr("text-anchor", "end");
          pathUpdate.attr("d", "M" + -tickEndSize + "," + range[0] + "H0V" + range[1] + "H" + -tickEndSize);
          break;
        }
        case "right": {
          tickTransform = d3_svg_axisY;
          subtickEnter.attr("x2", tickMinorSize);
          subtickUpdate.attr("x2", tickMinorSize).attr("y2", 0);
          tickEnter.select("line").attr("x2", tickMajorSize);
          tickEnter.select("text").attr("x", Math.max(tickMajorSize, 0) + tickPadding);
          tickUpdate.select("line").attr("x2", tickMajorSize).attr("y2", 0);
          tickUpdate.select("text").attr("x", Math.max(tickMajorSize, 0) + tickPadding).attr("y", 0).attr("dy", ".32em").attr("text-anchor", "start");
          pathUpdate.attr("d", "M" + tickEndSize + "," + range[0] + "H0V" + range[1] + "H" + tickEndSize);
          break;
        }
      }

      // For quantitative scales:
      // - enter new ticks from the old scale
      // - exit old ticks to the new scale
      if (scale.ticks) {
        tickEnter.call(tickTransform, scale0);
        tickUpdate.call(tickTransform, scale1);
        tickExit.call(tickTransform, scale1);
        subtickEnter.call(tickTransform, scale0);
        subtickUpdate.call(tickTransform, scale1);
        subtickExit.call(tickTransform, scale1);
      }

      // For ordinal scales:
      // - any entering ticks are undefined in the old scale
      // - any exiting ticks are undefined in the new scale
      // Therefore, we only need to transition updating ticks.
      else {
        var dx = scale1.rangeBand() / 2, x = function(d) { return scale1(d) + dx; };
        tickEnter.call(tickTransform, x);
        tickUpdate.call(tickTransform, x);
      }
    });
  }

  axis.scale = function(x) {
    if (!arguments.length) return scale;
    scale = x;
    return axis;
  };

  axis.orient = function(x) {
    if (!arguments.length) return orient;
    orient = x;
    return axis;
  };

  axis.ticks = function() {
    if (!arguments.length) return tickArguments_;
    tickArguments_ = arguments;
    return axis;
  };

  axis.tickValues = function(x) {
    if (!arguments.length) return tickValues;
    tickValues = x;
    return axis;
  };

  axis.tickFormat = function(x) {
    if (!arguments.length) return tickFormat_;
    tickFormat_ = x;
    return axis;
  };

  axis.tickSize = function(x, y, z) {
    if (!arguments.length) return tickMajorSize;
    var n = arguments.length - 1;
    tickMajorSize = +x;
    tickMinorSize = n > 1 ? +y : tickMajorSize;
    tickEndSize = n > 0 ? +arguments[n] : tickMajorSize;
    return axis;
  };

  axis.tickPadding = function(x) {
    if (!arguments.length) return tickPadding;
    tickPadding = +x;
    return axis;
  };

  axis.tickSubdivide = function(x) {
    if (!arguments.length) return tickSubdivide;
    tickSubdivide = +x;
    return axis;
  };

  return axis;
};

function d3_svg_axisX(selection, x) {
  selection.attr("transform", function(d) { return "translate(" + x(d) + ",0)"; });
}

function d3_svg_axisY(selection, y) {
  selection.attr("transform", function(d) { return "translate(0," + y(d) + ")"; });
}

function d3_svg_axisSubdivide(scale, ticks, m) {
  subticks = [];
  if (m && ticks.length > 1) {
    var extent = d3_scaleExtent(scale.domain()),
        subticks,
        i = -1,
        n = ticks.length,
        d = (ticks[1] - ticks[0]) / ++m,
        j,
        v;
    while (++i < n) {
      for (j = m; --j > 0;) {
        if ((v = +ticks[i] - j * d) >= extent[0]) {
          subticks.push(v);
        }
      }
    }
    for (--i, j = 0; ++j < m && (v = +ticks[i] + j * d) < extent[1];) {
      subticks.push(v);
    }
  }
  return subticks;
}
d3.svg.brush = function() {
  var event = d3_eventDispatch(brush, "brushstart", "brush", "brushend"),
      x = null, // x-scale, optional
      y = null, // y-scale, optional
      resizes = d3_svg_brushResizes[0],
      extent = [[0, 0], [0, 0]], // [x0, y0], [x1, y1], in pixels (integers)
      extentDomain; // the extent in data space, lazily created

  function brush(g) {
    g.each(function() {
      var g = d3.select(this),
          bg = g.selectAll(".background").data([0]),
          fg = g.selectAll(".extent").data([0]),
          tz = g.selectAll(".resize").data(resizes, String),
          e;

      // Prepare the brush container for events.
      g
          .style("pointer-events", "all")
          .on("mousedown.brush", brushstart)
          .on("touchstart.brush", brushstart);

      // An invisible, mouseable area for starting a new brush.
      bg.enter().append("rect")
          .attr("class", "background")
          .style("visibility", "hidden")
          .style("cursor", "crosshair");

      // The visible brush extent; style this as you like!
      fg.enter().append("rect")
          .attr("class", "extent")
          .style("cursor", "move");

      // More invisible rects for resizing the extent.
      tz.enter().append("g")
          .attr("class", function(d) { return "resize " + d; })
          .style("cursor", function(d) { return d3_svg_brushCursor[d]; })
        .append("rect")
          .attr("x", function(d) { return /[ew]$/.test(d) ? -3 : null; })
          .attr("y", function(d) { return /^[ns]/.test(d) ? -3 : null; })
          .attr("width", 6)
          .attr("height", 6)
          .style("visibility", "hidden");

      // Show or hide the resizers.
      tz.style("display", brush.empty() ? "none" : null);

      // Remove any superfluous resizers.
      tz.exit().remove();

      // Initialize the background to fill the defined range.
      // If the range isn't defined, you can post-process.
      if (x) {
        e = d3_scaleRange(x);
        bg.attr("x", e[0]).attr("width", e[1] - e[0]);
        redrawX(g);
      }
      if (y) {
        e = d3_scaleRange(y);
        bg.attr("y", e[0]).attr("height", e[1] - e[0]);
        redrawY(g);
      }
      redraw(g);
    });
  }

  function redraw(g) {
    g.selectAll(".resize").attr("transform", function(d) {
      return "translate(" + extent[+/e$/.test(d)][0] + "," + extent[+/^s/.test(d)][1] + ")";
    });
  }

  function redrawX(g) {
    g.select(".extent").attr("x", extent[0][0]);
    g.selectAll(".extent,.n>rect,.s>rect").attr("width", extent[1][0] - extent[0][0]);
  }

  function redrawY(g) {
    g.select(".extent").attr("y", extent[0][1]);
    g.selectAll(".extent,.e>rect,.w>rect").attr("height", extent[1][1] - extent[0][1]);
  }

  function brushstart() {
    var target = this,
        eventTarget = d3.select(d3.event.target),
        event_ = event.of(target, arguments),
        g = d3.select(target),
        resizing = eventTarget.datum(),
        resizingX = !/^(n|s)$/.test(resizing) && x,
        resizingY = !/^(e|w)$/.test(resizing) && y,
        dragging = eventTarget.classed("extent"),
        center,
        origin = mouse(),
        offset;

    var w = d3.select(window)
        .on("mousemove.brush", brushmove)
        .on("mouseup.brush", brushend)
        .on("touchmove.brush", brushmove)
        .on("touchend.brush", brushend)
        .on("keydown.brush", keydown)
        .on("keyup.brush", keyup);

    // If the extent was clicked on, drag rather than brush;
    // store the point between the mouse and extent origin instead.
    if (dragging) {
      origin[0] = extent[0][0] - origin[0];
      origin[1] = extent[0][1] - origin[1];
    }

    // If a resizer was clicked on, record which side is to be resized.
    // Also, set the origin to the opposite side.
    else if (resizing) {
      var ex = +/w$/.test(resizing),
          ey = +/^n/.test(resizing);
      offset = [extent[1 - ex][0] - origin[0], extent[1 - ey][1] - origin[1]];
      origin[0] = extent[ex][0];
      origin[1] = extent[ey][1];
    }

    // If the ALT key is down when starting a brush, the center is at the mouse.
    else if (d3.event.altKey) center = origin.slice();

    // Propagate the active cursor to the body for the drag duration.
    g.style("pointer-events", "none").selectAll(".resize").style("display", null);
    d3.select("body").style("cursor", eventTarget.style("cursor"));

    // Notify listeners.
    event_({type: "brushstart"});
    brushmove();
    d3_eventCancel();

    function mouse() {
      var touches = d3.event.changedTouches;
      return touches ? d3.touches(target, touches)[0] : d3.mouse(target);
    }

    function keydown() {
      if (d3.event.keyCode == 32) {
        if (!dragging) {
          center = null;
          origin[0] -= extent[1][0];
          origin[1] -= extent[1][1];
          dragging = 2;
        }
        d3_eventCancel();
      }
    }

    function keyup() {
      if (d3.event.keyCode == 32 && dragging == 2) {
        origin[0] += extent[1][0];
        origin[1] += extent[1][1];
        dragging = 0;
        d3_eventCancel();
      }
    }

    function brushmove() {
      var point = mouse(),
          moved = false;

      // Preserve the offset for thick resizers.
      if (offset) {
        point[0] += offset[0];
        point[1] += offset[1];
      }

      if (!dragging) {

        // If needed, determine the center from the current extent.
        if (d3.event.altKey) {
          if (!center) center = [(extent[0][0] + extent[1][0]) / 2, (extent[0][1] + extent[1][1]) / 2];

          // Update the origin, for when the ALT key is released.
          origin[0] = extent[+(point[0] < center[0])][0];
          origin[1] = extent[+(point[1] < center[1])][1];
        }

        // When the ALT key is released, we clear the center.
        else center = null;
      }

      // Update the brush extent for each dimension.
      if (resizingX && move1(point, x, 0)) {
        redrawX(g);
        moved = true;
      }
      if (resizingY && move1(point, y, 1)) {
        redrawY(g);
        moved = true;
      }

      // Final redraw and notify listeners.
      if (moved) {
        redraw(g);
        event_({type: "brush", mode: dragging ? "move" : "resize"});
      }
    }

    function move1(point, scale, i) {
      var range = d3_scaleRange(scale),
          r0 = range[0],
          r1 = range[1],
          position = origin[i],
          size = extent[1][i] - extent[0][i],
          min,
          max;

      // When dragging, reduce the range by the extent size and position.
      if (dragging) {
        r0 -= position;
        r1 -= size + position;
      }

      // Clamp the point so that the extent fits within the range extent.
      min = Math.max(r0, Math.min(r1, point[i]));

      // Compute the new extent bounds.
      if (dragging) {
        max = (min += position) + size;
      } else {

        // If the ALT key is pressed, then preserve the center of the extent.
        if (center) position = Math.max(r0, Math.min(r1, 2 * center[i] - min));

        // Compute the min and max of the position and point.
        if (position < min) {
          max = min;
          min = position;
        } else {
          max = position;
        }
      }

      // Update the stored bounds.
      if (extent[0][i] !== min || extent[1][i] !== max) {
        extentDomain = null;
        extent[0][i] = min;
        extent[1][i] = max;
        return true;
      }
    }

    function brushend() {
      brushmove();

      // reset the cursor styles
      g.style("pointer-events", "all").selectAll(".resize").style("display", brush.empty() ? "none" : null);
      d3.select("body").style("cursor", null);

      w .on("mousemove.brush", null)
        .on("mouseup.brush", null)
        .on("touchmove.brush", null)
        .on("touchend.brush", null)
        .on("keydown.brush", null)
        .on("keyup.brush", null);

      event_({type: "brushend"});
      d3_eventCancel();
    }
  }

  brush.x = function(z) {
    if (!arguments.length) return x;
    x = z;
    resizes = d3_svg_brushResizes[!x << 1 | !y]; // fore!
    return brush;
  };

  brush.y = function(z) {
    if (!arguments.length) return y;
    y = z;
    resizes = d3_svg_brushResizes[!x << 1 | !y]; // fore!
    return brush;
  };

  brush.extent = function(z) {
    var x0, x1, y0, y1, t;

    // Invert the pixel extent to data-space.
    if (!arguments.length) {
      z = extentDomain || extent;
      if (x) {
        x0 = z[0][0], x1 = z[1][0];
        if (!extentDomain) {
          x0 = extent[0][0], x1 = extent[1][0];
          if (x.invert) x0 = x.invert(x0), x1 = x.invert(x1);
          if (x1 < x0) t = x0, x0 = x1, x1 = t;
        }
      }
      if (y) {
        y0 = z[0][1], y1 = z[1][1];
        if (!extentDomain) {
          y0 = extent[0][1], y1 = extent[1][1];
          if (y.invert) y0 = y.invert(y0), y1 = y.invert(y1);
          if (y1 < y0) t = y0, y0 = y1, y1 = t;
        }
      }
      return x && y ? [[x0, y0], [x1, y1]] : x ? [x0, x1] : y && [y0, y1];
    }

    // Scale the data-space extent to pixels.
    extentDomain = [[0, 0], [0, 0]];
    if (x) {
      x0 = z[0], x1 = z[1];
      if (y) x0 = x0[0], x1 = x1[0];
      extentDomain[0][0] = x0, extentDomain[1][0] = x1;
      if (x.invert) x0 = x(x0), x1 = x(x1);
      if (x1 < x0) t = x0, x0 = x1, x1 = t;
      extent[0][0] = x0 | 0, extent[1][0] = x1 | 0;
    }
    if (y) {
      y0 = z[0], y1 = z[1];
      if (x) y0 = y0[1], y1 = y1[1];
      extentDomain[0][1] = y0, extentDomain[1][1] = y1;
      if (y.invert) y0 = y(y0), y1 = y(y1);
      if (y1 < y0) t = y0, y0 = y1, y1 = t;
      extent[0][1] = y0 | 0, extent[1][1] = y1 | 0;
    }

    return brush;
  };

  brush.clear = function() {
    extentDomain = null;
    extent[0][0] =
    extent[0][1] =
    extent[1][0] =
    extent[1][1] = 0;
    return brush;
  };

  brush.empty = function() {
    return (x && extent[0][0] === extent[1][0])
        || (y && extent[0][1] === extent[1][1]);
  };

  return d3.rebind(brush, event, "on");
};

var d3_svg_brushCursor = {
  n: "ns-resize",
  e: "ew-resize",
  s: "ns-resize",
  w: "ew-resize",
  nw: "nwse-resize",
  ne: "nesw-resize",
  se: "nwse-resize",
  sw: "nesw-resize"
};

var d3_svg_brushResizes = [
  ["n", "e", "s", "w", "nw", "ne", "se", "sw"],
  ["e", "w"],
  ["n", "s"],
  []
];
d3.behavior = {};
// TODO Track touch points by identifier.

d3.behavior.drag = function() {
  var event = d3_eventDispatch(drag, "drag", "dragstart", "dragend"),
      origin = null;

  function drag() {
    this.on("mousedown.drag", mousedown)
        .on("touchstart.drag", mousedown);
  }

  function mousedown() {
    var target = this,
        event_ = event.of(target, arguments),
        eventTarget = d3.event.target,
        offset,
        origin_ = point(),
        moved = 0;

    var w = d3.select(window)
        .on("mousemove.drag", dragmove)
        .on("touchmove.drag", dragmove)
        .on("mouseup.drag", dragend, true)
        .on("touchend.drag", dragend, true);

    if (origin) {
      offset = origin.apply(target, arguments);
      offset = [offset.x - origin_[0], offset.y - origin_[1]];
    } else {
      offset = [0, 0];
    }

    event_({type: "dragstart"});

    function point() {
      var p = target.parentNode,
          t = d3.event.changedTouches;
      return t ? d3.touches(p, t)[0] : d3.mouse(p);
    }

    function dragmove() {
      if (!target.parentNode) return dragend(); // target removed from DOM

      var p = point(),
          dx = p[0] - origin_[0],
          dy = p[1] - origin_[1];

      moved |= dx | dy;
      origin_ = p;
      d3_eventCancel();

      event_({type: "drag", x: p[0] + offset[0], y: p[1] + offset[1], dx: dx, dy: dy});
    }

    function dragend() {
      event_({type: "dragend"});

      // if moved, prevent the mouseup (and possibly click) from propagating
      if (moved) {
        d3_eventCancel();
        if (d3.event.target === eventTarget) w.on("click.drag", click, true);
      }

      w .on("mousemove.drag", null)
        .on("touchmove.drag", null)
        .on("mouseup.drag", null)
        .on("touchend.drag", null);
    }

    // prevent the subsequent click from propagating (e.g., for anchors)
    function click() {
      d3_eventCancel();
      w.on("click.drag", null);
    }
  }

  drag.origin = function(x) {
    if (!arguments.length) return origin;
    origin = x;
    return drag;
  };

  return d3.rebind(drag, event, "on");
};
d3.behavior.zoom = function() {
  var translate = [0, 0],
      translate0, // translate when we started zooming (to avoid drift)
      scale = 1,
      scale0, // scale when we started touching
      scaleExtent = d3_behavior_zoomInfinity,
      event = d3_eventDispatch(zoom, "zoom"),
      x0,
      x1,
      y0,
      y1,
      touchtime; // time of last touchstart (to detect double-tap)

  function zoom() {
    this
        .on("mousedown.zoom", mousedown)
        .on("mousewheel.zoom", mousewheel)
        .on("mousemove.zoom", mousemove)
        .on("DOMMouseScroll.zoom", mousewheel)
        .on("dblclick.zoom", dblclick)
        .on("touchstart.zoom", touchstart)
        .on("touchmove.zoom", touchmove)
        .on("touchend.zoom", touchstart);
  }

  zoom.translate = function(x) {
    if (!arguments.length) return translate;
    translate = x.map(Number);
    return zoom;
  };

  zoom.scale = function(x) {
    if (!arguments.length) return scale;
    scale = +x;
    return zoom;
  };

  zoom.scaleExtent = function(x) {
    if (!arguments.length) return scaleExtent;
    scaleExtent = x == null ? d3_behavior_zoomInfinity : x.map(Number);
    return zoom;
  };

  zoom.x = function(z) {
    if (!arguments.length) return x1;
    x1 = z;
    x0 = z.copy();
    return zoom;
  };

  zoom.y = function(z) {
    if (!arguments.length) return y1;
    y1 = z;
    y0 = z.copy();
    return zoom;
  };

  function location(p) {
    return [(p[0] - translate[0]) / scale, (p[1] - translate[1]) / scale];
  }

  function point(l) {
    return [l[0] * scale + translate[0], l[1] * scale + translate[1]];
  }

  function scaleTo(s) {
    scale = Math.max(scaleExtent[0], Math.min(scaleExtent[1], s));
  }

  function translateTo(p, l) {
    l = point(l);
    translate[0] += p[0] - l[0];
    translate[1] += p[1] - l[1];
  }

  function dispatch(event) {
    if (x1) x1.domain(x0.range().map(function(x) { return (x - translate[0]) / scale; }).map(x0.invert));
    if (y1) y1.domain(y0.range().map(function(y) { return (y - translate[1]) / scale; }).map(y0.invert));
    d3.event.preventDefault();
    event({type: "zoom", scale: scale, translate: translate});
  }

  function mousedown() {
    var target = this,
        event_ = event.of(target, arguments),
        eventTarget = d3.event.target,
        moved = 0,
        w = d3.select(window).on("mousemove.zoom", mousemove).on("mouseup.zoom", mouseup),
        l = location(d3.mouse(target));

    window.focus();
    d3_eventCancel();

    function mousemove() {
      moved = 1;
      translateTo(d3.mouse(target), l);
      dispatch(event_);
    }

    function mouseup() {
      if (moved) d3_eventCancel();
      w.on("mousemove.zoom", null).on("mouseup.zoom", null);
      if (moved && d3.event.target === eventTarget) w.on("click.zoom", click);
    }

    function click() {
      d3_eventCancel();
      w.on("click.zoom", null);
    }
  }

  function mousewheel() {
    if (!translate0) translate0 = location(d3.mouse(this));
    scaleTo(Math.pow(2, d3_behavior_zoomDelta() * .002) * scale);
    translateTo(d3.mouse(this), translate0);
    dispatch(event.of(this, arguments));
  }

  function mousemove() {
    translate0 = null;
  }

  function dblclick() {
    var p = d3.mouse(this), l = location(p);
    scaleTo(d3.event.shiftKey ? scale / 2 : scale * 2);
    translateTo(p, l);
    dispatch(event.of(this, arguments));
  }

  function touchstart() {
    var touches = d3.touches(this),
        now = Date.now();

    scale0 = scale;
    translate0 = {};
    touches.forEach(function(t) { translate0[t.identifier] = location(t); });
    d3_eventCancel();

    if ((touches.length === 1) && (now - touchtime < 500)) { // dbltap
      var p = touches[0], l = location(touches[0]);
      scaleTo(scale * 2);
      translateTo(p, l);
      dispatch(event.of(this, arguments));
    }
    touchtime = now;
  }

  function touchmove() {
    var touches = d3.touches(this),
        p0 = touches[0],
        l0 = translate0[p0.identifier];
    if (p1 = touches[1]) {
      var p1, l1 = translate0[p1.identifier];
      p0 = [(p0[0] + p1[0]) / 2, (p0[1] + p1[1]) / 2];
      l0 = [(l0[0] + l1[0]) / 2, (l0[1] + l1[1]) / 2];
      scaleTo(d3.event.scale * scale0);
    }
    translateTo(p0, l0);
    dispatch(event.of(this, arguments));
  }

  return d3.rebind(zoom, event, "on");
};

var d3_behavior_zoomDiv, // for interpreting mousewheel events
    d3_behavior_zoomInfinity = [0, Infinity]; // default scale extent

function d3_behavior_zoomDelta() {

  // mousewheel events are totally broken!
  // https://bugs.webkit.org/show_bug.cgi?id=40441
  // not only that, but Chrome and Safari differ in re. to acceleration!
  if (!d3_behavior_zoomDiv) {
    d3_behavior_zoomDiv = d3.select("body").append("div")
        .style("visibility", "hidden")
        .style("top", 0)
        .style("height", 0)
        .style("width", 0)
        .style("overflow-y", "scroll")
      .append("div")
        .style("height", "2000px")
      .node().parentNode;
  }

  var e = d3.event, delta;
  try {
    d3_behavior_zoomDiv.scrollTop = 1000;
    d3_behavior_zoomDiv.dispatchEvent(e);
    delta = 1000 - d3_behavior_zoomDiv.scrollTop;
  } catch (error) {
    delta = e.wheelDelta || (-e.detail * 5);
  }

  return delta;
}
d3.layout = {};
// Implements hierarchical edge bundling using Holten's algorithm. For each
// input link, a path is computed that travels through the tree, up the parent
// hierarchy to the least common ancestor, and then back down to the destination
// node. Each path is simply an array of nodes.
d3.layout.bundle = function() {
  return function(links) {
    var paths = [],
        i = -1,
        n = links.length;
    while (++i < n) paths.push(d3_layout_bundlePath(links[i]));
    return paths;
  };
};

function d3_layout_bundlePath(link) {
  var start = link.source,
      end = link.target,
      lca = d3_layout_bundleLeastCommonAncestor(start, end),
      points = [start];
  while (start !== lca) {
    start = start.parent;
    points.push(start);
  }
  var k = points.length;
  while (end !== lca) {
    points.splice(k, 0, end);
    end = end.parent;
  }
  return points;
}

function d3_layout_bundleAncestors(node) {
  var ancestors = [],
      parent = node.parent;
  while (parent != null) {
    ancestors.push(node);
    node = parent;
    parent = parent.parent;
  }
  ancestors.push(node);
  return ancestors;
}

function d3_layout_bundleLeastCommonAncestor(a, b) {
  if (a === b) return a;
  var aNodes = d3_layout_bundleAncestors(a),
      bNodes = d3_layout_bundleAncestors(b),
      aNode = aNodes.pop(),
      bNode = bNodes.pop(),
      sharedNode = null;
  while (aNode === bNode) {
    sharedNode = aNode;
    aNode = aNodes.pop();
    bNode = bNodes.pop();
  }
  return sharedNode;
}
d3.layout.chord = function() {
  var chord = {},
      chords,
      groups,
      matrix,
      n,
      padding = 0,
      sortGroups,
      sortSubgroups,
      sortChords;

  function relayout() {
    var subgroups = {},
        groupSums = [],
        groupIndex = d3.range(n),
        subgroupIndex = [],
        k,
        x,
        x0,
        i,
        j;

    chords = [];
    groups = [];

    // Compute the sum.
    k = 0, i = -1; while (++i < n) {
      x = 0, j = -1; while (++j < n) {
        x += matrix[i][j];
      }
      groupSums.push(x);
      subgroupIndex.push(d3.range(n));
      k += x;
    }

    // Sort groups…
    if (sortGroups) {
      groupIndex.sort(function(a, b) {
        return sortGroups(groupSums[a], groupSums[b]);
      });
    }

    // Sort subgroups…
    if (sortSubgroups) {
      subgroupIndex.forEach(function(d, i) {
        d.sort(function(a, b) {
          return sortSubgroups(matrix[i][a], matrix[i][b]);
        });
      });
    }

    // Convert the sum to scaling factor for [0, 2pi].
    // TODO Allow start and end angle to be specified.
    // TODO Allow padding to be specified as percentage?
    k = (2 * Math.PI - padding * n) / k;

    // Compute the start and end angle for each group and subgroup.
    // Note: Opera has a bug reordering object literal properties!
    x = 0, i = -1; while (++i < n) {
      x0 = x, j = -1; while (++j < n) {
        var di = groupIndex[i],
            dj = subgroupIndex[di][j],
            v = matrix[di][dj],
            a0 = x,
            a1 = x += v * k;
        subgroups[di + "-" + dj] = {
          index: di,
          subindex: dj,
          startAngle: a0,
          endAngle: a1,
          value: v
        };
      }
      groups.push({
        index: di,
        startAngle: x0,
        endAngle: x,
        value: (x - x0) / k
      });
      x += padding;
    }

    // Generate chords for each (non-empty) subgroup-subgroup link.
    i = -1; while (++i < n) {
      j = i - 1; while (++j < n) {
        var source = subgroups[i + "-" + j],
            target = subgroups[j + "-" + i];
        if (source.value || target.value) {
          chords.push(source.value < target.value
              ? {source: target, target: source}
              : {source: source, target: target});
        }
      }
    }

    if (sortChords) resort();
  }

  function resort() {
    chords.sort(function(a, b) {
      return sortChords(
          (a.source.value + a.target.value) / 2,
          (b.source.value + b.target.value) / 2);
    });
  }

  chord.matrix = function(x) {
    if (!arguments.length) return matrix;
    n = (matrix = x) && matrix.length;
    chords = groups = null;
    return chord;
  };

  chord.padding = function(x) {
    if (!arguments.length) return padding;
    padding = x;
    chords = groups = null;
    return chord;
  };

  chord.sortGroups = function(x) {
    if (!arguments.length) return sortGroups;
    sortGroups = x;
    chords = groups = null;
    return chord;
  };

  chord.sortSubgroups = function(x) {
    if (!arguments.length) return sortSubgroups;
    sortSubgroups = x;
    chords = null;
    return chord;
  };

  chord.sortChords = function(x) {
    if (!arguments.length) return sortChords;
    sortChords = x;
    if (chords) resort();
    return chord;
  };

  chord.chords = function() {
    if (!chords) relayout();
    return chords;
  };

  chord.groups = function() {
    if (!groups) relayout();
    return groups;
  };

  return chord;
};
// A rudimentary force layout using Gauss-Seidel.
d3.layout.force = function() {
  var force = {},
      event = d3.dispatch("start", "tick", "end"),
      size = [1, 1],
      drag,
      alpha,
      friction = .9,
      linkDistance = d3_layout_forceLinkDistance,
      linkStrength = d3_layout_forceLinkStrength,
      charge = -30,
      gravity = .1,
      theta = .8,
      interval,
      nodes = [],
      links = [],
      distances,
      strengths,
      charges;

  function repulse(node) {
    return function(quad, x1, y1, x2, y2) {
      if (quad.point !== node) {
        var dx = quad.cx - node.x,
            dy = quad.cy - node.y,
            dn = 1 / Math.sqrt(dx * dx + dy * dy);

        /* Barnes-Hut criterion. */
        if ((x2 - x1) * dn < theta) {
          var k = quad.charge * dn * dn;
          node.px -= dx * k;
          node.py -= dy * k;
          return true;
        }

        if (quad.point && isFinite(dn)) {
          var k = quad.pointCharge * dn * dn;
          node.px -= dx * k;
          node.py -= dy * k;
        }
      }
      return !quad.charge;
    };
  }

  force.tick = function() {
    // simulated annealing, basically
    if ((alpha *= .99) < .005) {
      event.end({type: "end", alpha: alpha = 0});
      return true;
    }

    var n = nodes.length,
        m = links.length,
        q,
        i, // current index
        o, // current object
        s, // current source
        t, // current target
        l, // current distance
        k, // current force
        x, // x-distance
        y; // y-distance

    // gauss-seidel relaxation for links
    for (i = 0; i < m; ++i) {
      o = links[i];
      s = o.source;
      t = o.target;
      x = t.x - s.x;
      y = t.y - s.y;
      if (l = (x * x + y * y)) {
        l = alpha * strengths[i] * ((l = Math.sqrt(l)) - distances[i]) / l;
        x *= l;
        y *= l;
        t.x -= x * (k = s.weight / (t.weight + s.weight));
        t.y -= y * k;
        s.x += x * (k = 1 - k);
        s.y += y * k;
      }
    }

    // apply gravity forces
    if (k = alpha * gravity) {
      x = size[0] / 2;
      y = size[1] / 2;
      i = -1; if (k) while (++i < n) {
        o = nodes[i];
        o.x += (x - o.x) * k;
        o.y += (y - o.y) * k;
      }
    }

    // compute quadtree center of mass and apply charge forces
    if (charge) {
      d3_layout_forceAccumulate(q = d3.geom.quadtree(nodes), alpha, charges);
      i = -1; while (++i < n) {
        if (!(o = nodes[i]).fixed) {
          q.visit(repulse(o));
        }
      }
    }

    // position verlet integration
    i = -1; while (++i < n) {
      o = nodes[i];
      if (o.fixed) {
        o.x = o.px;
        o.y = o.py;
      } else {
        o.x -= (o.px - (o.px = o.x)) * friction;
        o.y -= (o.py - (o.py = o.y)) * friction;
      }
    }

    event.tick({type: "tick", alpha: alpha});
  };

  force.nodes = function(x) {
    if (!arguments.length) return nodes;
    nodes = x;
    return force;
  };

  force.links = function(x) {
    if (!arguments.length) return links;
    links = x;
    return force;
  };

  force.size = function(x) {
    if (!arguments.length) return size;
    size = x;
    return force;
  };

  force.linkDistance = function(x) {
    if (!arguments.length) return linkDistance;
    linkDistance = d3_functor(x);
    return force;
  };

  // For backwards-compatibility.
  force.distance = force.linkDistance;

  force.linkStrength = function(x) {
    if (!arguments.length) return linkStrength;
    linkStrength = d3_functor(x);
    return force;
  };

  force.friction = function(x) {
    if (!arguments.length) return friction;
    friction = x;
    return force;
  };

  force.charge = function(x) {
    if (!arguments.length) return charge;
    charge = typeof x === "function" ? x : +x;
    return force;
  };

  force.gravity = function(x) {
    if (!arguments.length) return gravity;
    gravity = x;
    return force;
  };

  force.theta = function(x) {
    if (!arguments.length) return theta;
    theta = x;
    return force;
  };

  force.alpha = function(x) {
    if (!arguments.length) return alpha;

    if (alpha) { // if we're already running
      if (x > 0) alpha = x; // we might keep it hot
      else alpha = 0; // or, next tick will dispatch "end"
    } else if (x > 0) { // otherwise, fire it up!
      event.start({type: "start", alpha: alpha = x});
      d3.timer(force.tick);
    }

    return force;
  };

  force.start = function() {
    var i,
        j,
        n = nodes.length,
        m = links.length,
        w = size[0],
        h = size[1],
        neighbors,
        o;

    for (i = 0; i < n; ++i) {
      (o = nodes[i]).index = i;
      o.weight = 0;
    }

    distances = [];
    strengths = [];
    for (i = 0; i < m; ++i) {
      o = links[i];
      if (typeof o.source == "number") o.source = nodes[o.source];
      if (typeof o.target == "number") o.target = nodes[o.target];
      distances[i] = linkDistance.call(this, o, i);
      strengths[i] = linkStrength.call(this, o, i);
      ++o.source.weight;
      ++o.target.weight;
    }

    for (i = 0; i < n; ++i) {
      o = nodes[i];
      if (isNaN(o.x)) o.x = position("x", w);
      if (isNaN(o.y)) o.y = position("y", h);
      if (isNaN(o.px)) o.px = o.x;
      if (isNaN(o.py)) o.py = o.y;
    }

    charges = [];
    if (typeof charge === "function") {
      for (i = 0; i < n; ++i) {
        charges[i] = +charge.call(this, nodes[i], i);
      }
    } else {
      for (i = 0; i < n; ++i) {
        charges[i] = charge;
      }
    }

    // initialize node position based on first neighbor
    function position(dimension, size) {
      var neighbors = neighbor(i),
          j = -1,
          m = neighbors.length,
          x;
      while (++j < m) if (!isNaN(x = neighbors[j][dimension])) return x;
      return Math.random() * size;
    }

    // initialize neighbors lazily
    function neighbor() {
      if (!neighbors) {
        neighbors = [];
        for (j = 0; j < n; ++j) {
          neighbors[j] = [];
        }
        for (j = 0; j < m; ++j) {
          var o = links[j];
          neighbors[o.source.index].push(o.target);
          neighbors[o.target.index].push(o.source);
        }
      }
      return neighbors[i];
    }

    return force.resume();
  };

  force.resume = function() {
    return force.alpha(.1);
  };

  force.stop = function() {
    return force.alpha(0);
  };

  // use `node.call(force.drag)` to make nodes draggable
  force.drag = function() {
    if (!drag) drag = d3.behavior.drag()
        .origin(d3_identity)
        .on("dragstart", dragstart)
        .on("drag", d3_layout_forceDrag)
        .on("dragend", d3_layout_forceDragEnd);

    this.on("mouseover.force", d3_layout_forceDragOver)
        .on("mouseout.force", d3_layout_forceDragOut)
        .call(drag);
  };

  function dragstart(d) {
    d3_layout_forceDragOver(d3_layout_forceDragNode = d);
    d3_layout_forceDragForce = force;
  }

  return d3.rebind(force, event, "on");
};

var d3_layout_forceDragForce,
    d3_layout_forceDragNode;

function d3_layout_forceDragOver(d) {
  d.fixed |= 2;
}

function d3_layout_forceDragOut(d) {
  if (d !== d3_layout_forceDragNode) d.fixed &= 1;
}

function d3_layout_forceDragEnd() {
  d3_layout_forceDragNode.fixed &= 1;
  d3_layout_forceDragForce = d3_layout_forceDragNode = null;
}

function d3_layout_forceDrag() {
  d3_layout_forceDragNode.px = d3.event.x;
  d3_layout_forceDragNode.py = d3.event.y;
  d3_layout_forceDragForce.resume(); // restart annealing
}

function d3_layout_forceAccumulate(quad, alpha, charges) {
  var cx = 0,
      cy = 0;
  quad.charge = 0;
  if (!quad.leaf) {
    var nodes = quad.nodes,
        n = nodes.length,
        i = -1,
        c;
    while (++i < n) {
      c = nodes[i];
      if (c == null) continue;
      d3_layout_forceAccumulate(c, alpha, charges);
      quad.charge += c.charge;
      cx += c.charge * c.cx;
      cy += c.charge * c.cy;
    }
  }
  if (quad.point) {
    // jitter internal nodes that are coincident
    if (!quad.leaf) {
      quad.point.x += Math.random() - .5;
      quad.point.y += Math.random() - .5;
    }
    var k = alpha * charges[quad.point.index];
    quad.charge += quad.pointCharge = k;
    cx += k * quad.point.x;
    cy += k * quad.point.y;
  }
  quad.cx = cx / quad.charge;
  quad.cy = cy / quad.charge;
}

function d3_layout_forceLinkDistance(link) {
  return 20;
}

function d3_layout_forceLinkStrength(link) {
  return 1;
}
d3.layout.partition = function() {
  var hierarchy = d3.layout.hierarchy(),
      size = [1, 1]; // width, height

  function position(node, x, dx, dy) {
    var children = node.children;
    node.x = x;
    node.y = node.depth * dy;
    node.dx = dx;
    node.dy = dy;
    if (children && (n = children.length)) {
      var i = -1,
          n,
          c,
          d;
      dx = node.value ? dx / node.value : 0;
      while (++i < n) {
        position(c = children[i], x, d = c.value * dx, dy);
        x += d;
      }
    }
  }

  function depth(node) {
    var children = node.children,
        d = 0;
    if (children && (n = children.length)) {
      var i = -1,
          n;
      while (++i < n) d = Math.max(d, depth(children[i]));
    }
    return 1 + d;
  }

  function partition(d, i) {
    var nodes = hierarchy.call(this, d, i);
    position(nodes[0], 0, size[0], size[1] / depth(nodes[0]));
    return nodes;
  }

  partition.size = function(x) {
    if (!arguments.length) return size;
    size = x;
    return partition;
  };

  return d3_layout_hierarchyRebind(partition, hierarchy);
};
d3.layout.pie = function() {
  var value = Number,
      sort = d3_layout_pieSortByValue,
      startAngle = 0,
      endAngle = 2 * Math.PI;

  function pie(data, i) {

    // Compute the numeric values for each data element.
    var values = data.map(function(d, i) { return +value.call(pie, d, i); });

    // Compute the start angle.
    var a = +(typeof startAngle === "function"
        ? startAngle.apply(this, arguments)
        : startAngle);

    // Compute the angular scale factor: from value to radians.
    var k = ((typeof endAngle === "function"
        ? endAngle.apply(this, arguments)
        : endAngle) - startAngle)
        / d3.sum(values);

    // Optionally sort the data.
    var index = d3.range(data.length);
    if (sort != null) index.sort(sort === d3_layout_pieSortByValue
        ? function(i, j) { return values[j] - values[i]; }
        : function(i, j) { return sort(data[i], data[j]); });

    // Compute the arcs!
    // They are stored in the original data's order.
    var arcs = [];
    index.forEach(function(i) {
      arcs[i] = {
        data: data[i],
        value: d = values[i],
        startAngle: a,
        endAngle: a += d * k
      };
    });
    return arcs;
  }

  /**
   * Specifies the value function *x*, which returns a nonnegative numeric value
   * for each datum. The default value function is `Number`. The value function
   * is passed two arguments: the current datum and the current index.
   */
  pie.value = function(x) {
    if (!arguments.length) return value;
    value = x;
    return pie;
  };

  /**
   * Specifies a sort comparison operator *x*. The comparator is passed two data
   * elements from the data array, a and b; it returns a negative value if a is
   * less than b, a positive value if a is greater than b, and zero if a equals
   * b.
   */
  pie.sort = function(x) {
    if (!arguments.length) return sort;
    sort = x;
    return pie;
  };

  /**
   * Specifies the overall start angle of the pie chart. Defaults to 0. The
   * start angle can be specified either as a constant or as a function; in the
   * case of a function, it is evaluated once per array (as opposed to per
   * element).
   */
  pie.startAngle = function(x) {
    if (!arguments.length) return startAngle;
    startAngle = x;
    return pie;
  };

  /**
   * Specifies the overall end angle of the pie chart. Defaults to 2π. The
   * end angle can be specified either as a constant or as a function; in the
   * case of a function, it is evaluated once per array (as opposed to per
   * element).
   */
  pie.endAngle = function(x) {
    if (!arguments.length) return endAngle;
    endAngle = x;
    return pie;
  };

  return pie;
};

var d3_layout_pieSortByValue = {};
// data is two-dimensional array of x,y; we populate y0
d3.layout.stack = function() {
  var values = d3_identity,
      order = d3_layout_stackOrderDefault,
      offset = d3_layout_stackOffsetZero,
      out = d3_layout_stackOut,
      x = d3_layout_stackX,
      y = d3_layout_stackY;

  function stack(data, index) {

    // Convert series to canonical two-dimensional representation.
    var series = data.map(function(d, i) {
      return values.call(stack, d, i);
    });

    // Convert each series to canonical [[x,y]] representation.
    var points = series.map(function(d, i) {
      return d.map(function(v, i) {
        return [x.call(stack, v, i), y.call(stack, v, i)];
      });
    });

    // Compute the order of series, and permute them.
    var orders = order.call(stack, points, index);
    series = d3.permute(series, orders);
    points = d3.permute(points, orders);

    // Compute the baseline…
    var offsets = offset.call(stack, points, index);

    // And propagate it to other series.
    var n = series.length,
        m = series[0].length,
        i,
        j,
        o;
    for (j = 0; j < m; ++j) {
      out.call(stack, series[0][j], o = offsets[j], points[0][j][1]);
      for (i = 1; i < n; ++i) {
        out.call(stack, series[i][j], o += points[i - 1][j][1], points[i][j][1]);
      }
    }

    return data;
  }

  stack.values = function(x) {
    if (!arguments.length) return values;
    values = x;
    return stack;
  };

  stack.order = function(x) {
    if (!arguments.length) return order;
    order = typeof x === "function" ? x : d3_layout_stackOrders.get(x) || d3_layout_stackOrderDefault;
    return stack;
  };

  stack.offset = function(x) {
    if (!arguments.length) return offset;
    offset = typeof x === "function" ? x : d3_layout_stackOffsets.get(x) || d3_layout_stackOffsetZero;
    return stack;
  };

  stack.x = function(z) {
    if (!arguments.length) return x;
    x = z;
    return stack;
  };

  stack.y = function(z) {
    if (!arguments.length) return y;
    y = z;
    return stack;
  };

  stack.out = function(z) {
    if (!arguments.length) return out;
    out = z;
    return stack;
  };

  return stack;
}

function d3_layout_stackX(d) {
  return d.x;
}

function d3_layout_stackY(d) {
  return d.y;
}

function d3_layout_stackOut(d, y0, y) {
  d.y0 = y0;
  d.y = y;
}

var d3_layout_stackOrders = d3.map({

  "inside-out": function(data) {
    var n = data.length,
        i,
        j,
        max = data.map(d3_layout_stackMaxIndex),
        sums = data.map(d3_layout_stackReduceSum),
        index = d3.range(n).sort(function(a, b) { return max[a] - max[b]; }),
        top = 0,
        bottom = 0,
        tops = [],
        bottoms = [];
    for (i = 0; i < n; ++i) {
      j = index[i];
      if (top < bottom) {
        top += sums[j];
        tops.push(j);
      } else {
        bottom += sums[j];
        bottoms.push(j);
      }
    }
    return bottoms.reverse().concat(tops);
  },

  "reverse": function(data) {
    return d3.range(data.length).reverse();
  },

  "default": d3_layout_stackOrderDefault

});

var d3_layout_stackOffsets = d3.map({

  "silhouette": function(data) {
    var n = data.length,
        m = data[0].length,
        sums = [],
        max = 0,
        i,
        j,
        o,
        y0 = [];
    for (j = 0; j < m; ++j) {
      for (i = 0, o = 0; i < n; i++) o += data[i][j][1];
      if (o > max) max = o;
      sums.push(o);
    }
    for (j = 0; j < m; ++j) {
      y0[j] = (max - sums[j]) / 2;
    }
    return y0;
  },

  "wiggle": function(data) {
    var n = data.length,
        x = data[0],
        m = x.length,
        max = 0,
        i,
        j,
        k,
        s1,
        s2,
        s3,
        dx,
        o,
        o0,
        y0 = [];
    y0[0] = o = o0 = 0;
    for (j = 1; j < m; ++j) {
      for (i = 0, s1 = 0; i < n; ++i) s1 += data[i][j][1];
      for (i = 0, s2 = 0, dx = x[j][0] - x[j - 1][0]; i < n; ++i) {
        for (k = 0, s3 = (data[i][j][1] - data[i][j - 1][1]) / (2 * dx); k < i; ++k) {
          s3 += (data[k][j][1] - data[k][j - 1][1]) / dx;
        }
        s2 += s3 * data[i][j][1];
      }
      y0[j] = o -= s1 ? s2 / s1 * dx : 0;
      if (o < o0) o0 = o;
    }
    for (j = 0; j < m; ++j) y0[j] -= o0;
    return y0;
  },

  "expand": function(data) {
    var n = data.length,
        m = data[0].length,
        k = 1 / n,
        i,
        j,
        o,
        y0 = [];
    for (j = 0; j < m; ++j) {
      for (i = 0, o = 0; i < n; i++) o += data[i][j][1];
      if (o) for (i = 0; i < n; i++) data[i][j][1] /= o;
      else for (i = 0; i < n; i++) data[i][j][1] = k;
    }
    for (j = 0; j < m; ++j) y0[j] = 0;
    return y0;
  },

  "zero": d3_layout_stackOffsetZero

});

function d3_layout_stackOrderDefault(data) {
  return d3.range(data.length);
}

function d3_layout_stackOffsetZero(data) {
  var j = -1,
      m = data[0].length,
      y0 = [];
  while (++j < m) y0[j] = 0;
  return y0;
}

function d3_layout_stackMaxIndex(array) {
  var i = 1,
      j = 0,
      v = array[0][1],
      k,
      n = array.length;
  for (; i < n; ++i) {
    if ((k = array[i][1]) > v) {
      j = i;
      v = k;
    }
  }
  return j;
}

function d3_layout_stackReduceSum(d) {
  return d.reduce(d3_layout_stackSum, 0);
}

function d3_layout_stackSum(p, d) {
  return p + d[1];
}
d3.layout.histogram = function() {
  var frequency = true,
      valuer = Number,
      ranger = d3_layout_histogramRange,
      binner = d3_layout_histogramBinSturges;

  function histogram(data, i) {
    var bins = [],
        values = data.map(valuer, this),
        range = ranger.call(this, values, i),
        thresholds = binner.call(this, range, values, i),
        bin,
        i = -1,
        n = values.length,
        m = thresholds.length - 1,
        k = frequency ? 1 : 1 / n,
        x;

    // Initialize the bins.
    while (++i < m) {
      bin = bins[i] = [];
      bin.dx = thresholds[i + 1] - (bin.x = thresholds[i]);
      bin.y = 0;
    }

    // Fill the bins, ignoring values outside the range.
    i = -1; while(++i < n) {
      x = values[i];
      if ((x >= range[0]) && (x <= range[1])) {
        bin = bins[d3.bisect(thresholds, x, 1, m) - 1];
        bin.y += k;
        bin.push(data[i]);
      }
    }

    return bins;
  }

  // Specifies how to extract a value from the associated data. The default
  // value function is `Number`, which is equivalent to the identity function.
  histogram.value = function(x) {
    if (!arguments.length) return valuer;
    valuer = x;
    return histogram;
  };

  // Specifies the range of the histogram. Values outside the specified range
  // will be ignored. The argument `x` may be specified either as a two-element
  // array representing the minimum and maximum value of the range, or as a
  // function that returns the range given the array of values and the current
  // index `i`. The default range is the extent (minimum and maximum) of the
  // values.
  histogram.range = function(x) {
    if (!arguments.length) return ranger;
    ranger = d3_functor(x);
    return histogram;
  };

  // Specifies how to bin values in the histogram. The argument `x` may be
  // specified as a number, in which case the range of values will be split
  // uniformly into the given number of bins. Or, `x` may be an array of
  // threshold values, defining the bins; the specified array must contain the
  // rightmost (upper) value, thus specifying n + 1 values for n bins. Or, `x`
  // may be a function which is evaluated, being passed the range, the array of
  // values, and the current index `i`, returning an array of thresholds. The
  // default bin function will divide the values into uniform bins using
  // Sturges' formula.
  histogram.bins = function(x) {
    if (!arguments.length) return binner;
    binner = typeof x === "number"
        ? function(range) { return d3_layout_histogramBinFixed(range, x); }
        : d3_functor(x);
    return histogram;
  };

  // Specifies whether the histogram's `y` value is a count (frequency) or a
  // probability (density). The default value is true.
  histogram.frequency = function(x) {
    if (!arguments.length) return frequency;
    frequency = !!x;
    return histogram;
  };

  return histogram;
};

function d3_layout_histogramBinSturges(range, values) {
  return d3_layout_histogramBinFixed(range, Math.ceil(Math.log(values.length) / Math.LN2 + 1));
}

function d3_layout_histogramBinFixed(range, n) {
  var x = -1,
      b = +range[0],
      m = (range[1] - b) / n,
      f = [];
  while (++x <= n) f[x] = m * x + b;
  return f;
}

function d3_layout_histogramRange(values) {
  return [d3.min(values), d3.max(values)];
}
d3.layout.hierarchy = function() {
  var sort = d3_layout_hierarchySort,
      children = d3_layout_hierarchyChildren,
      value = d3_layout_hierarchyValue;

  // Recursively compute the node depth and value.
  // Also converts the data representation into a standard hierarchy structure.
  function recurse(data, depth, nodes) {
    var childs = children.call(hierarchy, data, depth),
        node = d3_layout_hierarchyInline ? data : {data: data};
    node.depth = depth;
    nodes.push(node);
    if (childs && (n = childs.length)) {
      var i = -1,
          n,
          c = node.children = [],
          v = 0,
          j = depth + 1;
      while (++i < n) {
        d = recurse(childs[i], j, nodes);
        d.parent = node;
        c.push(d);
        v += d.value;
      }
      if (sort) c.sort(sort);
      if (value) node.value = v;
    } else if (value) {
      node.value = +value.call(hierarchy, data, depth) || 0;
    }
    return node;
  }

  // Recursively re-evaluates the node value.
  function revalue(node, depth) {
    var children = node.children,
        v = 0;
    if (children && (n = children.length)) {
      var i = -1,
          n,
          j = depth + 1;
      while (++i < n) v += revalue(children[i], j);
    } else if (value) {
      v = +value.call(hierarchy, d3_layout_hierarchyInline ? node : node.data, depth) || 0;
    }
    if (value) node.value = v;
    return v;
  }

  function hierarchy(d) {
    var nodes = [];
    recurse(d, 0, nodes);
    return nodes;
  }

  hierarchy.sort = function(x) {
    if (!arguments.length) return sort;
    sort = x;
    return hierarchy;
  };

  hierarchy.children = function(x) {
    if (!arguments.length) return children;
    children = x;
    return hierarchy;
  };

  hierarchy.value = function(x) {
    if (!arguments.length) return value;
    value = x;
    return hierarchy;
  };

  // Re-evaluates the `value` property for the specified hierarchy.
  hierarchy.revalue = function(root) {
    revalue(root, 0);
    return root;
  };

  return hierarchy;
};

// A method assignment helper for hierarchy subclasses.
function d3_layout_hierarchyRebind(object, hierarchy) {
  d3.rebind(object, hierarchy, "sort", "children", "value");

  // Add an alias for links, for convenience.
  object.links = d3_layout_hierarchyLinks;

  // If the new API is used, enabling inlining.
  object.nodes = function(d) {
    d3_layout_hierarchyInline = true;
    return (object.nodes = object)(d);
  };

  return object;
}

function d3_layout_hierarchyChildren(d) {
  return d.children;
}

function d3_layout_hierarchyValue(d) {
  return d.value;
}

function d3_layout_hierarchySort(a, b) {
  return b.value - a.value;
}

// Returns an array source+target objects for the specified nodes.
function d3_layout_hierarchyLinks(nodes) {
  return d3.merge(nodes.map(function(parent) {
    return (parent.children || []).map(function(child) {
      return {source: parent, target: child};
    });
  }));
}

// For backwards-compatibility, don't enable inlining by default.
var d3_layout_hierarchyInline = false;
d3.layout.pack = function() {
  var hierarchy = d3.layout.hierarchy().sort(d3_layout_packSort),
      size = [1, 1];

  function pack(d, i) {
    var nodes = hierarchy.call(this, d, i),
        root = nodes[0];

    // Recursively compute the layout.
    root.x = 0;
    root.y = 0;
    d3_layout_packTree(root);

    // Scale the layout to fit the requested size.
    var w = size[0],
        h = size[1],
        k = 1 / Math.max(2 * root.r / w, 2 * root.r / h);
    d3_layout_packTransform(root, w / 2, h / 2, k);

    return nodes;
  }

  pack.size = function(x) {
    if (!arguments.length) return size;
    size = x;
    return pack;
  };

  return d3_layout_hierarchyRebind(pack, hierarchy);
};

function d3_layout_packSort(a, b) {
  return a.value - b.value;
}

function d3_layout_packInsert(a, b) {
  var c = a._pack_next;
  a._pack_next = b;
  b._pack_prev = a;
  b._pack_next = c;
  c._pack_prev = b;
}

function d3_layout_packSplice(a, b) {
  a._pack_next = b;
  b._pack_prev = a;
}

function d3_layout_packIntersects(a, b) {
  var dx = b.x - a.x,
      dy = b.y - a.y,
      dr = a.r + b.r;
  return dr * dr - dx * dx - dy * dy > .001; // within epsilon
}

function d3_layout_packCircle(nodes) {
  var xMin = Infinity,
      xMax = -Infinity,
      yMin = Infinity,
      yMax = -Infinity,
      n = nodes.length,
      a, b, c, j, k;

  function bound(node) {
    xMin = Math.min(node.x - node.r, xMin);
    xMax = Math.max(node.x + node.r, xMax);
    yMin = Math.min(node.y - node.r, yMin);
    yMax = Math.max(node.y + node.r, yMax);
  }

  // Create node links.
  nodes.forEach(d3_layout_packLink);

  // Create first node.
  a = nodes[0];
  a.x = -a.r;
  a.y = 0;
  bound(a);

  // Create second node.
  if (n > 1) {
    b = nodes[1];
    b.x = b.r;
    b.y = 0;
    bound(b);

    // Create third node and build chain.
    if (n > 2) {
      c = nodes[2];
      d3_layout_packPlace(a, b, c);
      bound(c);
      d3_layout_packInsert(a, c);
      a._pack_prev = c;
      d3_layout_packInsert(c, b);
      b = a._pack_next;

      // Now iterate through the rest.
      for (var i = 3; i < n; i++) {
        d3_layout_packPlace(a, b, c = nodes[i]);

        // Search for the closest intersection.
        var isect = 0, s1 = 1, s2 = 1;
        for (j = b._pack_next; j !== b; j = j._pack_next, s1++) {
          if (d3_layout_packIntersects(j, c)) {
            isect = 1;
            break;
          }
        }
        if (isect == 1) {
          for (k = a._pack_prev; k !== j._pack_prev; k = k._pack_prev, s2++) {
            if (d3_layout_packIntersects(k, c)) {
              break;
            }
          }
        }

        // Update node chain.
        if (isect) {
          if (s1 < s2 || (s1 == s2 && b.r < a.r)) d3_layout_packSplice(a, b = j);
          else d3_layout_packSplice(a = k, b);
          i--;
        } else {
          d3_layout_packInsert(a, c);
          b = c;
          bound(c);
        }
      }
    }
  }

  // Re-center the circles and return the encompassing radius.
  var cx = (xMin + xMax) / 2,
      cy = (yMin + yMax) / 2,
      cr = 0;
  for (var i = 0; i < n; i++) {
    var node = nodes[i];
    node.x -= cx;
    node.y -= cy;
    cr = Math.max(cr, node.r + Math.sqrt(node.x * node.x + node.y * node.y));
  }

  // Remove node links.
  nodes.forEach(d3_layout_packUnlink);

  return cr;
}

function d3_layout_packLink(node) {
  node._pack_next = node._pack_prev = node;
}

function d3_layout_packUnlink(node) {
  delete node._pack_next;
  delete node._pack_prev;
}

function d3_layout_packTree(node) {
  var children = node.children;
  if (children && children.length) {
    children.forEach(d3_layout_packTree);
    node.r = d3_layout_packCircle(children);
  } else {
    node.r = Math.sqrt(node.value);
  }
}

function d3_layout_packTransform(node, x, y, k) {
  var children = node.children;
  node.x = (x += k * node.x);
  node.y = (y += k * node.y);
  node.r *= k;
  if (children) {
    var i = -1, n = children.length;
    while (++i < n) d3_layout_packTransform(children[i], x, y, k);
  }
}

function d3_layout_packPlace(a, b, c) {
  var db = a.r + c.r,
      dx = b.x - a.x,
      dy = b.y - a.y;
  if (db && (dx || dy)) {
    var da = b.r + c.r,
        dc = Math.sqrt(dx * dx + dy * dy),
        cos = Math.max(-1, Math.min(1, (db * db + dc * dc - da * da) / (2 * db * dc))),
        theta = Math.acos(cos),
        x = cos * (db /= dc),
        y = Math.sin(theta) * db;
    c.x = a.x + x * dx + y * dy;
    c.y = a.y + x * dy - y * dx;
  } else {
    c.x = a.x + db;
    c.y = a.y;
  }
}
// Implements a hierarchical layout using the cluster (or dendrogram)
// algorithm.
d3.layout.cluster = function() {
  var hierarchy = d3.layout.hierarchy().sort(null).value(null),
      separation = d3_layout_treeSeparation,
      size = [1, 1]; // width, height

  function cluster(d, i) {
    var nodes = hierarchy.call(this, d, i),
        root = nodes[0],
        previousNode,
        x = 0,
        kx,
        ky;

    // First walk, computing the initial x & y values.
    d3_layout_treeVisitAfter(root, function(node) {
      var children = node.children;
      if (children && children.length) {
        node.x = d3_layout_clusterX(children);
        node.y = d3_layout_clusterY(children);
      } else {
        node.x = previousNode ? x += separation(node, previousNode) : 0;
        node.y = 0;
        previousNode = node;
      }
    });

    // Compute the left-most, right-most, and depth-most nodes for extents.
    var left = d3_layout_clusterLeft(root),
        right = d3_layout_clusterRight(root),
        x0 = left.x - separation(left, right) / 2,
        x1 = right.x + separation(right, left) / 2;

    // Second walk, normalizing x & y to the desired size.
    d3_layout_treeVisitAfter(root, function(node) {
      node.x = (node.x - x0) / (x1 - x0) * size[0];
      node.y = (1 - (root.y ? node.y / root.y : 1)) * size[1];
    });

    return nodes;
  }

  cluster.separation = function(x) {
    if (!arguments.length) return separation;
    separation = x;
    return cluster;
  };

  cluster.size = function(x) {
    if (!arguments.length) return size;
    size = x;
    return cluster;
  };

  return d3_layout_hierarchyRebind(cluster, hierarchy);
};

function d3_layout_clusterY(children) {
  return 1 + d3.max(children, function(child) {
    return child.y;
  });
}

function d3_layout_clusterX(children) {
  return children.reduce(function(x, child) {
    return x + child.x;
  }, 0) / children.length;
}

function d3_layout_clusterLeft(node) {
  var children = node.children;
  return children && children.length ? d3_layout_clusterLeft(children[0]) : node;
}

function d3_layout_clusterRight(node) {
  var children = node.children, n;
  return children && (n = children.length) ? d3_layout_clusterRight(children[n - 1]) : node;
}
// Node-link tree diagram using the Reingold-Tilford "tidy" algorithm
d3.layout.tree = function() {
  var hierarchy = d3.layout.hierarchy().sort(null).value(null),
      separation = d3_layout_treeSeparation,
      size = [1, 1]; // width, height

  function tree(d, i) {
    var nodes = hierarchy.call(this, d, i),
        root = nodes[0];

    function firstWalk(node, previousSibling) {
      var children = node.children,
          layout = node._tree;
      if (children && (n = children.length)) {
        var n,
            firstChild = children[0],
            previousChild,
            ancestor = firstChild,
            child,
            i = -1;
        while (++i < n) {
          child = children[i];
          firstWalk(child, previousChild);
          ancestor = apportion(child, previousChild, ancestor);
          previousChild = child;
        }
        d3_layout_treeShift(node);
        var midpoint = .5 * (firstChild._tree.prelim + child._tree.prelim);
        if (previousSibling) {
          layout.prelim = previousSibling._tree.prelim + separation(node, previousSibling);
          layout.mod = layout.prelim - midpoint;
        } else {
          layout.prelim = midpoint;
        }
      } else {
        if (previousSibling) {
          layout.prelim = previousSibling._tree.prelim + separation(node, previousSibling);
        }
      }
    }

    function secondWalk(node, x) {
      node.x = node._tree.prelim + x;
      var children = node.children;
      if (children && (n = children.length)) {
        var i = -1,
            n;
        x += node._tree.mod;
        while (++i < n) {
          secondWalk(children[i], x);
        }
      }
    }

    function apportion(node, previousSibling, ancestor) {
      if (previousSibling) {
        var vip = node,
            vop = node,
            vim = previousSibling,
            vom = node.parent.children[0],
            sip = vip._tree.mod,
            sop = vop._tree.mod,
            sim = vim._tree.mod,
            som = vom._tree.mod,
            shift;
        while (vim = d3_layout_treeRight(vim), vip = d3_layout_treeLeft(vip), vim && vip) {
          vom = d3_layout_treeLeft(vom);
          vop = d3_layout_treeRight(vop);
          vop._tree.ancestor = node;
          shift = vim._tree.prelim + sim - vip._tree.prelim - sip + separation(vim, vip);
          if (shift > 0) {
            d3_layout_treeMove(d3_layout_treeAncestor(vim, node, ancestor), node, shift);
            sip += shift;
            sop += shift;
          }
          sim += vim._tree.mod;
          sip += vip._tree.mod;
          som += vom._tree.mod;
          sop += vop._tree.mod;
        }
        if (vim && !d3_layout_treeRight(vop)) {
          vop._tree.thread = vim;
          vop._tree.mod += sim - sop;
        }
        if (vip && !d3_layout_treeLeft(vom)) {
          vom._tree.thread = vip;
          vom._tree.mod += sip - som;
          ancestor = node;
        }
      }
      return ancestor;
    }

    // Initialize temporary layout variables.
    d3_layout_treeVisitAfter(root, function(node, previousSibling) {
      node._tree = {
        ancestor: node,
        prelim: 0,
        mod: 0,
        change: 0,
        shift: 0,
        number: previousSibling ? previousSibling._tree.number + 1 : 0
      };
    });

    // Compute the layout using Buchheim et al.'s algorithm.
    firstWalk(root);
    secondWalk(root, -root._tree.prelim);

    // Compute the left-most, right-most, and depth-most nodes for extents.
    var left = d3_layout_treeSearch(root, d3_layout_treeLeftmost),
        right = d3_layout_treeSearch(root, d3_layout_treeRightmost),
        deep = d3_layout_treeSearch(root, d3_layout_treeDeepest),
        x0 = left.x - separation(left, right) / 2,
        x1 = right.x + separation(right, left) / 2,
        y1 = deep.depth || 1;

    // Clear temporary layout variables; transform x and y.
    d3_layout_treeVisitAfter(root, function(node) {
      node.x = (node.x - x0) / (x1 - x0) * size[0];
      node.y = node.depth / y1 * size[1];
      delete node._tree;
    });

    return nodes;
  }

  tree.separation = function(x) {
    if (!arguments.length) return separation;
    separation = x;
    return tree;
  };

  tree.size = function(x) {
    if (!arguments.length) return size;
    size = x;
    return tree;
  };

  return d3_layout_hierarchyRebind(tree, hierarchy);
};

function d3_layout_treeSeparation(a, b) {
  return a.parent == b.parent ? 1 : 2;
}

// function d3_layout_treeSeparationRadial(a, b) {
//   return (a.parent == b.parent ? 1 : 2) / a.depth;
// }

function d3_layout_treeLeft(node) {
  var children = node.children;
  return children && children.length ? children[0] : node._tree.thread;
}

function d3_layout_treeRight(node) {
  var children = node.children,
      n;
  return children && (n = children.length) ? children[n - 1] : node._tree.thread;
}

function d3_layout_treeSearch(node, compare) {
  var children = node.children;
  if (children && (n = children.length)) {
    var child,
        n,
        i = -1;
    while (++i < n) {
      if (compare(child = d3_layout_treeSearch(children[i], compare), node) > 0) {
        node = child;
      }
    }
  }
  return node;
}

function d3_layout_treeRightmost(a, b) {
  return a.x - b.x;
}

function d3_layout_treeLeftmost(a, b) {
  return b.x - a.x;
}

function d3_layout_treeDeepest(a, b) {
  return a.depth - b.depth;
}

function d3_layout_treeVisitAfter(node, callback) {
  function visit(node, previousSibling) {
    var children = node.children;
    if (children && (n = children.length)) {
      var child,
          previousChild = null,
          i = -1,
          n;
      while (++i < n) {
        child = children[i];
        visit(child, previousChild);
        previousChild = child;
      }
    }
    callback(node, previousSibling);
  }
  visit(node, null);
}

function d3_layout_treeShift(node) {
  var shift = 0,
      change = 0,
      children = node.children,
      i = children.length,
      child;
  while (--i >= 0) {
    child = children[i]._tree;
    child.prelim += shift;
    child.mod += shift;
    shift += child.shift + (change += child.change);
  }
}

function d3_layout_treeMove(ancestor, node, shift) {
  ancestor = ancestor._tree;
  node = node._tree;
  var change = shift / (node.number - ancestor.number);
  ancestor.change += change;
  node.change -= change;
  node.shift += shift;
  node.prelim += shift;
  node.mod += shift;
}

function d3_layout_treeAncestor(vim, node, ancestor) {
  return vim._tree.ancestor.parent == node.parent
      ? vim._tree.ancestor
      : ancestor;
}
// Squarified Treemaps by Mark Bruls, Kees Huizing, and Jarke J. van Wijk
// Modified to support a target aspect ratio by Jeff Heer
d3.layout.treemap = function() {
  var hierarchy = d3.layout.hierarchy(),
      round = Math.round,
      size = [1, 1], // width, height
      padding = null,
      pad = d3_layout_treemapPadNull,
      sticky = false,
      stickies,
      ratio = 0.5 * (1 + Math.sqrt(5)); // golden ratio

  // Compute the area for each child based on value & scale.
  function scale(children, k) {
    var i = -1,
        n = children.length,
        child,
        area;
    while (++i < n) {
      area = (child = children[i]).value * (k < 0 ? 0 : k);
      child.area = isNaN(area) || area <= 0 ? 0 : area;
    }
  }

  // Recursively arranges the specified node's children into squarified rows.
  function squarify(node) {
    var children = node.children;
    if (children && children.length) {
      var rect = pad(node),
          row = [],
          remaining = children.slice(), // copy-on-write
          child,
          best = Infinity, // the best row score so far
          score, // the current row score
          u = Math.min(rect.dx, rect.dy), // initial orientation
          n;
      scale(remaining, rect.dx * rect.dy / node.value);
      row.area = 0;
      while ((n = remaining.length) > 0) {
        row.push(child = remaining[n - 1]);
        row.area += child.area;
        if ((score = worst(row, u)) <= best) { // continue with this orientation
          remaining.pop();
          best = score;
        } else { // abort, and try a different orientation
          row.area -= row.pop().area;
          position(row, u, rect, false);
          u = Math.min(rect.dx, rect.dy);
          row.length = row.area = 0;
          best = Infinity;
        }
      }
      if (row.length) {
        position(row, u, rect, true);
        row.length = row.area = 0;
      }
      children.forEach(squarify);
    }
  }

  // Recursively resizes the specified node's children into existing rows.
  // Preserves the existing layout!
  function stickify(node) {
    var children = node.children;
    if (children && children.length) {
      var rect = pad(node),
          remaining = children.slice(), // copy-on-write
          child,
          row = [];
      scale(remaining, rect.dx * rect.dy / node.value);
      row.area = 0;
      while (child = remaining.pop()) {
        row.push(child);
        row.area += child.area;
        if (child.z != null) {
          position(row, child.z ? rect.dx : rect.dy, rect, !remaining.length);
          row.length = row.area = 0;
        }
      }
      children.forEach(stickify);
    }
  }

  // Computes the score for the specified row, as the worst aspect ratio.
  function worst(row, u) {
    var s = row.area,
        r,
        rmax = 0,
        rmin = Infinity,
        i = -1,
        n = row.length;
    while (++i < n) {
      if (!(r = row[i].area)) continue;
      if (r < rmin) rmin = r;
      if (r > rmax) rmax = r;
    }
    s *= s;
    u *= u;
    return s
        ? Math.max((u * rmax * ratio) / s, s / (u * rmin * ratio))
        : Infinity;
  }

  // Positions the specified row of nodes. Modifies `rect`.
  function position(row, u, rect, flush) {
    var i = -1,
        n = row.length,
        x = rect.x,
        y = rect.y,
        v = u ? round(row.area / u) : 0,
        o;
    if (u == rect.dx) { // horizontal subdivision
      if (flush || v > rect.dy) v = rect.dy; // over+underflow
      while (++i < n) {
        o = row[i];
        o.x = x;
        o.y = y;
        o.dy = v;
        x += o.dx = Math.min(rect.x + rect.dx - x, v ? round(o.area / v) : 0);
      }
      o.z = true;
      o.dx += rect.x + rect.dx - x; // rounding error
      rect.y += v;
      rect.dy -= v;
    } else { // vertical subdivision
      if (flush || v > rect.dx) v = rect.dx; // over+underflow
      while (++i < n) {
        o = row[i];
        o.x = x;
        o.y = y;
        o.dx = v;
        y += o.dy = Math.min(rect.y + rect.dy - y, v ? round(o.area / v) : 0);
      }
      o.z = false;
      o.dy += rect.y + rect.dy - y; // rounding error
      rect.x += v;
      rect.dx -= v;
    }
  }

  function treemap(d) {
    var nodes = stickies || hierarchy(d),
        root = nodes[0];
    root.x = 0;
    root.y = 0;
    root.dx = size[0];
    root.dy = size[1];
    if (stickies) hierarchy.revalue(root);
    scale([root], root.dx * root.dy / root.value);
    (stickies ? stickify : squarify)(root);
    if (sticky) stickies = nodes;
    return nodes;
  }

  treemap.size = function(x) {
    if (!arguments.length) return size;
    size = x;
    return treemap;
  };

  treemap.padding = function(x) {
    if (!arguments.length) return padding;

    function padFunction(node) {
      var p = x.call(treemap, node, node.depth);
      return p == null
          ? d3_layout_treemapPadNull(node)
          : d3_layout_treemapPad(node, typeof p === "number" ? [p, p, p, p] : p);
    }

    function padConstant(node) {
      return d3_layout_treemapPad(node, x);
    }

    var type;
    pad = (padding = x) == null ? d3_layout_treemapPadNull
        : (type = typeof x) === "function" ? padFunction
        : type === "number" ? (x = [x, x, x, x], padConstant)
        : padConstant;
    return treemap;
  };

  treemap.round = function(x) {
    if (!arguments.length) return round != Number;
    round = x ? Math.round : Number;
    return treemap;
  };

  treemap.sticky = function(x) {
    if (!arguments.length) return sticky;
    sticky = x;
    stickies = null;
    return treemap;
  };

  treemap.ratio = function(x) {
    if (!arguments.length) return ratio;
    ratio = x;
    return treemap;
  };

  return d3_layout_hierarchyRebind(treemap, hierarchy);
};

function d3_layout_treemapPadNull(node) {
  return {x: node.x, y: node.y, dx: node.dx, dy: node.dy};
}

function d3_layout_treemapPad(node, padding) {
  var x = node.x + padding[3],
      y = node.y + padding[0],
      dx = node.dx - padding[1] - padding[3],
      dy = node.dy - padding[0] - padding[2];
  if (dx < 0) { x += dx / 2; dx = 0; }
  if (dy < 0) { y += dy / 2; dy = 0; }
  return {x: x, y: y, dx: dx, dy: dy};
}
d3.csv = function(url, callback) {
  d3.text(url, "text/csv", function(text) {
    callback(text && d3.csv.parse(text));
  });
};
d3.csv.parse = function(text) {
  var header;
  return d3.csv.parseRows(text, function(row, i) {
    if (i) {
      var o = {}, j = -1, m = header.length;
      while (++j < m) o[header[j]] = row[j];
      return o;
    } else {
      header = row;
      return null;
    }
  });
};

d3.csv.parseRows = function(text, f) {
  var EOL = {}, // sentinel value for end-of-line
      EOF = {}, // sentinel value for end-of-file
      rows = [], // output rows
      re = /\r\n|[,\r\n]/g, // field separator regex
      n = 0, // the current line number
      t, // the current token
      eol; // is the current token followed by EOL?

  re.lastIndex = 0; // work-around bug in FF 3.6

  /** @private Returns the next token. */
  function token() {
    if (re.lastIndex >= text.length) return EOF; // special case: end of file
    if (eol) { eol = false; return EOL; } // special case: end of line

    // special case: quotes
    var j = re.lastIndex;
    if (text.charCodeAt(j) === 34) {
      var i = j;
      while (i++ < text.length) {
        if (text.charCodeAt(i) === 34) {
          if (text.charCodeAt(i + 1) !== 34) break;
          i++;
        }
      }
      re.lastIndex = i + 2;
      var c = text.charCodeAt(i + 1);
      if (c === 13) {
        eol = true;
        if (text.charCodeAt(i + 2) === 10) re.lastIndex++;
      } else if (c === 10) {
        eol = true;
      }
      return text.substring(j + 1, i).replace(/""/g, "\"");
    }

    // common case
    var m = re.exec(text);
    if (m) {
      eol = m[0].charCodeAt(0) !== 44;
      return text.substring(j, m.index);
    }
    re.lastIndex = text.length;
    return text.substring(j);
  }

  while ((t = token()) !== EOF) {
    var a = [];
    while ((t !== EOL) && (t !== EOF)) {
      a.push(t);
      t = token();
    }
    if (f && !(a = f(a, n++))) continue;
    rows.push(a);
  }

  return rows;
};
d3.csv.format = function(rows) {
  return rows.map(d3_csv_formatRow).join("\n");
};

function d3_csv_formatRow(row) {
  return row.map(d3_csv_formatValue).join(",");
}

function d3_csv_formatValue(text) {
  return /[",\n]/.test(text)
      ? "\"" + text.replace(/\"/g, "\"\"") + "\""
      : text;
}
d3.geo = {};

var d3_geo_radians = Math.PI / 180;
// TODO clip input coordinates on opposite hemisphere
d3.geo.azimuthal = function() {
  var mode = "orthographic", // or stereographic, gnomonic, equidistant or equalarea
      origin,
      scale = 200,
      translate = [480, 250],
      x0,
      y0,
      cy0,
      sy0;

  function azimuthal(coordinates) {
    var x1 = coordinates[0] * d3_geo_radians - x0,
        y1 = coordinates[1] * d3_geo_radians,
        cx1 = Math.cos(x1),
        sx1 = Math.sin(x1),
        cy1 = Math.cos(y1),
        sy1 = Math.sin(y1),
        cc = mode !== "orthographic" ? sy0 * sy1 + cy0 * cy1 * cx1 : null,
        c,
        k = mode === "stereographic" ? 1 / (1 + cc)
          : mode === "gnomonic" ? 1 / cc
          : mode === "equidistant" ? (c = Math.acos(cc), c ? c / Math.sin(c) : 0)
          : mode === "equalarea" ? Math.sqrt(2 / (1 + cc))
          : 1,
        x = k * cy1 * sx1,
        y = k * (sy0 * cy1 * cx1 - cy0 * sy1);
    return [
      scale * x + translate[0],
      scale * y + translate[1]
    ];
  }

  azimuthal.invert = function(coordinates) {
    var x = (coordinates[0] - translate[0]) / scale,
        y = (coordinates[1] - translate[1]) / scale,
        p = Math.sqrt(x * x + y * y),
        c = mode === "stereographic" ? 2 * Math.atan(p)
          : mode === "gnomonic" ? Math.atan(p)
          : mode === "equidistant" ? p
          : mode === "equalarea" ? 2 * Math.asin(.5 * p)
          : Math.asin(p),
        sc = Math.sin(c),
        cc = Math.cos(c);
    return [
      (x0 + Math.atan2(x * sc, p * cy0 * cc + y * sy0 * sc)) / d3_geo_radians,
      Math.asin(cc * sy0 - (p ? (y * sc * cy0) / p : 0)) / d3_geo_radians
    ];
  };

  azimuthal.mode = function(x) {
    if (!arguments.length) return mode;
    mode = x + "";
    return azimuthal;
  };

  azimuthal.origin = function(x) {
    if (!arguments.length) return origin;
    origin = x;
    x0 = origin[0] * d3_geo_radians;
    y0 = origin[1] * d3_geo_radians;
    cy0 = Math.cos(y0);
    sy0 = Math.sin(y0);
    return azimuthal;
  };

  azimuthal.scale = function(x) {
    if (!arguments.length) return scale;
    scale = +x;
    return azimuthal;
  };

  azimuthal.translate = function(x) {
    if (!arguments.length) return translate;
    translate = [+x[0], +x[1]];
    return azimuthal;
  };

  return azimuthal.origin([0, 0]);
};
// Derived from Tom Carden's Albers implementation for Protovis.
// http://gist.github.com/476238
// http://mathworld.wolfram.com/AlbersEqual-AreaConicProjection.html

d3.geo.albers = function() {
  var origin = [-98, 38],
      parallels = [29.5, 45.5],
      scale = 1000,
      translate = [480, 250],
      lng0, // d3_geo_radians * origin[0]
      n,
      C,
      p0;

  function albers(coordinates) {
    var t = n * (d3_geo_radians * coordinates[0] - lng0),
        p = Math.sqrt(C - 2 * n * Math.sin(d3_geo_radians * coordinates[1])) / n;
    return [
      scale * p * Math.sin(t) + translate[0],
      scale * (p * Math.cos(t) - p0) + translate[1]
    ];
  }

  albers.invert = function(coordinates) {
    var x = (coordinates[0] - translate[0]) / scale,
        y = (coordinates[1] - translate[1]) / scale,
        p0y = p0 + y,
        t = Math.atan2(x, p0y),
        p = Math.sqrt(x * x + p0y * p0y);
    return [
      (lng0 + t / n) / d3_geo_radians,
      Math.asin((C - p * p * n * n) / (2 * n)) / d3_geo_radians
    ];
  };

  function reload() {
    var phi1 = d3_geo_radians * parallels[0],
        phi2 = d3_geo_radians * parallels[1],
        lat0 = d3_geo_radians * origin[1],
        s = Math.sin(phi1),
        c = Math.cos(phi1);
    lng0 = d3_geo_radians * origin[0];
    n = .5 * (s + Math.sin(phi2));
    C = c * c + 2 * n * s;
    p0 = Math.sqrt(C - 2 * n * Math.sin(lat0)) / n;
    return albers;
  }

  albers.origin = function(x) {
    if (!arguments.length) return origin;
    origin = [+x[0], +x[1]];
    return reload();
  };

  albers.parallels = function(x) {
    if (!arguments.length) return parallels;
    parallels = [+x[0], +x[1]];
    return reload();
  };

  albers.scale = function(x) {
    if (!arguments.length) return scale;
    scale = +x;
    return albers;
  };

  albers.translate = function(x) {
    if (!arguments.length) return translate;
    translate = [+x[0], +x[1]];
    return albers;
  };

  return reload();
};

// A composite projection for the United States, 960x500. The set of standard
// parallels for each region comes from USGS, which is published here:
// http://egsc.usgs.gov/isb/pubs/MapProjections/projections.html#albers
// TODO allow the composite projection to be rescaled?
d3.geo.albersUsa = function() {
  var lower48 = d3.geo.albers();

  var alaska = d3.geo.albers()
      .origin([-160, 60])
      .parallels([55, 65]);

  var hawaii = d3.geo.albers()
      .origin([-160, 20])
      .parallels([8, 18]);

  var puertoRico = d3.geo.albers()
      .origin([-60, 10])
      .parallels([8, 18]);

  function albersUsa(coordinates) {
    var lon = coordinates[0],
        lat = coordinates[1];
    return (lat > 50 ? alaska
        : lon < -140 ? hawaii
        : lat < 21 ? puertoRico
        : lower48)(coordinates);
  }

  albersUsa.scale = function(x) {
    if (!arguments.length) return lower48.scale();
    lower48.scale(x);
    alaska.scale(x * .6);
    hawaii.scale(x);
    puertoRico.scale(x * 1.5);
    return albersUsa.translate(lower48.translate());
  };

  albersUsa.translate = function(x) {
    if (!arguments.length) return lower48.translate();
    var dz = lower48.scale() / 1000,
        dx = x[0],
        dy = x[1];
    lower48.translate(x);
    alaska.translate([dx - 400 * dz, dy + 170 * dz]);
    hawaii.translate([dx - 190 * dz, dy + 200 * dz]);
    puertoRico.translate([dx + 580 * dz, dy + 430 * dz]);
    return albersUsa;
  };

  return albersUsa.scale(lower48.scale());
};
d3.geo.bonne = function() {
  var scale = 200,
      translate = [480, 250],
      x0, // origin longitude in radians
      y0, // origin latitude in radians
      y1, // parallel latitude in radians
      c1; // cot(y1)

  function bonne(coordinates) {
    var x = coordinates[0] * d3_geo_radians - x0,
        y = coordinates[1] * d3_geo_radians - y0;
    if (y1) {
      var p = c1 + y1 - y, E = x * Math.cos(y) / p;
      x = p * Math.sin(E);
      y = p * Math.cos(E) - c1;
    } else {
      x *= Math.cos(y);
      y *= -1;
    }
    return [
      scale * x + translate[0],
      scale * y + translate[1]
    ];
  }

  bonne.invert = function(coordinates) {
    var x = (coordinates[0] - translate[0]) / scale,
        y = (coordinates[1] - translate[1]) / scale;
    if (y1) {
      var c = c1 + y, p = Math.sqrt(x * x + c * c);
      y = c1 + y1 - p;
      x = x0 + p * Math.atan2(x, c) / Math.cos(y);
    } else {
      y *= -1;
      x /= Math.cos(y);
    }
    return [
      x / d3_geo_radians,
      y / d3_geo_radians
    ];
  };

  // 90° for Werner, 0° for Sinusoidal
  bonne.parallel = function(x) {
    if (!arguments.length) return y1 / d3_geo_radians;
    c1 = 1 / Math.tan(y1 = x * d3_geo_radians);
    return bonne;
  };

  bonne.origin = function(x) {
    if (!arguments.length) return [x0 / d3_geo_radians, y0 / d3_geo_radians];
    x0 = x[0] * d3_geo_radians;
    y0 = x[1] * d3_geo_radians;
    return bonne;
  };

  bonne.scale = function(x) {
    if (!arguments.length) return scale;
    scale = +x;
    return bonne;
  };

  bonne.translate = function(x) {
    if (!arguments.length) return translate;
    translate = [+x[0], +x[1]];
    return bonne;
  };

  return bonne.origin([0, 0]).parallel(45);
};
d3.geo.equirectangular = function() {
  var scale = 500,
      translate = [480, 250];

  function equirectangular(coordinates) {
    var x = coordinates[0] / 360,
        y = -coordinates[1] / 360;
    return [
      scale * x + translate[0],
      scale * y + translate[1]
    ];
  }

  equirectangular.invert = function(coordinates) {
    var x = (coordinates[0] - translate[0]) / scale,
        y = (coordinates[1] - translate[1]) / scale;
    return [
      360 * x,
      -360 * y
    ];
  };

  equirectangular.scale = function(x) {
    if (!arguments.length) return scale;
    scale = +x;
    return equirectangular;
  };

  equirectangular.translate = function(x) {
    if (!arguments.length) return translate;
    translate = [+x[0], +x[1]];
    return equirectangular;
  };

  return equirectangular;
};
d3.geo.mercator = function() {
  var scale = 500,
      translate = [480, 250];

  function mercator(coordinates) {
    var x = coordinates[0] / 360,
        y = -(Math.log(Math.tan(Math.PI / 4 + coordinates[1] * d3_geo_radians / 2)) / d3_geo_radians) / 360;
    return [
      scale * x + translate[0],
      scale * Math.max(-.5, Math.min(.5, y)) + translate[1]
    ];
  }

  mercator.invert = function(coordinates) {
    var x = (coordinates[0] - translate[0]) / scale,
        y = (coordinates[1] - translate[1]) / scale;
    return [
      360 * x,
      2 * Math.atan(Math.exp(-360 * y * d3_geo_radians)) / d3_geo_radians - 90
    ];
  };

  mercator.scale = function(x) {
    if (!arguments.length) return scale;
    scale = +x;
    return mercator;
  };

  mercator.translate = function(x) {
    if (!arguments.length) return translate;
    translate = [+x[0], +x[1]];
    return mercator;
  };

  return mercator;
};
function d3_geo_type(types, defaultValue) {
  return function(object) {
    return object && types.hasOwnProperty(object.type) ? types[object.type](object) : defaultValue;
  };
}
/**
 * Returns a function that, given a GeoJSON object (e.g., a feature), returns
 * the corresponding SVG path. The function can be customized by overriding the
 * projection. Point features are mapped to circles with a default radius of
 * 4.5px; the radius can be specified either as a constant or a function that
 * is evaluated per object.
 */
d3.geo.path = function() {
  var pointRadius = 4.5,
      pointCircle = d3_path_circle(pointRadius),
      projection = d3.geo.albersUsa();

  function path(d, i) {
    if (typeof pointRadius === "function") {
      pointCircle = d3_path_circle(pointRadius.apply(this, arguments));
    }
    return pathType(d) || null;
  }

  function project(coordinates) {
    return projection(coordinates).join(",");
  }

  var pathType = d3_geo_type({

    FeatureCollection: function(o) {
      var path = [],
          features = o.features,
          i = -1, // features.index
          n = features.length;
      while (++i < n) path.push(pathType(features[i].geometry));
      return path.join("");
    },

    Feature: function(o) {
      return pathType(o.geometry);
    },

    Point: function(o) {
      return "M" + project(o.coordinates) + pointCircle;
    },

    MultiPoint: function(o) {
      var path = [],
          coordinates = o.coordinates,
          i = -1, // coordinates.index
          n = coordinates.length;
      while (++i < n) path.push("M", project(coordinates[i]), pointCircle);
      return path.join("");
    },

    LineString: function(o) {
      var path = ["M"],
          coordinates = o.coordinates,
          i = -1, // coordinates.index
          n = coordinates.length;
      while (++i < n) path.push(project(coordinates[i]), "L");
      path.pop();
      return path.join("");
    },

    MultiLineString: function(o) {
      var path = [],
          coordinates = o.coordinates,
          i = -1, // coordinates.index
          n = coordinates.length,
          subcoordinates, // coordinates[i]
          j, // subcoordinates.index
          m; // subcoordinates.length
      while (++i < n) {
        subcoordinates = coordinates[i];
        j = -1;
        m = subcoordinates.length;
        path.push("M");
        while (++j < m) path.push(project(subcoordinates[j]), "L");
        path.pop();
      }
      return path.join("");
    },

    Polygon: function(o) {
      var path = [],
          coordinates = o.coordinates,
          i = -1, // coordinates.index
          n = coordinates.length,
          subcoordinates, // coordinates[i]
          j, // subcoordinates.index
          m; // subcoordinates.length
      while (++i < n) {
        subcoordinates = coordinates[i];
        j = -1;
        if ((m = subcoordinates.length - 1) > 0) {
          path.push("M");
          while (++j < m) path.push(project(subcoordinates[j]), "L");
          path[path.length - 1] = "Z";
        }
      }
      return path.join("");
    },

    MultiPolygon: function(o) {
      var path = [],
          coordinates = o.coordinates,
          i = -1, // coordinates index
          n = coordinates.length,
          subcoordinates, // coordinates[i]
          j, // subcoordinates index
          m, // subcoordinates.length
          subsubcoordinates, // subcoordinates[j]
          k, // subsubcoordinates index
          p; // subsubcoordinates.length
      while (++i < n) {
        subcoordinates = coordinates[i];
        j = -1;
        m = subcoordinates.length;
        while (++j < m) {
          subsubcoordinates = subcoordinates[j];
          k = -1;
          if ((p = subsubcoordinates.length - 1) > 0) {
            path.push("M");
            while (++k < p) path.push(project(subsubcoordinates[k]), "L");
            path[path.length - 1] = "Z";
          }
        }
      }
      return path.join("");
    },

    GeometryCollection: function(o) {
      var path = [],
          geometries = o.geometries,
          i = -1, // geometries index
          n = geometries.length;
      while (++i < n) path.push(pathType(geometries[i]));
      return path.join("");
    }

  });

  var areaType = path.area = d3_geo_type({

    FeatureCollection: function(o) {
      var area = 0,
          features = o.features,
          i = -1, // features.index
          n = features.length;
      while (++i < n) area += areaType(features[i]);
      return area;
    },

    Feature: function(o) {
      return areaType(o.geometry);
    },

    Polygon: function(o) {
      return polygonArea(o.coordinates);
    },

    MultiPolygon: function(o) {
      var sum = 0,
          coordinates = o.coordinates,
          i = -1, // coordinates index
          n = coordinates.length;
      while (++i < n) sum += polygonArea(coordinates[i]);
      return sum;
    },

    GeometryCollection: function(o) {
      var sum = 0,
          geometries = o.geometries,
          i = -1, // geometries index
          n = geometries.length;
      while (++i < n) sum += areaType(geometries[i]);
      return sum;
    }

  }, 0);

  function polygonArea(coordinates) {
    var sum = area(coordinates[0]), // exterior ring
        i = 0, // coordinates.index
        n = coordinates.length;
    while (++i < n) sum -= area(coordinates[i]); // holes
    return sum;
  }

  function polygonCentroid(coordinates) {
    var polygon = d3.geom.polygon(coordinates[0].map(projection)), // exterior ring
        area = polygon.area(),
        centroid = polygon.centroid(area < 0 ? (area *= -1, 1) : -1),
        x = centroid[0],
        y = centroid[1],
        z = area,
        i = 0, // coordinates index
        n = coordinates.length;
    while (++i < n) {
      polygon = d3.geom.polygon(coordinates[i].map(projection)); // holes
      area = polygon.area();
      centroid = polygon.centroid(area < 0 ? (area *= -1, 1) : -1);
      x -= centroid[0];
      y -= centroid[1];
      z -= area;
    }
    return [x, y, 6 * z]; // weighted centroid
  }

  var centroidType = path.centroid = d3_geo_type({

    // TODO FeatureCollection
    // TODO Point
    // TODO MultiPoint
    // TODO LineString
    // TODO MultiLineString
    // TODO GeometryCollection

    Feature: function(o) {
      return centroidType(o.geometry);
    },

    Polygon: function(o) {
      var centroid = polygonCentroid(o.coordinates);
      return [centroid[0] / centroid[2], centroid[1] / centroid[2]];
    },

    MultiPolygon: function(o) {
      var area = 0,
          coordinates = o.coordinates,
          centroid,
          x = 0,
          y = 0,
          z = 0,
          i = -1, // coordinates index
          n = coordinates.length;
      while (++i < n) {
        centroid = polygonCentroid(coordinates[i]);
        x += centroid[0];
        y += centroid[1];
        z += centroid[2];
      }
      return [x / z, y / z];
    }

  });

  function area(coordinates) {
    return Math.abs(d3.geom.polygon(coordinates.map(projection)).area());
  }

  path.projection = function(x) {
    projection = x;
    return path;
  };

  path.pointRadius = function(x) {
    if (typeof x === "function") pointRadius = x;
    else {
      pointRadius = +x;
      pointCircle = d3_path_circle(pointRadius);
    }
    return path;
  };

  return path;
};

function d3_path_circle(radius) {
  return "m0," + radius
      + "a" + radius + "," + radius + " 0 1,1 0," + (-2 * radius)
      + "a" + radius + "," + radius + " 0 1,1 0," + (+2 * radius)
      + "z";
}
/**
 * Given a GeoJSON object, returns the corresponding bounding box. The bounding
 * box is represented by a two-dimensional array: [[left, bottom], [right,
 * top]], where left is the minimum longitude, bottom is the minimum latitude,
 * right is maximum longitude, and top is the maximum latitude.
 */
d3.geo.bounds = function(feature) {
  var left = Infinity,
      bottom = Infinity,
      right = -Infinity,
      top = -Infinity;
  d3_geo_bounds(feature, function(x, y) {
    if (x < left) left = x;
    if (x > right) right = x;
    if (y < bottom) bottom = y;
    if (y > top) top = y;
  });
  return [[left, bottom], [right, top]];
};

function d3_geo_bounds(o, f) {
  if (d3_geo_boundsTypes.hasOwnProperty(o.type)) d3_geo_boundsTypes[o.type](o, f);
}

var d3_geo_boundsTypes = {
  Feature: d3_geo_boundsFeature,
  FeatureCollection: d3_geo_boundsFeatureCollection,
  GeometryCollection: d3_geo_boundsGeometryCollection,
  LineString: d3_geo_boundsLineString,
  MultiLineString: d3_geo_boundsMultiLineString,
  MultiPoint: d3_geo_boundsLineString,
  MultiPolygon: d3_geo_boundsMultiPolygon,
  Point: d3_geo_boundsPoint,
  Polygon: d3_geo_boundsPolygon
};

function d3_geo_boundsFeature(o, f) {
  d3_geo_bounds(o.geometry, f);
}

function d3_geo_boundsFeatureCollection(o, f) {
  for (var a = o.features, i = 0, n = a.length; i < n; i++) {
    d3_geo_bounds(a[i].geometry, f);
  }
}

function d3_geo_boundsGeometryCollection(o, f) {
  for (var a = o.geometries, i = 0, n = a.length; i < n; i++) {
    d3_geo_bounds(a[i], f);
  }
}

function d3_geo_boundsLineString(o, f) {
  for (var a = o.coordinates, i = 0, n = a.length; i < n; i++) {
    f.apply(null, a[i]);
  }
}

function d3_geo_boundsMultiLineString(o, f) {
  for (var a = o.coordinates, i = 0, n = a.length; i < n; i++) {
    for (var b = a[i], j = 0, m = b.length; j < m; j++) {
      f.apply(null, b[j]);
    }
  }
}

function d3_geo_boundsMultiPolygon(o, f) {
  for (var a = o.coordinates, i = 0, n = a.length; i < n; i++) {
    for (var b = a[i][0], j = 0, m = b.length; j < m; j++) {
      f.apply(null, b[j]);
    }
  }
}

function d3_geo_boundsPoint(o, f) {
  f.apply(null, o.coordinates);
}

function d3_geo_boundsPolygon(o, f) {
  for (var a = o.coordinates[0], i = 0, n = a.length; i < n; i++) {
    f.apply(null, a[i]);
  }
}
// TODO breakAtDateLine?

d3.geo.circle = function() {
  var origin = [0, 0],
      degrees = 90 - 1e-2,
      radians = degrees * d3_geo_radians,
      arc = d3.geo.greatArc().target(d3_identity);

  function circle() {
    // TODO render a circle as a Polygon
  }

  function visible(point) {
    return arc.distance(point) < radians;
  }

  circle.clip = function(d) {
    arc.source(typeof origin === "function" ? origin.apply(this, arguments) : origin);
    return clipType(d);
  };

  var clipType = d3_geo_type({

    FeatureCollection: function(o) {
      var features = o.features.map(clipType).filter(d3_identity);
      return features && (o = Object.create(o), o.features = features, o);
    },

    Feature: function(o) {
      var geometry = clipType(o.geometry);
      return geometry && (o = Object.create(o), o.geometry = geometry, o);
    },

    Point: function(o) {
      return visible(o.coordinates) && o;
    },

    MultiPoint: function(o) {
      var coordinates = o.coordinates.filter(visible);
      return coordinates.length && {
        type: o.type,
        coordinates: coordinates
      };
    },

    LineString: function(o) {
      var coordinates = clip(o.coordinates);
      return coordinates.length && (o = Object.create(o), o.coordinates = coordinates, o);
    },

    MultiLineString: function(o) {
      var coordinates = o.coordinates.map(clip).filter(function(d) { return d.length; });
      return coordinates.length && (o = Object.create(o), o.coordinates = coordinates, o);
    },

    Polygon: function(o) {
      var coordinates = o.coordinates.map(clip);
      return coordinates[0].length && (o = Object.create(o), o.coordinates = coordinates, o);
    },

    MultiPolygon: function(o) {
      var coordinates = o.coordinates.map(function(d) { return d.map(clip); }).filter(function(d) { return d[0].length; });
      return coordinates.length && (o = Object.create(o), o.coordinates = coordinates, o);
    },

    GeometryCollection: function(o) {
      var geometries = o.geometries.map(clipType).filter(d3_identity);
      return geometries.length && (o = Object.create(o), o.geometries = geometries, o);
    }

  });

  function clip(coordinates) {
    var i = -1,
        n = coordinates.length,
        clipped = [],
        p0,
        p1,
        p2,
        d0,
        d1;

    while (++i < n) {
      d1 = arc.distance(p2 = coordinates[i]);
      if (d1 < radians) {
        if (p1) clipped.push(d3_geo_greatArcInterpolate(p1, p2)((d0 - radians) / (d0 - d1)));
        clipped.push(p2);
        p0 = p1 = null;
      } else {
        p1 = p2;
        if (!p0 && clipped.length) {
          clipped.push(d3_geo_greatArcInterpolate(clipped[clipped.length - 1], p1)((radians - d0) / (d1 - d0)));
          p0 = p1;
        }
      }
      d0 = d1;
    }

    if (p1 && clipped.length) {
      d1 = arc.distance(p2 = clipped[0]);
      clipped.push(d3_geo_greatArcInterpolate(p1, p2)((d0 - radians) / (d0 - d1)));
    }

    return resample(clipped);
  }

  // Resample coordinates, creating great arcs between each.
  function resample(coordinates) {
    var i = 0,
        n = coordinates.length,
        j,
        m,
        resampled = n ? [coordinates[0]] : coordinates,
        resamples,
        origin = arc.source();

    while (++i < n) {
      resamples = arc.source(coordinates[i - 1])(coordinates[i]).coordinates;
      for (j = 0, m = resamples.length; ++j < m;) resampled.push(resamples[j]);
    }

    arc.source(origin);
    return resampled;
  }

  circle.origin = function(x) {
    if (!arguments.length) return origin;
    origin = x;
    return circle;
  };

  circle.angle = function(x) {
    if (!arguments.length) return degrees;
    radians = (degrees = +x) * d3_geo_radians;
    return circle;
  };

  // Precision is specified in degrees.
  circle.precision = function(x) {
    if (!arguments.length) return arc.precision();
    arc.precision(x);
    return circle;
  };

  return circle;
}
d3.geo.greatArc = function() {
  var source = d3_geo_greatArcSource,
      target = d3_geo_greatArcTarget,
      precision = 6 * d3_geo_radians;

  function greatArc() {
    var a = typeof source === "function" ? source.apply(this, arguments) : source,
        b = typeof target === "function" ? target.apply(this, arguments) : target,
        i = d3_geo_greatArcInterpolate(a, b),
        dt = precision / i.d,
        t = 0,
        coordinates = [a];
    while ((t += dt) < 1) coordinates.push(i(t));
    coordinates.push(b);
    return {
      type: "LineString",
      coordinates: coordinates
    };
  }

  // Length returned in radians; multiply by radius for distance.
  greatArc.distance = function() {
    var a = typeof source === "function" ? source.apply(this, arguments) : source,
        b = typeof target === "function" ? target.apply(this, arguments) : target;
     return d3_geo_greatArcInterpolate(a, b).d;
  };

  greatArc.source = function(x) {
    if (!arguments.length) return source;
    source = x;
    return greatArc;
  };

  greatArc.target = function(x) {
    if (!arguments.length) return target;
    target = x;
    return greatArc;
  };

  // Precision is specified in degrees.
  greatArc.precision = function(x) {
    if (!arguments.length) return precision / d3_geo_radians;
    precision = x * d3_geo_radians;
    return greatArc;
  };

  return greatArc;
};

function d3_geo_greatArcSource(d) {
  return d.source;
}

function d3_geo_greatArcTarget(d) {
  return d.target;
}

function d3_geo_greatArcInterpolate(a, b) {
  var x0 = a[0] * d3_geo_radians, cx0 = Math.cos(x0), sx0 = Math.sin(x0),
      y0 = a[1] * d3_geo_radians, cy0 = Math.cos(y0), sy0 = Math.sin(y0),
      x1 = b[0] * d3_geo_radians, cx1 = Math.cos(x1), sx1 = Math.sin(x1),
      y1 = b[1] * d3_geo_radians, cy1 = Math.cos(y1), sy1 = Math.sin(y1),
      d = interpolate.d = Math.acos(Math.max(-1, Math.min(1, sy0 * sy1 + cy0 * cy1 * Math.cos(x1 - x0)))),
      sd = Math.sin(d);

  // From http://williams.best.vwh.net/avform.htm#Intermediate
  function interpolate(t) {
    var A = Math.sin(d - (t *= d)) / sd,
        B = Math.sin(t) / sd,
        x = A * cy0 * cx0 + B * cy1 * cx1,
        y = A * cy0 * sx0 + B * cy1 * sx1,
        z = A * sy0       + B * sy1;
    return [
      Math.atan2(y, x) / d3_geo_radians,
      Math.atan2(z, Math.sqrt(x * x + y * y)) / d3_geo_radians
    ];
  }

  return interpolate;
}
d3.geo.greatCircle = d3.geo.circle;
d3.geom = {};
/**
 * Computes a contour for a given input grid function using the <a
 * href="http://en.wikipedia.org/wiki/Marching_squares">marching
 * squares</a> algorithm. Returns the contour polygon as an array of points.
 *
 * @param grid a two-input function(x, y) that returns true for values
 * inside the contour and false for values outside the contour.
 * @param start an optional starting point [x, y] on the grid.
 * @returns polygon [[x1, y1], [x2, y2], …]
 */
d3.geom.contour = function(grid, start) {
  var s = start || d3_geom_contourStart(grid), // starting point
      c = [],    // contour polygon
      x = s[0],  // current x position
      y = s[1],  // current y position
      dx = 0,    // next x direction
      dy = 0,    // next y direction
      pdx = NaN, // previous x direction
      pdy = NaN, // previous y direction
      i = 0;

  do {
    // determine marching squares index
    i = 0;
    if (grid(x-1, y-1)) i += 1;
    if (grid(x,   y-1)) i += 2;
    if (grid(x-1, y  )) i += 4;
    if (grid(x,   y  )) i += 8;

    // determine next direction
    if (i === 6) {
      dx = pdy === -1 ? -1 : 1;
      dy = 0;
    } else if (i === 9) {
      dx = 0;
      dy = pdx === 1 ? -1 : 1;
    } else {
      dx = d3_geom_contourDx[i];
      dy = d3_geom_contourDy[i];
    }

    // update contour polygon
    if (dx != pdx && dy != pdy) {
      c.push([x, y]);
      pdx = dx;
      pdy = dy;
    }

    x += dx;
    y += dy;
  } while (s[0] != x || s[1] != y);

  return c;
};

// lookup tables for marching directions
var d3_geom_contourDx = [1, 0, 1, 1,-1, 0,-1, 1,0, 0,0,0,-1, 0,-1,NaN],
    d3_geom_contourDy = [0,-1, 0, 0, 0,-1, 0, 0,1,-1,1,1, 0,-1, 0,NaN];

function d3_geom_contourStart(grid) {
  var x = 0,
      y = 0;

  // search for a starting point; begin at origin
  // and proceed along outward-expanding diagonals
  while (true) {
    if (grid(x,y)) {
      return [x,y];
    }
    if (x === 0) {
      x = y + 1;
      y = 0;
    } else {
      x = x - 1;
      y = y + 1;
    }
  }
}
/**
 * Computes the 2D convex hull of a set of points using Graham's scanning
 * algorithm. The algorithm has been implemented as described in Cormen,
 * Leiserson, and Rivest's Introduction to Algorithms. The running time of
 * this algorithm is O(n log n), where n is the number of input points.
 *
 * @param vertices [[x1, y1], [x2, y2], …]
 * @returns polygon [[x1, y1], [x2, y2], …]
 */
d3.geom.hull = function(vertices) {
  if (vertices.length < 3) return [];

  var len = vertices.length,
      plen = len - 1,
      points = [],
      stack = [],
      i, j, h = 0, x1, y1, x2, y2, u, v, a, sp;

  // find the starting ref point: leftmost point with the minimum y coord
  for (i=1; i<len; ++i) {
    if (vertices[i][1] < vertices[h][1]) {
      h = i;
    } else if (vertices[i][1] == vertices[h][1]) {
      h = (vertices[i][0] < vertices[h][0] ? i : h);
    }
  }

  // calculate polar angles from ref point and sort
  for (i=0; i<len; ++i) {
    if (i === h) continue;
    y1 = vertices[i][1] - vertices[h][1];
    x1 = vertices[i][0] - vertices[h][0];
    points.push({angle: Math.atan2(y1, x1), index: i});
  }
  points.sort(function(a, b) { return a.angle - b.angle; });

  // toss out duplicate angles
  a = points[0].angle;
  v = points[0].index;
  u = 0;
  for (i=1; i<plen; ++i) {
    j = points[i].index;
    if (a == points[i].angle) {
      // keep angle for point most distant from the reference
      x1 = vertices[v][0] - vertices[h][0];
      y1 = vertices[v][1] - vertices[h][1];
      x2 = vertices[j][0] - vertices[h][0];
      y2 = vertices[j][1] - vertices[h][1];
      if ((x1*x1 + y1*y1) >= (x2*x2 + y2*y2)) {
        points[i].index = -1;
      } else {
        points[u].index = -1;
        a = points[i].angle;
        u = i;
        v = j;
      }
    } else {
      a = points[i].angle;
      u = i;
      v = j;
    }
  }

  // initialize the stack
  stack.push(h);
  for (i=0, j=0; i<2; ++j) {
    if (points[j].index !== -1) {
      stack.push(points[j].index);
      i++;
    }
  }
  sp = stack.length;

  // do graham's scan
  for (; j<plen; ++j) {
    if (points[j].index === -1) continue; // skip tossed out points
    while (!d3_geom_hullCCW(stack[sp-2], stack[sp-1], points[j].index, vertices)) {
      --sp;
    }
    stack[sp++] = points[j].index;
  }

  // construct the hull
  var poly = [];
  for (i=0; i<sp; ++i) {
    poly.push(vertices[stack[i]]);
  }
  return poly;
}

// are three points in counter-clockwise order?
function d3_geom_hullCCW(i1, i2, i3, v) {
  var t, a, b, c, d, e, f;
  t = v[i1]; a = t[0]; b = t[1];
  t = v[i2]; c = t[0]; d = t[1];
  t = v[i3]; e = t[0]; f = t[1];
  return ((f-b)*(c-a) - (d-b)*(e-a)) > 0;
}
// Note: requires coordinates to be counterclockwise and convex!
d3.geom.polygon = function(coordinates) {

  coordinates.area = function() {
    var i = 0,
        n = coordinates.length,
        a = coordinates[n - 1][0] * coordinates[0][1],
        b = coordinates[n - 1][1] * coordinates[0][0];
    while (++i < n) {
      a += coordinates[i - 1][0] * coordinates[i][1];
      b += coordinates[i - 1][1] * coordinates[i][0];
    }
    return (b - a) * .5;
  };

  coordinates.centroid = function(k) {
    var i = -1,
        n = coordinates.length,
        x = 0,
        y = 0,
        a,
        b = coordinates[n - 1],
        c;
    if (!arguments.length) k = -1 / (6 * coordinates.area());
    while (++i < n) {
      a = b;
      b = coordinates[i];
      c = a[0] * b[1] - b[0] * a[1];
      x += (a[0] + b[0]) * c;
      y += (a[1] + b[1]) * c;
    }
    return [x * k, y * k];
  };

  // The Sutherland-Hodgman clipping algorithm.
  coordinates.clip = function(subject) {
    var input,
        i = -1,
        n = coordinates.length,
        j,
        m,
        a = coordinates[n - 1],
        b,
        c,
        d;
    while (++i < n) {
      input = subject.slice();
      subject.length = 0;
      b = coordinates[i];
      c = input[(m = input.length) - 1];
      j = -1;
      while (++j < m) {
        d = input[j];
        if (d3_geom_polygonInside(d, a, b)) {
          if (!d3_geom_polygonInside(c, a, b)) {
            subject.push(d3_geom_polygonIntersect(c, d, a, b));
          }
          subject.push(d);
        } else if (d3_geom_polygonInside(c, a, b)) {
          subject.push(d3_geom_polygonIntersect(c, d, a, b));
        }
        c = d;
      }
      a = b;
    }
    return subject;
  };

  return coordinates;
};

function d3_geom_polygonInside(p, a, b) {
  return (b[0] - a[0]) * (p[1] - a[1]) < (b[1] - a[1]) * (p[0] - a[0]);
}

// Intersect two infinite lines cd and ab.
function d3_geom_polygonIntersect(c, d, a, b) {
  var x1 = c[0], x2 = d[0], x3 = a[0], x4 = b[0],
      y1 = c[1], y2 = d[1], y3 = a[1], y4 = b[1],
      x13 = x1 - x3,
      x21 = x2 - x1,
      x43 = x4 - x3,
      y13 = y1 - y3,
      y21 = y2 - y1,
      y43 = y4 - y3,
      ua = (x43 * y13 - y43 * x13) / (y43 * x21 - x43 * y21);
  return [x1 + ua * x21, y1 + ua * y21];
}
// Adapted from Nicolas Garcia Belmonte's JIT implementation:
// http://blog.thejit.org/2010/02/12/voronoi-tessellation/
// http://blog.thejit.org/assets/voronoijs/voronoi.js
// See lib/jit/LICENSE for details.

// Notes:
//
// This implementation does not clip the returned polygons, so if you want to
// clip them to a particular shape you will need to do that either in SVG or by
// post-processing with d3.geom.polygon's clip method.
//
// If any vertices are coincident or have NaN positions, the behavior of this
// method is undefined. Most likely invalid polygons will be returned. You
// should filter invalid points, and consolidate coincident points, before
// computing the tessellation.

/**
 * @param vertices [[x1, y1], [x2, y2], …]
 * @returns polygons [[[x1, y1], [x2, y2], …], …]
 */
d3.geom.voronoi = function(vertices) {
  var polygons = vertices.map(function() { return []; });

  d3_voronoi_tessellate(vertices, function(e) {
    var s1,
        s2,
        x1,
        x2,
        y1,
        y2;
    if (e.a === 1 && e.b >= 0) {
      s1 = e.ep.r;
      s2 = e.ep.l;
    } else {
      s1 = e.ep.l;
      s2 = e.ep.r;
    }
    if (e.a === 1) {
      y1 = s1 ? s1.y : -1e6;
      x1 = e.c - e.b * y1;
      y2 = s2 ? s2.y : 1e6;
      x2 = e.c - e.b * y2;
    } else {
      x1 = s1 ? s1.x : -1e6;
      y1 = e.c - e.a * x1;
      x2 = s2 ? s2.x : 1e6;
      y2 = e.c - e.a * x2;
    }
    var v1 = [x1, y1],
        v2 = [x2, y2];
    polygons[e.region.l.index].push(v1, v2);
    polygons[e.region.r.index].push(v1, v2);
  });

  // Reconnect the polygon segments into counterclockwise loops.
  return polygons.map(function(polygon, i) {
    var cx = vertices[i][0],
        cy = vertices[i][1];
    polygon.forEach(function(v) {
      v.angle = Math.atan2(v[0] - cx, v[1] - cy);
    });
    return polygon.sort(function(a, b) {
      return a.angle - b.angle;
    }).filter(function(d, i) {
      return !i || (d.angle - polygon[i - 1].angle > 1e-10);
    });
  });
};

var d3_voronoi_opposite = {"l": "r", "r": "l"};

function d3_voronoi_tessellate(vertices, callback) {

  var Sites = {
    list: vertices
      .map(function(v, i) {
        return {
          index: i,
          x: v[0],
          y: v[1]
        };
      })
      .sort(function(a, b) {
        return a.y < b.y ? -1
          : a.y > b.y ? 1
          : a.x < b.x ? -1
          : a.x > b.x ? 1
          : 0;
      }),
    bottomSite: null
  };

  var EdgeList = {
    list: [],
    leftEnd: null,
    rightEnd: null,

    init: function() {
      EdgeList.leftEnd = EdgeList.createHalfEdge(null, "l");
      EdgeList.rightEnd = EdgeList.createHalfEdge(null, "l");
      EdgeList.leftEnd.r = EdgeList.rightEnd;
      EdgeList.rightEnd.l = EdgeList.leftEnd;
      EdgeList.list.unshift(EdgeList.leftEnd, EdgeList.rightEnd);
    },

    createHalfEdge: function(edge, side) {
      return {
        edge: edge,
        side: side,
        vertex: null,
        "l": null,
        "r": null
      };
    },

    insert: function(lb, he) {
      he.l = lb;
      he.r = lb.r;
      lb.r.l = he;
      lb.r = he;
    },

    leftBound: function(p) {
      var he = EdgeList.leftEnd;
      do {
        he = he.r;
      } while (he != EdgeList.rightEnd && Geom.rightOf(he, p));
      he = he.l;
      return he;
    },

    del: function(he) {
      he.l.r = he.r;
      he.r.l = he.l;
      he.edge = null;
    },

    right: function(he) {
      return he.r;
    },

    left: function(he) {
      return he.l;
    },

    leftRegion: function(he) {
      return he.edge == null
          ? Sites.bottomSite
          : he.edge.region[he.side];
    },

    rightRegion: function(he) {
      return he.edge == null
          ? Sites.bottomSite
          : he.edge.region[d3_voronoi_opposite[he.side]];
    }
  };

  var Geom = {

    bisect: function(s1, s2) {
      var newEdge = {
        region: {"l": s1, "r": s2},
        ep: {"l": null, "r": null}
      };

      var dx = s2.x - s1.x,
          dy = s2.y - s1.y,
          adx = dx > 0 ? dx : -dx,
          ady = dy > 0 ? dy : -dy;

      newEdge.c = s1.x * dx + s1.y * dy
          + (dx * dx + dy * dy) * .5;

      if (adx > ady) {
        newEdge.a = 1;
        newEdge.b = dy / dx;
        newEdge.c /= dx;
      } else {
        newEdge.b = 1;
        newEdge.a = dx / dy;
        newEdge.c /= dy;
      }

      return newEdge;
    },

    intersect: function(el1, el2) {
      var e1 = el1.edge,
          e2 = el2.edge;
      if (!e1 || !e2 || (e1.region.r == e2.region.r)) {
        return null;
      }
      var d = (e1.a * e2.b) - (e1.b * e2.a);
      if (Math.abs(d) < 1e-10) {
        return null;
      }
      var xint = (e1.c * e2.b - e2.c * e1.b) / d,
          yint = (e2.c * e1.a - e1.c * e2.a) / d,
          e1r = e1.region.r,
          e2r = e2.region.r,
          el,
          e;
      if ((e1r.y < e2r.y) ||
         (e1r.y == e2r.y && e1r.x < e2r.x)) {
        el = el1;
        e = e1;
      } else {
        el = el2;
        e = e2;
      }
      var rightOfSite = (xint >= e.region.r.x);
      if ((rightOfSite && (el.side === "l")) ||
        (!rightOfSite && (el.side === "r"))) {
        return null;
      }
      return {
        x: xint,
        y: yint
      };
    },

    rightOf: function(he, p) {
      var e = he.edge,
          topsite = e.region.r,
          rightOfSite = (p.x > topsite.x);

      if (rightOfSite && (he.side === "l")) {
        return 1;
      }
      if (!rightOfSite && (he.side === "r")) {
        return 0;
      }
      if (e.a === 1) {
        var dyp = p.y - topsite.y,
            dxp = p.x - topsite.x,
            fast = 0,
            above = 0;

        if ((!rightOfSite && (e.b < 0)) ||
          (rightOfSite && (e.b >= 0))) {
          above = fast = (dyp >= e.b * dxp);
        } else {
          above = ((p.x + p.y * e.b) > e.c);
          if (e.b < 0) {
            above = !above;
          }
          if (!above) {
            fast = 1;
          }
        }
        if (!fast) {
          var dxs = topsite.x - e.region.l.x;
          above = (e.b * (dxp * dxp - dyp * dyp)) <
            (dxs * dyp * (1 + 2 * dxp / dxs + e.b * e.b));

          if (e.b < 0) {
            above = !above;
          }
        }
      } else /* e.b == 1 */ {
        var yl = e.c - e.a * p.x,
            t1 = p.y - yl,
            t2 = p.x - topsite.x,
            t3 = yl - topsite.y;

        above = (t1 * t1) > (t2 * t2 + t3 * t3);
      }
      return he.side === "l" ? above : !above;
    },

    endPoint: function(edge, side, site) {
      edge.ep[side] = site;
      if (!edge.ep[d3_voronoi_opposite[side]]) return;
      callback(edge);
    },

    distance: function(s, t) {
      var dx = s.x - t.x,
          dy = s.y - t.y;
      return Math.sqrt(dx * dx + dy * dy);
    }
  };

  var EventQueue = {
    list: [],

    insert: function(he, site, offset) {
      he.vertex = site;
      he.ystar = site.y + offset;
      for (var i=0, list=EventQueue.list, l=list.length; i<l; i++) {
        var next = list[i];
        if (he.ystar > next.ystar ||
          (he.ystar == next.ystar &&
          site.x > next.vertex.x)) {
          continue;
        } else {
          break;
        }
      }
      list.splice(i, 0, he);
    },

    del: function(he) {
      for (var i=0, ls=EventQueue.list, l=ls.length; i<l && (ls[i] != he); ++i) {}
      ls.splice(i, 1);
    },

    empty: function() { return EventQueue.list.length === 0; },

    nextEvent: function(he) {
      for (var i=0, ls=EventQueue.list, l=ls.length; i<l; ++i) {
        if (ls[i] == he) return ls[i+1];
      }
      return null;
    },

    min: function() {
      var elem = EventQueue.list[0];
      return {
        x: elem.vertex.x,
        y: elem.ystar
      };
    },

    extractMin: function() {
      return EventQueue.list.shift();
    }
  };

  EdgeList.init();
  Sites.bottomSite = Sites.list.shift();

  var newSite = Sites.list.shift(), newIntStar;
  var lbnd, rbnd, llbnd, rrbnd, bisector;
  var bot, top, temp, p, v;
  var e, pm;

  while (true) {
    if (!EventQueue.empty()) {
      newIntStar = EventQueue.min();
    }
    if (newSite && (EventQueue.empty()
      || newSite.y < newIntStar.y
      || (newSite.y == newIntStar.y
      && newSite.x < newIntStar.x))) { //new site is smallest
      lbnd = EdgeList.leftBound(newSite);
      rbnd = EdgeList.right(lbnd);
      bot = EdgeList.rightRegion(lbnd);
      e = Geom.bisect(bot, newSite);
      bisector = EdgeList.createHalfEdge(e, "l");
      EdgeList.insert(lbnd, bisector);
      p = Geom.intersect(lbnd, bisector);
      if (p) {
        EventQueue.del(lbnd);
        EventQueue.insert(lbnd, p, Geom.distance(p, newSite));
      }
      lbnd = bisector;
      bisector = EdgeList.createHalfEdge(e, "r");
      EdgeList.insert(lbnd, bisector);
      p = Geom.intersect(bisector, rbnd);
      if (p) {
        EventQueue.insert(bisector, p, Geom.distance(p, newSite));
      }
      newSite = Sites.list.shift();
    } else if (!EventQueue.empty()) { //intersection is smallest
      lbnd = EventQueue.extractMin();
      llbnd = EdgeList.left(lbnd);
      rbnd = EdgeList.right(lbnd);
      rrbnd = EdgeList.right(rbnd);
      bot = EdgeList.leftRegion(lbnd);
      top = EdgeList.rightRegion(rbnd);
      v = lbnd.vertex;
      Geom.endPoint(lbnd.edge, lbnd.side, v);
      Geom.endPoint(rbnd.edge, rbnd.side, v);
      EdgeList.del(lbnd);
      EventQueue.del(rbnd);
      EdgeList.del(rbnd);
      pm = "l";
      if (bot.y > top.y) {
        temp = bot;
        bot = top;
        top = temp;
        pm = "r";
      }
      e = Geom.bisect(bot, top);
      bisector = EdgeList.createHalfEdge(e, pm);
      EdgeList.insert(llbnd, bisector);
      Geom.endPoint(e, d3_voronoi_opposite[pm], v);
      p = Geom.intersect(llbnd, bisector);
      if (p) {
        EventQueue.del(llbnd);
        EventQueue.insert(llbnd, p, Geom.distance(p, bot));
      }
      p = Geom.intersect(bisector, rrbnd);
      if (p) {
        EventQueue.insert(bisector, p, Geom.distance(p, bot));
      }
    } else {
      break;
    }
  }//end while

  for (lbnd = EdgeList.right(EdgeList.leftEnd);
      lbnd != EdgeList.rightEnd;
      lbnd = EdgeList.right(lbnd)) {
    callback(lbnd.edge);
  }
}
/**
* @param vertices [[x1, y1], [x2, y2], …]
* @returns triangles [[[x1, y1], [x2, y2], [x3, y3]], …]
 */
d3.geom.delaunay = function(vertices) {
  var edges = vertices.map(function() { return []; }),
      triangles = [];

  // Use the Voronoi tessellation to determine Delaunay edges.
  d3_voronoi_tessellate(vertices, function(e) {
    edges[e.region.l.index].push(vertices[e.region.r.index]);
  });

  // Reconnect the edges into counterclockwise triangles.
  edges.forEach(function(edge, i) {
    var v = vertices[i],
        cx = v[0],
        cy = v[1];
    edge.forEach(function(v) {
      v.angle = Math.atan2(v[0] - cx, v[1] - cy);
    });
    edge.sort(function(a, b) {
      return a.angle - b.angle;
    });
    for (var j = 0, m = edge.length - 1; j < m; j++) {
      triangles.push([v, edge[j], edge[j + 1]]);
    }
  });

  return triangles;
};
// Constructs a new quadtree for the specified array of points. A quadtree is a
// two-dimensional recursive spatial subdivision. This implementation uses
// square partitions, dividing each square into four equally-sized squares. Each
// point exists in a unique node; if multiple points are in the same position,
// some points may be stored on internal nodes rather than leaf nodes. Quadtrees
// can be used to accelerate various spatial operations, such as the Barnes-Hut
// approximation for computing n-body forces, or collision detection.
d3.geom.quadtree = function(points, x1, y1, x2, y2) {
  var p,
      i = -1,
      n = points.length;

  // Type conversion for deprecated API.
  if (n && isNaN(points[0].x)) points = points.map(d3_geom_quadtreePoint);

  // Allow bounds to be specified explicitly.
  if (arguments.length < 5) {
    if (arguments.length === 3) {
      y2 = x2 = y1;
      y1 = x1;
    } else {
      x1 = y1 = Infinity;
      x2 = y2 = -Infinity;

      // Compute bounds.
      while (++i < n) {
        p = points[i];
        if (p.x < x1) x1 = p.x;
        if (p.y < y1) y1 = p.y;
        if (p.x > x2) x2 = p.x;
        if (p.y > y2) y2 = p.y;
      }

      // Squarify the bounds.
      var dx = x2 - x1,
          dy = y2 - y1;
      if (dx > dy) y2 = y1 + dx;
      else x2 = x1 + dy;
    }
  }

  // Recursively inserts the specified point p at the node n or one of its
  // descendants. The bounds are defined by [x1, x2] and [y1, y2].
  function insert(n, p, x1, y1, x2, y2) {
    if (isNaN(p.x) || isNaN(p.y)) return; // ignore invalid points
    if (n.leaf) {
      var v = n.point;
      if (v) {
        // If the point at this leaf node is at the same position as the new
        // point we are adding, we leave the point associated with the
        // internal node while adding the new point to a child node. This
        // avoids infinite recursion.
        if ((Math.abs(v.x - p.x) + Math.abs(v.y - p.y)) < .01) {
          insertChild(n, p, x1, y1, x2, y2);
        } else {
          n.point = null;
          insertChild(n, v, x1, y1, x2, y2);
          insertChild(n, p, x1, y1, x2, y2);
        }
      } else {
        n.point = p;
      }
    } else {
      insertChild(n, p, x1, y1, x2, y2);
    }
  }

  // Recursively inserts the specified point p into a descendant of node n. The
  // bounds are defined by [x1, x2] and [y1, y2].
  function insertChild(n, p, x1, y1, x2, y2) {
    // Compute the split point, and the quadrant in which to insert p.
    var sx = (x1 + x2) * .5,
        sy = (y1 + y2) * .5,
        right = p.x >= sx,
        bottom = p.y >= sy,
        i = (bottom << 1) + right;

    // Recursively insert into the child node.
    n.leaf = false;
    n = n.nodes[i] || (n.nodes[i] = d3_geom_quadtreeNode());

    // Update the bounds as we recurse.
    if (right) x1 = sx; else x2 = sx;
    if (bottom) y1 = sy; else y2 = sy;
    insert(n, p, x1, y1, x2, y2);
  }

  // Create the root node.
  var root = d3_geom_quadtreeNode();

  root.add = function(p) {
    insert(root, p, x1, y1, x2, y2);
  };

  root.visit = function(f) {
    d3_geom_quadtreeVisit(f, root, x1, y1, x2, y2);
  };

  // Insert all points.
  points.forEach(root.add);
  return root;
};

function d3_geom_quadtreeNode() {
  return {
    leaf: true,
    nodes: [],
    point: null
  };
}

function d3_geom_quadtreeVisit(f, node, x1, y1, x2, y2) {
  if (!f(node, x1, y1, x2, y2)) {
    var sx = (x1 + x2) * .5,
        sy = (y1 + y2) * .5,
        children = node.nodes;
    if (children[0]) d3_geom_quadtreeVisit(f, children[0], x1, y1, sx, sy);
    if (children[1]) d3_geom_quadtreeVisit(f, children[1], sx, y1, x2, sy);
    if (children[2]) d3_geom_quadtreeVisit(f, children[2], x1, sy, sx, y2);
    if (children[3]) d3_geom_quadtreeVisit(f, children[3], sx, sy, x2, y2);
  }
}

function d3_geom_quadtreePoint(p) {
  return {
    x: p[0],
    y: p[1]
  };
}
d3.time = {};

var d3_time = Date;

function d3_time_utc() {
  this._ = new Date(arguments.length > 1
      ? Date.UTC.apply(this, arguments)
      : arguments[0]);
}

d3_time_utc.prototype = {
  getDate: function() { return this._.getUTCDate(); },
  getDay: function() { return this._.getUTCDay(); },
  getFullYear: function() { return this._.getUTCFullYear(); },
  getHours: function() { return this._.getUTCHours(); },
  getMilliseconds: function() { return this._.getUTCMilliseconds(); },
  getMinutes: function() { return this._.getUTCMinutes(); },
  getMonth: function() { return this._.getUTCMonth(); },
  getSeconds: function() { return this._.getUTCSeconds(); },
  getTime: function() { return this._.getTime(); },
  getTimezoneOffset: function() { return 0; },
  valueOf: function() { return this._.valueOf(); },
  setDate: function() { d3_time_prototype.setUTCDate.apply(this._, arguments); },
  setDay: function() { d3_time_prototype.setUTCDay.apply(this._, arguments); },
  setFullYear: function() { d3_time_prototype.setUTCFullYear.apply(this._, arguments); },
  setHours: function() { d3_time_prototype.setUTCHours.apply(this._, arguments); },
  setMilliseconds: function() { d3_time_prototype.setUTCMilliseconds.apply(this._, arguments); },
  setMinutes: function() { d3_time_prototype.setUTCMinutes.apply(this._, arguments); },
  setMonth: function() { d3_time_prototype.setUTCMonth.apply(this._, arguments); },
  setSeconds: function() { d3_time_prototype.setUTCSeconds.apply(this._, arguments); },
  setTime: function() { d3_time_prototype.setTime.apply(this._, arguments); }
};

var d3_time_prototype = Date.prototype;
d3.time.format = function(template) {
  var n = template.length;

  function format(date) {
    var string = [],
        i = -1,
        j = 0,
        c,
        f;
    while (++i < n) {
      if (template.charCodeAt(i) == 37) {
        string.push(
            template.substring(j, i),
            (f = d3_time_formats[c = template.charAt(++i)])
            ? f(date) : c);
        j = i + 1;
      }
    }
    string.push(template.substring(j, i));
    return string.join("");
  }

  format.parse = function(string) {
    var d = {y: 1900, m: 0, d: 1, H: 0, M: 0, S: 0, L: 0},
        i = d3_time_parse(d, template, string, 0);
    if (i != string.length) return null;

    // The am-pm flag is 0 for AM, and 1 for PM.
    if ("p" in d) d.H = d.H % 12 + d.p * 12;

    var date = new d3_time();
    date.setFullYear(d.y, d.m, d.d);
    date.setHours(d.H, d.M, d.S, d.L);
    return date;
  };

  format.toString = function() {
    return template;
  };

  return format;
};

function d3_time_parse(date, template, string, j) {
  var c,
      p,
      i = 0,
      n = template.length,
      m = string.length;
  while (i < n) {
    if (j >= m) return -1;
    c = template.charCodeAt(i++);
    if (c == 37) {
      p = d3_time_parsers[template.charAt(i++)];
      if (!p || ((j = p(date, string, j)) < 0)) return -1;
    } else if (c != string.charCodeAt(j++)) {
      return -1;
    }
  }
  return j;
}

var d3_time_zfill2 = d3.format("02d"),
    d3_time_zfill3 = d3.format("03d"),
    d3_time_zfill4 = d3.format("04d"),
    d3_time_sfill2 = d3.format("2d");

var d3_time_formats = {
  a: function(d) { return d3_time_weekdays[d.getDay()].substring(0, 3); },
  A: function(d) { return d3_time_weekdays[d.getDay()]; },
  b: function(d) { return d3_time_months[d.getMonth()].substring(0, 3); },
  B: function(d) { return d3_time_months[d.getMonth()]; },
  c: d3.time.format("%a %b %e %H:%M:%S %Y"),
  d: function(d) { return d3_time_zfill2(d.getDate()); },
  e: function(d) { return d3_time_sfill2(d.getDate()); },
  H: function(d) { return d3_time_zfill2(d.getHours()); },
  I: function(d) { return d3_time_zfill2(d.getHours() % 12 || 12); },
  j: function(d) { return d3_time_zfill3(1 + d3.time.dayOfYear(d)); },
  L: function(d) { return d3_time_zfill3(d.getMilliseconds()); },
  m: function(d) { return d3_time_zfill2(d.getMonth() + 1); },
  M: function(d) { return d3_time_zfill2(d.getMinutes()); },
  p: function(d) { return d.getHours() >= 12 ? "PM" : "AM"; },
  S: function(d) { return d3_time_zfill2(d.getSeconds()); },
  U: function(d) { return d3_time_zfill2(d3.time.sundayOfYear(d)); },
  w: function(d) { return d.getDay(); },
  W: function(d) { return d3_time_zfill2(d3.time.mondayOfYear(d)); },
  x: d3.time.format("%m/%d/%y"),
  X: d3.time.format("%H:%M:%S"),
  y: function(d) { return d3_time_zfill2(d.getFullYear() % 100); },
  Y: function(d) { return d3_time_zfill4(d.getFullYear() % 10000); },
  Z: d3_time_zone,
  "%": function(d) { return "%"; }
};

var d3_time_parsers = {
  a: d3_time_parseWeekdayAbbrev,
  A: d3_time_parseWeekday,
  b: d3_time_parseMonthAbbrev,
  B: d3_time_parseMonth,
  c: d3_time_parseLocaleFull,
  d: d3_time_parseDay,
  e: d3_time_parseDay,
  H: d3_time_parseHour24,
  I: d3_time_parseHour24,
  // j: function(d, s, i) { /*TODO day of year [001,366] */ return i; },
  L: d3_time_parseMilliseconds,
  m: d3_time_parseMonthNumber,
  M: d3_time_parseMinutes,
  p: d3_time_parseAmPm,
  S: d3_time_parseSeconds,
  // U: function(d, s, i) { /*TODO week number (sunday) [00,53] */ return i; },
  // w: function(d, s, i) { /*TODO weekday [0,6] */ return i; },
  // W: function(d, s, i) { /*TODO week number (monday) [00,53] */ return i; },
  x: d3_time_parseLocaleDate,
  X: d3_time_parseLocaleTime,
  y: d3_time_parseYear,
  Y: d3_time_parseFullYear
  // ,
  // Z: function(d, s, i) { /*TODO time zone */ return i; },
  // "%": function(d, s, i) { /*TODO literal % */ return i; }
};

// Note: weekday is validated, but does not set the date.
function d3_time_parseWeekdayAbbrev(date, string, i) {
  return d3_time_weekdayAbbrevRe.test(string.substring(i, i += 3)) ? i : -1;
}

// Note: weekday is validated, but does not set the date.
function d3_time_parseWeekday(date, string, i) {
  d3_time_weekdayRe.lastIndex = 0;
  var n = d3_time_weekdayRe.exec(string.substring(i, i + 10));
  return n ? i += n[0].length : -1;
}

var d3_time_weekdayAbbrevRe = /^(?:sun|mon|tue|wed|thu|fri|sat)/i,
    d3_time_weekdayRe = /^(?:Sunday|Monday|Tuesday|Wednesday|Thursday|Friday|Saturday)/i;
    d3_time_weekdays = ["Sunday", "Monday", "Tuesday", "Wednesday", "Thursday", "Friday", "Saturday"];

function d3_time_parseMonthAbbrev(date, string, i) {
  var n = d3_time_monthAbbrevLookup.get(string.substring(i, i += 3).toLowerCase());
  return n == null ? -1 : (date.m = n, i);
}

var d3_time_monthAbbrevLookup = d3.map({
  jan: 0,
  feb: 1,
  mar: 2,
  apr: 3,
  may: 4,
  jun: 5,
  jul: 6,
  aug: 7,
  sep: 8,
  oct: 9,
  nov: 10,
  dec: 11
});

function d3_time_parseMonth(date, string, i) {
  d3_time_monthRe.lastIndex = 0;
  var n = d3_time_monthRe.exec(string.substring(i, i + 12));
  return n ? (date.m = d3_time_monthLookup.get(n[0].toLowerCase()), i += n[0].length) : -1;
}

var d3_time_monthRe = /^(?:January|February|March|April|May|June|July|August|September|October|November|December)/ig;

var d3_time_monthLookup = d3.map({
  january: 0,
  february: 1,
  march: 2,
  april: 3,
  may: 4,
  june: 5,
  july: 6,
  august: 7,
  september: 8,
  october: 9,
  november: 10,
  december: 11
});

var d3_time_months = [
  "January",
  "February",
  "March",
  "April",
  "May",
  "June",
  "July",
  "August",
  "September",
  "October",
  "November",
  "December"
];

function d3_time_parseLocaleFull(date, string, i) {
  return d3_time_parse(date, d3_time_formats.c.toString(), string, i);
}

function d3_time_parseLocaleDate(date, string, i) {
  return d3_time_parse(date, d3_time_formats.x.toString(), string, i);
}

function d3_time_parseLocaleTime(date, string, i) {
  return d3_time_parse(date, d3_time_formats.X.toString(), string, i);
}

function d3_time_parseFullYear(date, string, i) {
  d3_time_numberRe.lastIndex = 0;
  var n = d3_time_numberRe.exec(string.substring(i, i + 4));
  return n ? (date.y = +n[0], i += n[0].length) : -1;
}

function d3_time_parseYear(date, string, i) {
  d3_time_numberRe.lastIndex = 0;
  var n = d3_time_numberRe.exec(string.substring(i, i + 2));
  return n ? (date.y = d3_time_century() + +n[0], i += n[0].length) : -1;
}

function d3_time_century() {
  return ~~(new Date().getFullYear() / 1000) * 1000;
}

function d3_time_parseMonthNumber(date, string, i) {
  d3_time_numberRe.lastIndex = 0;
  var n = d3_time_numberRe.exec(string.substring(i, i + 2));
  return n ? (date.m = n[0] - 1, i += n[0].length) : -1;
}

function d3_time_parseDay(date, string, i) {
  d3_time_numberRe.lastIndex = 0;
  var n = d3_time_numberRe.exec(string.substring(i, i + 2));
  return n ? (date.d = +n[0], i += n[0].length) : -1;
}

// Note: we don't validate that the hour is in the range [0,23] or [1,12].
function d3_time_parseHour24(date, string, i) {
  d3_time_numberRe.lastIndex = 0;
  var n = d3_time_numberRe.exec(string.substring(i, i + 2));
  return n ? (date.H = +n[0], i += n[0].length) : -1;
}

function d3_time_parseMinutes(date, string, i) {
  d3_time_numberRe.lastIndex = 0;
  var n = d3_time_numberRe.exec(string.substring(i, i + 2));
  return n ? (date.M = +n[0], i += n[0].length) : -1;
}

function d3_time_parseSeconds(date, string, i) {
  d3_time_numberRe.lastIndex = 0;
  var n = d3_time_numberRe.exec(string.substring(i, i + 2));
  return n ? (date.S = +n[0], i += n[0].length) : -1;
}

function d3_time_parseMilliseconds(date, string, i) {
  d3_time_numberRe.lastIndex = 0;
  var n = d3_time_numberRe.exec(string.substring(i, i + 3));
  return n ? (date.L = +n[0], i += n[0].length) : -1;
}

// Note: we don't look at the next directive.
var d3_time_numberRe = /\s*\d+/;

function d3_time_parseAmPm(date, string, i) {
  var n = d3_time_amPmLookup.get(string.substring(i, i += 2).toLowerCase());
  return n == null ? -1 : (date.p = n, i);
}

var d3_time_amPmLookup = d3.map({
  am: 0,
  pm: 1
});

// TODO table of time zone offset names?
function d3_time_zone(d) {
  var z = d.getTimezoneOffset(),
      zs = z > 0 ? "-" : "+",
      zh = ~~(Math.abs(z) / 60),
      zm = Math.abs(z) % 60;
  return zs + d3_time_zfill2(zh) + d3_time_zfill2(zm);
}
d3.time.format.utc = function(template) {
  var local = d3.time.format(template);

  function format(date) {
    try {
      d3_time = d3_time_utc;
      var utc = new d3_time();
      utc._ = date;
      return local(utc);
    } finally {
      d3_time = Date;
    }
  }

  format.parse = function(string) {
    try {
      d3_time = d3_time_utc;
      var date = local.parse(string);
      return date && date._;
    } finally {
      d3_time = Date;
    }
  };

  format.toString = local.toString;

  return format;
};
var d3_time_formatIso = d3.time.format.utc("%Y-%m-%dT%H:%M:%S.%LZ");

d3.time.format.iso = Date.prototype.toISOString ? d3_time_formatIsoNative : d3_time_formatIso;

function d3_time_formatIsoNative(date) {
  return date.toISOString();
}

d3_time_formatIsoNative.parse = function(string) {
  return new Date(string);
};

d3_time_formatIsoNative.toString = d3_time_formatIso.toString;
function d3_time_interval(local, step, number) {

  function round(date) {
    var d0 = local(date), d1 = offset(d0, 1);
    return date - d0 < d1 - date ? d0 : d1;
  }

  function ceil(date) {
    step(date = local(new d3_time(date - 1)), 1);
    return date;
  }

  function offset(date, k) {
    step(date = new d3_time(+date), k);
    return date;
  }

  function range(t0, t1, dt) {
    var time = ceil(t0), times = [];
    if (dt > 1) {
      while (time < t1) {
        if (!(number(time) % dt)) times.push(new Date(+time));
        step(time, 1);
      }
    } else {
      while (time < t1) times.push(new Date(+time)), step(time, 1);
    }
    return times;
  }

  function range_utc(t0, t1, dt) {
    try {
      d3_time = d3_time_utc;
      var utc = new d3_time_utc();
      utc._ = t0;
      return range(utc, t1, dt);
    } finally {
      d3_time = Date;
    }
  }

  local.floor = local;
  local.round = round;
  local.ceil = ceil;
  local.offset = offset;
  local.range = range;

  var utc = local.utc = d3_time_interval_utc(local);
  utc.floor = utc;
  utc.round = d3_time_interval_utc(round);
  utc.ceil = d3_time_interval_utc(ceil);
  utc.offset = d3_time_interval_utc(offset);
  utc.range = range_utc;

  return local;
}

function d3_time_interval_utc(method) {
  return function(date, k) {
    try {
      d3_time = d3_time_utc;
      var utc = new d3_time_utc();
      utc._ = date;
      return method(utc, k)._;
    } finally {
      d3_time = Date;
    }
  };
}
d3.time.second = d3_time_interval(function(date) {
  return new d3_time(Math.floor(date / 1e3) * 1e3);
}, function(date, offset) {
  date.setTime(date.getTime() + Math.floor(offset) * 1e3); // DST breaks setSeconds
}, function(date) {
  return date.getSeconds();
});

d3.time.seconds = d3.time.second.range;
d3.time.seconds.utc = d3.time.second.utc.range;
d3.time.minute = d3_time_interval(function(date) {
  return new d3_time(Math.floor(date / 6e4) * 6e4);
}, function(date, offset) {
  date.setTime(date.getTime() + Math.floor(offset) * 6e4); // DST breaks setMinutes
}, function(date) {
  return date.getMinutes();
});

d3.time.minutes = d3.time.minute.range;
d3.time.minutes.utc = d3.time.minute.utc.range;
d3.time.hour = d3_time_interval(function(date) {
  var timezone = date.getTimezoneOffset() / 60;
  return new d3_time((Math.floor(date / 36e5 - timezone) + timezone) * 36e5);
}, function(date, offset) {
  date.setTime(date.getTime() + Math.floor(offset) * 36e5); // DST breaks setHours
}, function(date) {
  return date.getHours();
});

d3.time.hours = d3.time.hour.range;
d3.time.hours.utc = d3.time.hour.utc.range;
d3.time.day = d3_time_interval(function(date) {
  return new d3_time(date.getFullYear(), date.getMonth(), date.getDate());
}, function(date, offset) {
  date.setDate(date.getDate() + offset);
}, function(date) {
  return date.getDate() - 1;
});

d3.time.days = d3.time.day.range;
d3.time.days.utc = d3.time.day.utc.range;

d3.time.dayOfYear = function(date) {
  var year = d3.time.year(date);
  return Math.floor((date - year) / 864e5 - (date.getTimezoneOffset() - year.getTimezoneOffset()) / 1440);
};
d3_time_weekdays.forEach(function(day, i) {
  day = day.toLowerCase();
  i = 7 - i;

  var interval = d3.time[day] = d3_time_interval(function(date) {
    (date = d3.time.day(date)).setDate(date.getDate() - (date.getDay() + i) % 7);
    return date;
  }, function(date, offset) {
    date.setDate(date.getDate() + Math.floor(offset) * 7);
  }, function(date) {
    var day = d3.time.year(date).getDay();
    return Math.floor((d3.time.dayOfYear(date) + (day + i) % 7) / 7) - (day !== i);
  });

  d3.time[day + "s"] = interval.range;
  d3.time[day + "s"].utc = interval.utc.range;

  d3.time[day + "OfYear"] = function(date) {
    var day = d3.time.year(date).getDay();
    return Math.floor((d3.time.dayOfYear(date) + (day + i) % 7) / 7);
  };
});

d3.time.week = d3.time.sunday;
d3.time.weeks = d3.time.sunday.range;
d3.time.weeks.utc = d3.time.sunday.utc.range;
d3.time.weekOfYear = d3.time.sundayOfYear;
d3.time.month = d3_time_interval(function(date) {
  return new d3_time(date.getFullYear(), date.getMonth(), 1);
}, function(date, offset) {
  date.setMonth(date.getMonth() + offset);
}, function(date) {
  return date.getMonth();
});

d3.time.months = d3.time.month.range;
d3.time.months.utc = d3.time.month.utc.range;
d3.time.year = d3_time_interval(function(date) {
  return new d3_time(date.getFullYear(), 0, 1);
}, function(date, offset) {
  date.setFullYear(date.getFullYear() + offset);
}, function(date) {
  return date.getFullYear();
});

d3.time.years = d3.time.year.range;
d3.time.years.utc = d3.time.year.utc.range;
function d3_time_scale(linear, methods, format) {

  function scale(x) {
    return linear(x);
  }

  scale.invert = function(x) {
    return d3_time_scaleDate(linear.invert(x));
  };

  scale.domain = function(x) {
    if (!arguments.length) return linear.domain().map(d3_time_scaleDate);
    linear.domain(x);
    return scale;
  };

  scale.nice = function(m) {
    var extent = d3_time_scaleExtent(scale.domain());
    return scale.domain([m.floor(extent[0]), m.ceil(extent[1])]);
  };

  scale.ticks = function(m, k) {
    var extent = d3_time_scaleExtent(scale.domain());
    if (typeof m !== "function") {
      var span = extent[1] - extent[0],
          target = span / m,
          i = d3.bisect(d3_time_scaleSteps, target);
      if (i == d3_time_scaleSteps.length) return methods.year(extent, m);
      if (!i) return linear.ticks(m).map(d3_time_scaleDate);
      if (Math.log(target / d3_time_scaleSteps[i - 1]) < Math.log(d3_time_scaleSteps[i] / target)) --i;
      m = methods[i];
      k = m[1];
      m = m[0].range;
    }
    return m(extent[0], new Date(+extent[1] + 1), k); // inclusive upper bound
  };

  scale.tickFormat = function() {
    return format;
  };

  scale.copy = function() {
    return d3_time_scale(linear.copy(), methods, format);
  };

  // TOOD expose d3_scale_linear_rebind?
  return d3.rebind(scale, linear, "range", "rangeRound", "interpolate", "clamp");
}

// TODO expose d3_scaleExtent?
function d3_time_scaleExtent(domain) {
  var start = domain[0], stop = domain[domain.length - 1];
  return start < stop ? [start, stop] : [stop, start];
}

function d3_time_scaleDate(t) {
  return new Date(t);
}

function d3_time_scaleFormat(formats) {
  return function(date) {
    var i = formats.length - 1, f = formats[i];
    while (!f[1](date)) f = formats[--i];
    return f[0](date);
  };
}

function d3_time_scaleSetYear(y) {
  var d = new Date(y, 0, 1);
  d.setFullYear(y); // Y2K fail
  return d;
}

function d3_time_scaleGetYear(d) {
  var y = d.getFullYear(),
      d0 = d3_time_scaleSetYear(y),
      d1 = d3_time_scaleSetYear(y + 1);
  return y + (d - d0) / (d1 - d0);
}

var d3_time_scaleSteps = [
  1e3,    // 1-second
  5e3,    // 5-second
  15e3,   // 15-second
  3e4,    // 30-second
  6e4,    // 1-minute
  3e5,    // 5-minute
  9e5,    // 15-minute
  18e5,   // 30-minute
  36e5,   // 1-hour
  108e5,  // 3-hour
  216e5,  // 6-hour
  432e5,  // 12-hour
  864e5,  // 1-day
  1728e5, // 2-day
  6048e5, // 1-week
  2592e6, // 1-month
  7776e6, // 3-month
  31536e6 // 1-year
];

var d3_time_scaleLocalMethods = [
  [d3.time.second, 1],
  [d3.time.second, 5],
  [d3.time.second, 15],
  [d3.time.second, 30],
  [d3.time.minute, 1],
  [d3.time.minute, 5],
  [d3.time.minute, 15],
  [d3.time.minute, 30],
  [d3.time.hour, 1],
  [d3.time.hour, 3],
  [d3.time.hour, 6],
  [d3.time.hour, 12],
  [d3.time.day, 1],
  [d3.time.day, 2],
  [d3.time.week, 1],
  [d3.time.month, 1],
  [d3.time.month, 3],
  [d3.time.year, 1]
];

var d3_time_scaleLocalFormats = [
  [d3.time.format("%Y"), function(d) { return true; }],
  [d3.time.format("%B"), function(d) { return d.getMonth(); }],
  [d3.time.format("%b %d"), function(d) { return d.getDate() != 1; }],
  [d3.time.format("%a %d"), function(d) { return d.getDay() && d.getDate() != 1; }],
  [d3.time.format("%I %p"), function(d) { return d.getHours(); }],
  [d3.time.format("%I:%M"), function(d) { return d.getMinutes(); }],
  [d3.time.format(":%S"), function(d) { return d.getSeconds(); }],
  [d3.time.format(".%L"), function(d) { return d.getMilliseconds(); }]
];

var d3_time_scaleLinear = d3.scale.linear(),
    d3_time_scaleLocalFormat = d3_time_scaleFormat(d3_time_scaleLocalFormats);

d3_time_scaleLocalMethods.year = function(extent, m) {
  return d3_time_scaleLinear.domain(extent.map(d3_time_scaleGetYear)).ticks(m).map(d3_time_scaleSetYear);
};

d3.time.scale = function() {
  return d3_time_scale(d3.scale.linear(), d3_time_scaleLocalMethods, d3_time_scaleLocalFormat);
};
var d3_time_scaleUTCMethods = d3_time_scaleLocalMethods.map(function(m) {
  return [m[0].utc, m[1]];
});

var d3_time_scaleUTCFormats = [
  [d3.time.format.utc("%Y"), function(d) { return true; }],
  [d3.time.format.utc("%B"), function(d) { return d.getUTCMonth(); }],
  [d3.time.format.utc("%b %d"), function(d) { return d.getUTCDate() != 1; }],
  [d3.time.format.utc("%a %d"), function(d) { return d.getUTCDay() && d.getUTCDate() != 1; }],
  [d3.time.format.utc("%I %p"), function(d) { return d.getUTCHours(); }],
  [d3.time.format.utc("%I:%M"), function(d) { return d.getUTCMinutes(); }],
  [d3.time.format.utc(":%S"), function(d) { return d.getUTCSeconds(); }],
  [d3.time.format.utc(".%L"), function(d) { return d.getUTCMilliseconds(); }]
];

var d3_time_scaleUTCFormat = d3_time_scaleFormat(d3_time_scaleUTCFormats);

function d3_time_scaleUTCSetYear(y) {
  var d = new Date(Date.UTC(y, 0, 1));
  d.setUTCFullYear(y); // Y2K fail
  return d;
}

function d3_time_scaleUTCGetYear(d) {
  var y = d.getUTCFullYear(),
      d0 = d3_time_scaleUTCSetYear(y),
      d1 = d3_time_scaleUTCSetYear(y + 1);
  return y + (d - d0) / (d1 - d0);
}

d3_time_scaleUTCMethods.year = function(extent, m) {
  return d3_time_scaleLinear.domain(extent.map(d3_time_scaleUTCGetYear)).ticks(m).map(d3_time_scaleUTCSetYear);
};

d3.time.scale.utc = function() {
  return d3_time_scale(d3.scale.linear(), d3_time_scaleUTCMethods, d3_time_scaleUTCFormat);
};
})();<|MERGE_RESOLUTION|>--- conflicted
+++ resolved
@@ -3691,11 +3691,11 @@
       x1 = d3_svg_lineX,
       y0 = 0,
       y1 = d3_svg_lineY,
-<<<<<<< HEAD
       defined = d3_true,
       interpolate = d3_svg_lineInterpolatorDefault,
       i0 = d3_svg_lineLinear,
       i1 = d3_svg_lineLinear,
+      L = "L",
       tension = .7;
 
   function area(data) {
@@ -3714,7 +3714,7 @@
 
     function segment() {
       segments.push("M", i0(projection(points1), tension),
-          "L", i1(projection(points0.reverse()), tension),
+          L, i1(projection(points0.reverse()), tension),
           "Z");
     }
 
@@ -3732,21 +3732,6 @@
     if (points0.length) segment();
 
     return segments.length ? segments.join("") : null;
-=======
-      interpolate,
-      moveOrLine,
-      i0,
-      i1,
-      tension = .7;
-
-  function area(d) {
-    if (d.length < 1) return null;
-    var points0 = d3_svg_linePoints(this, d, x0, y0),
-        points1 = d3_svg_linePoints(this, d, x0 === x1 ? d3_svg_areaX(points0) : x1, y0 === y1 ? d3_svg_areaY(points0) : y1);
-    return "M" + i0(projection(points1), tension)
-         + moveOrLine + i1(projection(points0.reverse()), tension)
-         + "Z";
->>>>>>> 1638d96d
   }
 
   area.x = function(_) {
@@ -3796,7 +3781,7 @@
     if (!d3_svg_lineInterpolators.has(_ += "")) _ = d3_svg_lineInterpolatorDefault;
     i0 = d3_svg_lineInterpolators.get(interpolate = _);
     i1 = i0.reverse || i0;
-    moveOrLine = /-closed$/.test(x) ? "M" : "L";
+    L = /-closed$/.test(_) ? "M" : "L";
     return area;
   };
 
