(function(){if (!Date.now) Date.now = function() {
  return +new Date;
};
try {
  document.createElement("div").style.setProperty("opacity", 0, "");
} catch (error) {
  var d3_style_prototype = CSSStyleDeclaration.prototype,
      d3_style_setProperty = d3_style_prototype.setProperty;
  d3_style_prototype.setProperty = function(name, value, priority) {
    d3_style_setProperty.call(this, name, value + "", priority);
  };
}
d3 = {version: "2.7.5"}; // semver
var d3_array = d3_arraySlice; // conversion for NodeLists

function d3_arrayCopy(pseudoarray) {
  var i = -1, n = pseudoarray.length, array = [];
  while (++i < n) array.push(pseudoarray[i]);
  return array;
}

function d3_arraySlice(pseudoarray) {
  return Array.prototype.slice.call(pseudoarray);
}

try {
  d3_array(document.documentElement.childNodes)[0].nodeType;
} catch(e) {
  d3_array = d3_arrayCopy;
}

var d3_arraySubclass = [].__proto__?

// Until ECMAScript supports array subclassing, prototype injection works well.
function(array, prototype) {
  array.__proto__ = prototype;
}:

// And if your browser doesn't support __proto__, we'll use direct extension.
function(array, prototype) {
  for (var property in prototype) array[property] = prototype[property];
};
function d3_this() {
  return this;
}
d3.functor = function(v) {
  return typeof v === "function" ? v : function() { return v; };
};
// Copies a variable number of methods from source to target.
d3.rebind = function(target, source) {
  var i = 1, n = arguments.length, method;
  while (++i < n) target[method = arguments[i]] = d3_rebind(target, source, source[method]);
  return target;
};

// Method is assumed to be a standard D3 getter-setter:
// If passed with no arguments, gets the value.
// If passed with arguments, sets the value and returns the target.
function d3_rebind(target, source, method) {
  return function() {
    var value = method.apply(source, arguments);
    return arguments.length ? target : value;
  };
}
d3.ascending = function(a, b) {
  return a < b ? -1 : a > b ? 1 : a >= b ? 0 : NaN;
};
d3.descending = function(a, b) {
  return b < a ? -1 : b > a ? 1 : b >= a ? 0 : NaN;
};
d3.mean = function(array, f) {
  var n = array.length,
      a,
      m = 0,
      i = -1,
      j = 0;
  if (arguments.length === 1) {
    while (++i < n) if (d3_number(a = array[i])) m += (a - m) / ++j;
  } else {
    while (++i < n) if (d3_number(a = f.call(array, array[i], i))) m += (a - m) / ++j;
  }
  return j ? m : undefined;
};
d3.median = function(array, f) {
  if (arguments.length > 1) array = array.map(f);
  array = array.filter(d3_number);
  return array.length ? d3.quantile(array.sort(d3.ascending), .5) : undefined;
};
d3.min = function(array, f) {
  var i = -1,
      n = array.length,
      a,
      b;
  if (arguments.length === 1) {
    while (++i < n && ((a = array[i]) == null || a != a)) a = undefined;
    while (++i < n) if ((b = array[i]) != null && a > b) a = b;
  } else {
    while (++i < n && ((a = f.call(array, array[i], i)) == null || a != a)) a = undefined;
    while (++i < n) if ((b = f.call(array, array[i], i)) != null && a > b) a = b;
  }
  return a;
};
d3.max = function(array, f) {
  var i = -1,
      n = array.length,
      a,
      b;
  if (arguments.length === 1) {
    while (++i < n && ((a = array[i]) == null || a != a)) a = undefined;
    while (++i < n) if ((b = array[i]) != null && b > a) a = b;
  } else {
    while (++i < n && ((a = f.call(array, array[i], i)) == null || a != a)) a = undefined;
    while (++i < n) if ((b = f.call(array, array[i], i)) != null && b > a) a = b;
  }
  return a;
};
d3.extent = function(array, f) {
  var i = -1,
      n = array.length,
      a,
      b,
      c;
  if (arguments.length === 1) {
    while (++i < n && ((a = c = array[i]) == null || a != a)) a = c = undefined;
    while (++i < n) if ((b = array[i]) != null) {
      if (a > b) a = b;
      if (c < b) c = b;
    }
  } else {
    while (++i < n && ((a = c = f.call(array, array[i], i)) == null || a != a)) a = undefined;
    while (++i < n) if ((b = f.call(array, array[i], i)) != null) {
      if (a > b) a = b;
      if (c < b) c = b;
    }
  }
  return [a, c];
};
d3.random = {
  normal: function(mean, deviation) {
    if (arguments.length < 2) deviation = 1;
    if (arguments.length < 1) mean = 0;
    return function() {
      var x, y, r;
      do {
        x = Math.random() * 2 - 1;
        y = Math.random() * 2 - 1;
        r = x * x + y * y;
      } while (!r || r > 1);
      return mean + deviation * x * Math.sqrt(-2 * Math.log(r) / r);
    };
  }
};
function d3_number(x) {
  return x != null && !isNaN(x);
}
d3.sum = function(array, f) {
  var s = 0,
      n = array.length,
      a,
      i = -1;

  if (arguments.length === 1) {
    while (++i < n) if (!isNaN(a = +array[i])) s += a;
  } else {
    while (++i < n) if (!isNaN(a = +f.call(array, array[i], i))) s += a;
  }

  return s;
};
// R-7 per <http://en.wikipedia.org/wiki/Quantile>
d3.quantile = function(values, p) {
  var H = (values.length - 1) * p + 1,
      h = Math.floor(H),
      v = values[h - 1],
      e = H - h;
  return e ? v + e * (values[h] - v) : v;
};
d3.transpose = function(matrix) {
  return d3.zip.apply(d3, matrix);
};
d3.zip = function() {
  if (!(n = arguments.length)) return [];
  for (var i = -1, m = d3.min(arguments, d3_zipLength), zips = new Array(m); ++i < m;) {
    for (var j = -1, n, zip = zips[i] = new Array(n); ++j < n;) {
      zip[j] = arguments[j][i];
    }
  }
  return zips;
};

function d3_zipLength(d) {
  return d.length;
}
// Locate the insertion point for x in a to maintain sorted order. The
// arguments lo and hi may be used to specify a subset of the array which should
// be considered; by default the entire array is used. If x is already present
// in a, the insertion point will be before (to the left of) any existing
// entries. The return value is suitable for use as the first argument to
// `array.splice` assuming that a is already sorted.
//
// The returned insertion point i partitions the array a into two halves so that
// all v < x for v in a[lo:i] for the left side and all v >= x for v in a[i:hi]
// for the right side.
d3.bisectLeft = function(a, x, lo, hi) {
  if (arguments.length < 3) lo = 0;
  if (arguments.length < 4) hi = a.length;
  while (lo < hi) {
    var mid = (lo + hi) >> 1;
    if (a[mid] < x) lo = mid + 1;
    else hi = mid;
  }
  return lo;
};

// Similar to bisectLeft, but returns an insertion point which comes after (to
// the right of) any existing entries of x in a.
//
// The returned insertion point i partitions the array into two halves so that
// all v <= x for v in a[lo:i] for the left side and all v > x for v in a[i:hi]
// for the right side.
d3.bisect =
d3.bisectRight = function(a, x, lo, hi) {
  if (arguments.length < 3) lo = 0;
  if (arguments.length < 4) hi = a.length;
  while (lo < hi) {
    var mid = (lo + hi) >> 1;
    if (x < a[mid]) hi = mid;
    else lo = mid + 1;
  }
  return lo;
};
d3.first = function(array, f) {
  var i = 0,
      n = array.length,
      a = array[0],
      b;
  if (arguments.length === 1) f = d3.ascending;
  while (++i < n) {
    if (f.call(array, a, b = array[i]) > 0) {
      a = b;
    }
  }
  return a;
};
d3.last = function(array, f) {
  var i = 0,
      n = array.length,
      a = array[0],
      b;
  if (arguments.length === 1) f = d3.ascending;
  while (++i < n) {
    if (f.call(array, a, b = array[i]) <= 0) {
      a = b;
    }
  }
  return a;
};
d3.nest = function() {
  var nest = {},
      keys = [],
      sortKeys = [],
      sortValues,
      rollup;

  function map(array, depth) {
    if (depth >= keys.length) return rollup
        ? rollup.call(nest, array) : (sortValues
        ? array.sort(sortValues)
        : array);

    var i = -1,
        n = array.length,
        key = keys[depth++],
        keyValue,
        object,
        o = {};

    while (++i < n) {
      if ((keyValue = key(object = array[i])) in o) {
        o[keyValue].push(object);
      } else {
        o[keyValue] = [object];
      }
    }

    for (keyValue in o) {
      o[keyValue] = map(o[keyValue], depth);
    }

    return o;
  }

  function entries(map, depth) {
    if (depth >= keys.length) return map;

    var a = [],
        sortKey = sortKeys[depth++],
        key;

    for (key in map) {
      a.push({key: key, values: entries(map[key], depth)});
    }

    if (sortKey) a.sort(function(a, b) {
      return sortKey(a.key, b.key);
    });

    return a;
  }

  nest.map = function(array) {
    return map(array, 0);
  };

  nest.entries = function(array) {
    return entries(map(array, 0), 0);
  };

  nest.key = function(d) {
    keys.push(d);
    return nest;
  };

  // Specifies the order for the most-recently specified key.
  // Note: only applies to entries. Map keys are unordered!
  nest.sortKeys = function(order) {
    sortKeys[keys.length - 1] = order;
    return nest;
  };

  // Specifies the order for leaf values.
  // Applies to both maps and entries array.
  nest.sortValues = function(order) {
    sortValues = order;
    return nest;
  };

  nest.rollup = function(f) {
    rollup = f;
    return nest;
  };

  return nest;
};
d3.keys = function(map) {
  var keys = [];
  for (var key in map) keys.push(key);
  return keys;
};
d3.values = function(map) {
  var values = [];
  for (var key in map) values.push(map[key]);
  return values;
};
d3.entries = function(map) {
  var entries = [];
  for (var key in map) entries.push({key: key, value: map[key]});
  return entries;
};
d3.permute = function(array, indexes) {
  var permutes = [],
      i = -1,
      n = indexes.length;
  while (++i < n) permutes[i] = array[indexes[i]];
  return permutes;
};
d3.merge = function(arrays) {
  return Array.prototype.concat.apply([], arrays);
};
d3.split = function(array, f) {
  var arrays = [],
      values = [],
      value,
      i = -1,
      n = array.length;
  if (arguments.length < 2) f = d3_splitter;
  while (++i < n) {
    if (f.call(values, value = array[i], i)) {
      values = [];
    } else {
      if (!values.length) arrays.push(values);
      values.push(value);
    }
  }
  return arrays;
};

function d3_splitter(d) {
  return d == null;
}
function d3_collapse(s) {
  return s.replace(/(^\s+)|(\s+$)/g, "").replace(/\s+/g, " ");
}
d3.range = function(start, stop, step) {
  if (arguments.length < 3) {
    step = 1;
    if (arguments.length < 2) {
      stop = start;
      start = 0;
    }
  }
  if ((stop - start) / step === Infinity) throw new Error("infinite range");
  var range = [],
       k = d3_range_integerScale(Math.abs(step)),
       i = -1,
       j;
  start *= k, stop *= k, step *= k;
  if (step < 0) while ((j = start + step * ++i) > stop) range.push(j / k);
  else while ((j = start + step * ++i) < stop) range.push(j / k);
  return range;
};

function d3_range_integerScale(x) {
  var k = 1;
  while (x * k % 1) k *= 10;
  return k;
}
d3.requote = function(s) {
  return s.replace(d3_requote_re, "\\$&");
};

var d3_requote_re = /[\\\^\$\*\+\?\|\[\]\(\)\.\{\}]/g;
d3.round = function(x, n) {
  return n
      ? Math.round(x * (n = Math.pow(10, n))) / n
      : Math.round(x);
};
d3.xhr = function(url, mime, callback) {
  var req = new XMLHttpRequest;
  if (arguments.length < 3) callback = mime, mime = null;
  else if (mime && req.overrideMimeType) req.overrideMimeType(mime);
  req.open("GET", url, true);
  if (mime) req.setRequestHeader("Accept", mime);
  req.onreadystatechange = function() {
    if (req.readyState === 4) callback(req.status < 300 ? req : null);
  };
  req.send(null);
};
d3.text = function(url, mime, callback) {
  function ready(req) {
    callback(req && req.responseText);
  }
  if (arguments.length < 3) {
    callback = mime;
    mime = null;
  }
  d3.xhr(url, mime, ready);
};
d3.json = function(url, callback) {
  d3.text(url, "application/json", function(text) {
    callback(text ? JSON.parse(text) : null);
  });
};
d3.html = function(url, callback) {
  d3.text(url, "text/html", function(text) {
    if (text != null) { // Treat empty string as valid HTML.
      var range = document.createRange();
      range.selectNode(document.body);
      text = range.createContextualFragment(text);
    }
    callback(text);
  });
};
d3.xml = function(url, mime, callback) {
  function ready(req) {
    callback(req && req.responseXML);
  }
  if (arguments.length < 3) {
    callback = mime;
    mime = null;
  }
  d3.xhr(url, mime, ready);
};
var d3_nsPrefix = {
  svg: "http://www.w3.org/2000/svg",
  xhtml: "http://www.w3.org/1999/xhtml",
  xlink: "http://www.w3.org/1999/xlink",
  xml: "http://www.w3.org/XML/1998/namespace",
  xmlns: "http://www.w3.org/2000/xmlns/"
};

d3.ns = {
  prefix: d3_nsPrefix,
  qualify: function(name) {
    var i = name.indexOf(":");
    return i < 0 ? (name in d3_nsPrefix
      ? {space: d3_nsPrefix[name], local: name} : name)
      : {space: d3_nsPrefix[name.substring(0, i)], local: name.substring(i + 1)};
  }
};
d3.dispatch = function() {
  var dispatch = new d3_dispatch(),
      i = -1,
      n = arguments.length;
  while (++i < n) dispatch[arguments[i]] = d3_dispatch_event(dispatch);
  return dispatch;
};

function d3_dispatch() {}

d3_dispatch.prototype.on = function(type, listener) {
  var i = type.indexOf("."),
      name = "";

  // Extract optional namespace, e.g., "click.foo"
  if (i > 0) {
    name = type.substring(i + 1);
    type = type.substring(0, i);
  }

  return arguments.length < 2
      ? this[type].on(name)
      : this[type].on(name, listener);
};

function d3_dispatch_event(dispatch) {
  var listeners = [],
      listenerByName = {};

  function event() {
    var z = listeners, // defensive reference
        i = -1,
        n = z.length,
        l;
    while (++i < n) if (l = z[i].on) l.apply(this, arguments);
    return dispatch;
  }

  event.on = function(name, listener) {
    var l, i;

    // return the current listener, if any
    if (arguments.length < 2) return (l = listenerByName[name]) && l.on;

    // remove the old listener, if any (with copy-on-write)
    if (l = listenerByName[name]) {
      l.on = null;
      listeners = listeners.slice(0, i = listeners.indexOf(l)).concat(listeners.slice(i + 1));
      delete listenerByName[name];
    }

    // add the new listener, if any
    if (listener) {
      listeners.push(listenerByName[name] = {on: listener});
    }

    return dispatch;
  };

  return event;
}
// TODO align
d3.format = function(specifier) {
  var match = d3_format_re.exec(specifier),
      fill = match[1] || " ",
      sign = match[3] || "",
      zfill = match[5],
      width = +match[6],
      comma = match[7],
      precision = match[8],
      type = match[9],
      scale = 1,
      suffix = "",
      integer = false;

  if (precision) precision = +precision.substring(1);

  if (zfill) {
    fill = "0"; // TODO align = "=";
    if (comma) width -= Math.floor((width - 1) / 4);
  }

  switch (type) {
    case "n": comma = true; type = "g"; break;
    case "%": scale = 100; suffix = "%"; type = "f"; break;
    case "p": scale = 100; suffix = "%"; type = "r"; break;
    case "d": integer = true; precision = 0; break;
    case "s": scale = -1; type = "r"; break;
  }

  // If no precision is specified for r, fallback to general notation.
  if (type == "r" && !precision) type = "g";

  type = d3_format_types[type] || d3_format_typeDefault;

  return function(value) {

    // Return the empty string for floats formatted as ints.
    if (integer && (value % 1)) return "";

    // Convert negative to positive, and record the sign prefix.
    var negative = (value < 0) && (value = -value) ? "\u2212" : sign;

    // Apply the scale, computing it from the value's exponent for si format.
    if (scale < 0) {
      var prefix = d3.formatPrefix(value, precision);
      value *= prefix.scale;
      suffix = prefix.symbol;
    } else {
      value *= scale;
    }

    // Convert to the desired precision.
    value = type(value, precision);

    // If the fill character is 0, the sign and group is applied after the fill.
    if (zfill) {
      var length = value.length + negative.length;
      if (length < width) value = new Array(width - length + 1).join(fill) + value;
      if (comma) value = d3_format_group(value);
      value = negative + value;
    }

    // Otherwise (e.g., space-filling), the sign and group is applied before.
    else {
      if (comma) value = d3_format_group(value);
      value = negative + value;
      var length = value.length;
      if (length < width) value = new Array(width - length + 1).join(fill) + value;
    }

    return value + suffix;
  };
};

// [[fill]align][sign][#][0][width][,][.precision][type]
var d3_format_re = /(?:([^{])?([<>=^]))?([+\- ])?(#)?(0)?([0-9]+)?(,)?(\.[0-9]+)?([a-zA-Z%])?/;

var d3_format_types = {
  g: function(x, p) { return x.toPrecision(p); },
  e: function(x, p) { return x.toExponential(p); },
  f: function(x, p) { return x.toFixed(p); },
  r: function(x, p) { return d3.round(x, p = d3_format_precision(x, p)).toFixed(Math.max(0, Math.min(20, p))); }
};

function d3_format_precision(x, p) {
  return p - (x ? 1 + Math.floor(Math.log(x + Math.pow(10, 1 + Math.floor(Math.log(x) / Math.LN10) - p)) / Math.LN10) : 1);
}

function d3_format_typeDefault(x) {
  return x + "";
}

// Apply comma grouping for thousands.
function d3_format_group(value) {
  var i = value.lastIndexOf("."),
      f = i >= 0 ? value.substring(i) : (i = value.length, ""),
      t = [];
  while (i > 0) t.push(value.substring(i -= 3, i + 3));
  return t.reverse().join(",") + f;
}
var d3_formatPrefixes = ["y","z","a","f","p","n","μ","m","","k","M","G","T","P","E","Z","Y"].map(d3_formatPrefix);

d3.formatPrefix = function(value, precision) {
  var i = 0;
  if (value) {
    if (value < 0) value *= -1;
    if (precision) value = d3.round(value, d3_format_precision(value, precision));
    i = 1 + Math.floor(1e-12 + Math.log(value) / Math.LN10);
    i = Math.max(-24, Math.min(24, Math.floor((i <= 0 ? i + 1 : i - 1) / 3) * 3));
  }
  return d3_formatPrefixes[8 + i / 3];
};

function d3_formatPrefix(d, i) {
  return {
    scale: Math.pow(10, (8 - i) * 3),
    symbol: d
  };
}

/*
 * TERMS OF USE - EASING EQUATIONS
 *
 * Open source under the BSD License.
 *
 * Copyright 2001 Robert Penner
 * All rights reserved.
 *
 * Redistribution and use in source and binary forms, with or without
 * modification, are permitted provided that the following conditions are met:
 *
 * - Redistributions of source code must retain the above copyright notice, this
 *   list of conditions and the following disclaimer.
 *
 * - Redistributions in binary form must reproduce the above copyright notice,
 *   this list of conditions and the following disclaimer in the documentation
 *   and/or other materials provided with the distribution.
 *
 * - Neither the name of the author nor the names of contributors may be used to
 *   endorse or promote products derived from this software without specific
 *   prior written permission.
 *
 * THIS SOFTWARE IS PROVIDED BY THE COPYRIGHT HOLDERS AND CONTRIBUTORS "AS IS"
 * AND ANY EXPRESS OR IMPLIED WARRANTIES, INCLUDING, BUT NOT LIMITED TO, THE
 * IMPLIED WARRANTIES OF MERCHANTABILITY AND FITNESS FOR A PARTICULAR PURPOSE
 * ARE DISCLAIMED. IN NO EVENT SHALL THE COPYRIGHT OWNER OR CONTRIBUTORS BE
 * LIABLE FOR ANY DIRECT, INDIRECT, INCIDENTAL, SPECIAL, EXEMPLARY, OR
 * CONSEQUENTIAL DAMAGES (INCLUDING, BUT NOT LIMITED TO, PROCUREMENT OF
 * SUBSTITUTE GOODS OR SERVICES; LOSS OF USE, DATA, OR PROFITS; OR BUSINESS
 * INTERRUPTION) HOWEVER CAUSED AND ON ANY THEORY OF LIABILITY, WHETHER IN
 * CONTRACT, STRICT LIABILITY, OR TORT (INCLUDING NEGLIGENCE OR OTHERWISE)
 * ARISING IN ANY WAY OUT OF THE USE OF THIS SOFTWARE, EVEN IF ADVISED OF THE
 * POSSIBILITY OF SUCH DAMAGE.
 */

var d3_ease_quad = d3_ease_poly(2),
    d3_ease_cubic = d3_ease_poly(3);

var d3_ease = {
  linear: function() { return d3_ease_linear; },
  poly: d3_ease_poly,
  quad: function() { return d3_ease_quad; },
  cubic: function() { return d3_ease_cubic; },
  sin: function() { return d3_ease_sin; },
  exp: function() { return d3_ease_exp; },
  circle: function() { return d3_ease_circle; },
  elastic: d3_ease_elastic,
  back: d3_ease_back,
  bounce: function() { return d3_ease_bounce; }
};

var d3_ease_mode = {
  "in": function(f) { return f; },
  "out": d3_ease_reverse,
  "in-out": d3_ease_reflect,
  "out-in": function(f) { return d3_ease_reflect(d3_ease_reverse(f)); }
};

d3.ease = function(name) {
  var i = name.indexOf("-"),
      t = i >= 0 ? name.substring(0, i) : name,
      m = i >= 0 ? name.substring(i + 1) : "in";
  return d3_ease_clamp(d3_ease_mode[m](d3_ease[t].apply(null, Array.prototype.slice.call(arguments, 1))));
};

function d3_ease_clamp(f) {
  return function(t) {
    return t <= 0 ? 0 : t >= 1 ? 1 : f(t);
  };
}

function d3_ease_reverse(f) {
  return function(t) {
    return 1 - f(1 - t);
  };
}

function d3_ease_reflect(f) {
  return function(t) {
    return .5 * (t < .5 ? f(2 * t) : (2 - f(2 - 2 * t)));
  };
}

function d3_ease_linear(t) {
  return t;
}

function d3_ease_poly(e) {
  return function(t) {
    return Math.pow(t, e);
  }
}

function d3_ease_sin(t) {
  return 1 - Math.cos(t * Math.PI / 2);
}

function d3_ease_exp(t) {
  return Math.pow(2, 10 * (t - 1));
}

function d3_ease_circle(t) {
  return 1 - Math.sqrt(1 - t * t);
}

function d3_ease_elastic(a, p) {
  var s;
  if (arguments.length < 2) p = 0.45;
  if (arguments.length < 1) { a = 1; s = p / 4; }
  else s = p / (2 * Math.PI) * Math.asin(1 / a);
  return function(t) {
    return 1 + a * Math.pow(2, 10 * -t) * Math.sin((t - s) * 2 * Math.PI / p);
  };
}

function d3_ease_back(s) {
  if (!s) s = 1.70158;
  return function(t) {
    return t * t * ((s + 1) * t - s);
  };
}

function d3_ease_bounce(t) {
  return t < 1 / 2.75 ? 7.5625 * t * t
      : t < 2 / 2.75 ? 7.5625 * (t -= 1.5 / 2.75) * t + .75
      : t < 2.5 / 2.75 ? 7.5625 * (t -= 2.25 / 2.75) * t + .9375
      : 7.5625 * (t -= 2.625 / 2.75) * t + .984375;
}
d3.event = null;

function d3_eventCancel() {
  d3.event.stopPropagation();
  d3.event.preventDefault();
}
d3.interpolate = function(a, b) {
  var i = d3.interpolators.length, f;
  while (--i >= 0 && !(f = d3.interpolators[i](a, b)));
  return f;
};

d3.interpolateNumber = function(a, b) {
  b -= a;
  return function(t) { return a + b * t; };
};

d3.interpolateRound = function(a, b) {
  b -= a;
  return function(t) { return Math.round(a + b * t); };
};

d3.interpolateString = function(a, b) {
  var m, // current match
      i, // current index
      j, // current index (for coallescing)
      s0 = 0, // start index of current string prefix
      s1 = 0, // end index of current string prefix
      s = [], // string constants and placeholders
      q = [], // number interpolators
      n, // q.length
      o;

  // Reset our regular expression!
  d3_interpolate_number.lastIndex = 0;

  // Find all numbers in b.
  for (i = 0; m = d3_interpolate_number.exec(b); ++i) {
    if (m.index) s.push(b.substring(s0, s1 = m.index));
    q.push({i: s.length, x: m[0]});
    s.push(null);
    s0 = d3_interpolate_number.lastIndex;
  }
  if (s0 < b.length) s.push(b.substring(s0));

  // Find all numbers in a.
  for (i = 0, n = q.length; (m = d3_interpolate_number.exec(a)) && i < n; ++i) {
    o = q[i];
    if (o.x == m[0]) { // The numbers match, so coallesce.
      if (o.i) {
        if (s[o.i + 1] == null) { // This match is followed by another number.
          s[o.i - 1] += o.x;
          s.splice(o.i, 1);
          for (j = i + 1; j < n; ++j) q[j].i--;
        } else { // This match is followed by a string, so coallesce twice.
          s[o.i - 1] += o.x + s[o.i + 1];
          s.splice(o.i, 2);
          for (j = i + 1; j < n; ++j) q[j].i -= 2;
        }
      } else {
          if (s[o.i + 1] == null) { // This match is followed by another number.
          s[o.i] = o.x;
        } else { // This match is followed by a string, so coallesce twice.
          s[o.i] = o.x + s[o.i + 1];
          s.splice(o.i + 1, 1);
          for (j = i + 1; j < n; ++j) q[j].i--;
        }
      }
      q.splice(i, 1);
      n--;
      i--;
    } else {
      o.x = d3.interpolateNumber(parseFloat(m[0]), parseFloat(o.x));
    }
  }

  // Remove any numbers in b not found in a.
  while (i < n) {
    o = q.pop();
    if (s[o.i + 1] == null) { // This match is followed by another number.
      s[o.i] = o.x;
    } else { // This match is followed by a string, so coallesce twice.
      s[o.i] = o.x + s[o.i + 1];
      s.splice(o.i + 1, 1);
    }
    n--;
  }

  // Special optimization for only a single match.
  if (s.length === 1) {
    return s[0] == null ? q[0].x : function() { return b; };
  }

  // Otherwise, interpolate each of the numbers and rejoin the string.
  return function(t) {
    for (i = 0; i < n; ++i) s[(o = q[i]).i] = o.x(t);
    return s.join("");
  };
};

d3.interpolateTransform = function(a, b) {
  var s = [], // string constants and placeholders
      q = [], // number interpolators
      n,
      A = d3.transform(a),
      B = d3.transform(b),
      ta = A.translate,
      tb = B.translate,
      ra = A.rotate,
      rb = B.rotate,
      wa = A.skew,
      wb = B.skew,
      ka = A.scale,
      kb = B.scale;

  if (ta[0] != tb[0] || ta[1] != tb[1]) {
    s.push("translate(", null, ",", null, ")");
    q.push({i: 1, x: d3.interpolateNumber(ta[0], tb[0])}, {i: 3, x: d3.interpolateNumber(ta[1], tb[1])});
  } else if (tb[0] || tb[1]) {
    s.push("translate(" + tb + ")");
  } else {
    s.push("");
  }

  if (ra != rb) {
    q.push({i: s.push(s.pop() + "rotate(", null, ")") - 2, x: d3.interpolateNumber(ra, rb)});
  } else if (rb) {
    s.push(s.pop() + "rotate(" + rb + ")");
  }

  if (wa != wb) {
    q.push({i: s.push(s.pop() + "skewX(", null, ")") - 2, x: d3.interpolateNumber(wa, wb)});
  } else if (wb) {
    s.push(s.pop() + "skewX(" + wb + ")");
  }

  if (ka[0] != kb[0] || ka[1] != kb[1]) {
    n = s.push(s.pop() + "scale(", null, ",", null, ")");
    q.push({i: n - 4, x: d3.interpolateNumber(ka[0], kb[0])}, {i: n - 2, x: d3.interpolateNumber(ka[1], kb[1])});
  } else if (kb[0] != 1 || kb[1] != 1) {
    s.push(s.pop() + "scale(" + kb + ")");
  }

  n = q.length;
  return function(t) {
    var i = -1, o;
    while (++i < n) s[(o = q[i]).i] = o.x(t);
    return s.join("");
  };
};

d3.interpolateRgb = function(a, b) {
  a = d3.rgb(a);
  b = d3.rgb(b);
  var ar = a.r,
      ag = a.g,
      ab = a.b,
      br = b.r - ar,
      bg = b.g - ag,
      bb = b.b - ab;
  return function(t) {
    return "#"
        + d3_rgb_hex(Math.round(ar + br * t))
        + d3_rgb_hex(Math.round(ag + bg * t))
        + d3_rgb_hex(Math.round(ab + bb * t));
  };
};

// interpolates HSL space, but outputs RGB string (for compatibility)
d3.interpolateHsl = function(a, b) {
  a = d3.hsl(a);
  b = d3.hsl(b);
  var h0 = a.h,
      s0 = a.s,
      l0 = a.l,
      h1 = b.h - h0,
      s1 = b.s - s0,
      l1 = b.l - l0;
  return function(t) {
    return d3_hsl_rgb(h0 + h1 * t, s0 + s1 * t, l0 + l1 * t).toString();
  };
};

d3.interpolateArray = function(a, b) {
  var x = [],
      c = [],
      na = a.length,
      nb = b.length,
      n0 = Math.min(a.length, b.length),
      i;
  for (i = 0; i < n0; ++i) x.push(d3.interpolate(a[i], b[i]));
  for (; i < na; ++i) c[i] = a[i];
  for (; i < nb; ++i) c[i] = b[i];
  return function(t) {
    for (i = 0; i < n0; ++i) c[i] = x[i](t);
    return c;
  };
};

d3.interpolateObject = function(a, b) {
  var i = {},
      c = {},
      k;
  for (k in a) {
    if (k in b) {
      i[k] = d3_interpolateByName(k)(a[k], b[k]);
    } else {
      c[k] = a[k];
    }
  }
  for (k in b) {
    if (!(k in a)) {
      c[k] = b[k];
    }
  }
  return function(t) {
    for (k in i) c[k] = i[k](t);
    return c;
  };
}

var d3_interpolate_number = /[-+]?(?:\d*\.?\d+)(?:[eE][-+]?\d+)?/g;

function d3_interpolateByName(n) {
  return n == "transform"
      ? d3.interpolateTransform
      : d3.interpolate;
}

d3.interpolators = [
  d3.interpolateObject,
  function(a, b) { return (b instanceof Array) && d3.interpolateArray(a, b); },
  function(a, b) { return (typeof a === "string" || typeof b === "string") && d3.interpolateString(a + "", b + ""); },
  function(a, b) { return (typeof b === "string" ? b in d3_rgb_names || /^(#|rgb\(|hsl\()/.test(b) : b instanceof d3_Rgb || b instanceof d3_Hsl) && d3.interpolateRgb(a, b); },
  function(a, b) { return !isNaN(a = +a) && !isNaN(b = +b) && d3.interpolateNumber(a, b); }
];
function d3_uninterpolateNumber(a, b) {
  b = b - (a = +a) ? 1 / (b - a) : 0;
  return function(x) { return (x - a) * b; };
}

function d3_uninterpolateClamp(a, b) {
  b = b - (a = +a) ? 1 / (b - a) : 0;
  return function(x) { return Math.max(0, Math.min(1, (x - a) * b)); };
}
d3.rgb = function(r, g, b) {
  return arguments.length === 1
      ? (r instanceof d3_Rgb ? d3_rgb(r.r, r.g, r.b)
      : d3_rgb_parse("" + r, d3_rgb, d3_hsl_rgb))
      : d3_rgb(~~r, ~~g, ~~b);
};

function d3_rgb(r, g, b) {
  return new d3_Rgb(r, g, b);
}

function d3_Rgb(r, g, b) {
  this.r = r;
  this.g = g;
  this.b = b;
}

d3_Rgb.prototype.brighter = function(k) {
  k = Math.pow(0.7, arguments.length ? k : 1);
  var r = this.r,
      g = this.g,
      b = this.b,
      i = 30;
  if (!r && !g && !b) return d3_rgb(i, i, i);
  if (r && r < i) r = i;
  if (g && g < i) g = i;
  if (b && b < i) b = i;
  return d3_rgb(
      Math.min(255, Math.floor(r / k)),
      Math.min(255, Math.floor(g / k)),
      Math.min(255, Math.floor(b / k)));
};

d3_Rgb.prototype.darker = function(k) {
  k = Math.pow(0.7, arguments.length ? k : 1);
  return d3_rgb(
      Math.floor(k * this.r),
      Math.floor(k * this.g),
      Math.floor(k * this.b));
};

d3_Rgb.prototype.hsl = function() {
  return d3_rgb_hsl(this.r, this.g, this.b);
};

d3_Rgb.prototype.toString = function() {
  return "#" + d3_rgb_hex(this.r) + d3_rgb_hex(this.g) + d3_rgb_hex(this.b);
};

function d3_rgb_hex(v) {
  return v < 0x10
      ? "0" + Math.max(0, v).toString(16)
      : Math.min(255, v).toString(16);
}

function d3_rgb_parse(format, rgb, hsl) {
  var r = 0, // red channel; int in [0, 255]
      g = 0, // green channel; int in [0, 255]
      b = 0, // blue channel; int in [0, 255]
      m1, // CSS color specification match
      m2, // CSS color specification type (e.g., rgb)
      name;

  /* Handle hsl, rgb. */
  m1 = /([a-z]+)\((.*)\)/i.exec(format);
  if (m1) {
    m2 = m1[2].split(",");
    switch (m1[1]) {
      case "hsl": {
        return hsl(
          parseFloat(m2[0]), // degrees
          parseFloat(m2[1]) / 100, // percentage
          parseFloat(m2[2]) / 100 // percentage
        );
      }
      case "rgb": {
        return rgb(
          d3_rgb_parseNumber(m2[0]),
          d3_rgb_parseNumber(m2[1]),
          d3_rgb_parseNumber(m2[2])
        );
      }
    }
  }

  /* Named colors. */
  if (name = d3_rgb_names[format]) return rgb(name.r, name.g, name.b);

  /* Hexadecimal colors: #rgb and #rrggbb. */
  if (format != null && format.charAt(0) === "#") {
    if (format.length === 4) {
      r = format.charAt(1); r += r;
      g = format.charAt(2); g += g;
      b = format.charAt(3); b += b;
    } else if (format.length === 7) {
      r = format.substring(1, 3);
      g = format.substring(3, 5);
      b = format.substring(5, 7);
    }
    r = parseInt(r, 16);
    g = parseInt(g, 16);
    b = parseInt(b, 16);
  }

  return rgb(r, g, b);
}

function d3_rgb_hsl(r, g, b) {
  var min = Math.min(r /= 255, g /= 255, b /= 255),
      max = Math.max(r, g, b),
      d = max - min,
      h,
      s,
      l = (max + min) / 2;
  if (d) {
    s = l < .5 ? d / (max + min) : d / (2 - max - min);
    if (r == max) h = (g - b) / d + (g < b ? 6 : 0);
    else if (g == max) h = (b - r) / d + 2;
    else h = (r - g) / d + 4;
    h *= 60;
  } else {
    s = h = 0;
  }
  return d3_hsl(h, s, l);
}

function d3_rgb_parseNumber(c) { // either integer or percentage
  var f = parseFloat(c);
  return c.charAt(c.length - 1) === "%" ? Math.round(f * 2.55) : f;
}

var d3_rgb_names = {
  aliceblue: "#f0f8ff",
  antiquewhite: "#faebd7",
  aqua: "#00ffff",
  aquamarine: "#7fffd4",
  azure: "#f0ffff",
  beige: "#f5f5dc",
  bisque: "#ffe4c4",
  black: "#000000",
  blanchedalmond: "#ffebcd",
  blue: "#0000ff",
  blueviolet: "#8a2be2",
  brown: "#a52a2a",
  burlywood: "#deb887",
  cadetblue: "#5f9ea0",
  chartreuse: "#7fff00",
  chocolate: "#d2691e",
  coral: "#ff7f50",
  cornflowerblue: "#6495ed",
  cornsilk: "#fff8dc",
  crimson: "#dc143c",
  cyan: "#00ffff",
  darkblue: "#00008b",
  darkcyan: "#008b8b",
  darkgoldenrod: "#b8860b",
  darkgray: "#a9a9a9",
  darkgreen: "#006400",
  darkgrey: "#a9a9a9",
  darkkhaki: "#bdb76b",
  darkmagenta: "#8b008b",
  darkolivegreen: "#556b2f",
  darkorange: "#ff8c00",
  darkorchid: "#9932cc",
  darkred: "#8b0000",
  darksalmon: "#e9967a",
  darkseagreen: "#8fbc8f",
  darkslateblue: "#483d8b",
  darkslategray: "#2f4f4f",
  darkslategrey: "#2f4f4f",
  darkturquoise: "#00ced1",
  darkviolet: "#9400d3",
  deeppink: "#ff1493",
  deepskyblue: "#00bfff",
  dimgray: "#696969",
  dimgrey: "#696969",
  dodgerblue: "#1e90ff",
  firebrick: "#b22222",
  floralwhite: "#fffaf0",
  forestgreen: "#228b22",
  fuchsia: "#ff00ff",
  gainsboro: "#dcdcdc",
  ghostwhite: "#f8f8ff",
  gold: "#ffd700",
  goldenrod: "#daa520",
  gray: "#808080",
  green: "#008000",
  greenyellow: "#adff2f",
  grey: "#808080",
  honeydew: "#f0fff0",
  hotpink: "#ff69b4",
  indianred: "#cd5c5c",
  indigo: "#4b0082",
  ivory: "#fffff0",
  khaki: "#f0e68c",
  lavender: "#e6e6fa",
  lavenderblush: "#fff0f5",
  lawngreen: "#7cfc00",
  lemonchiffon: "#fffacd",
  lightblue: "#add8e6",
  lightcoral: "#f08080",
  lightcyan: "#e0ffff",
  lightgoldenrodyellow: "#fafad2",
  lightgray: "#d3d3d3",
  lightgreen: "#90ee90",
  lightgrey: "#d3d3d3",
  lightpink: "#ffb6c1",
  lightsalmon: "#ffa07a",
  lightseagreen: "#20b2aa",
  lightskyblue: "#87cefa",
  lightslategray: "#778899",
  lightslategrey: "#778899",
  lightsteelblue: "#b0c4de",
  lightyellow: "#ffffe0",
  lime: "#00ff00",
  limegreen: "#32cd32",
  linen: "#faf0e6",
  magenta: "#ff00ff",
  maroon: "#800000",
  mediumaquamarine: "#66cdaa",
  mediumblue: "#0000cd",
  mediumorchid: "#ba55d3",
  mediumpurple: "#9370db",
  mediumseagreen: "#3cb371",
  mediumslateblue: "#7b68ee",
  mediumspringgreen: "#00fa9a",
  mediumturquoise: "#48d1cc",
  mediumvioletred: "#c71585",
  midnightblue: "#191970",
  mintcream: "#f5fffa",
  mistyrose: "#ffe4e1",
  moccasin: "#ffe4b5",
  navajowhite: "#ffdead",
  navy: "#000080",
  oldlace: "#fdf5e6",
  olive: "#808000",
  olivedrab: "#6b8e23",
  orange: "#ffa500",
  orangered: "#ff4500",
  orchid: "#da70d6",
  palegoldenrod: "#eee8aa",
  palegreen: "#98fb98",
  paleturquoise: "#afeeee",
  palevioletred: "#db7093",
  papayawhip: "#ffefd5",
  peachpuff: "#ffdab9",
  peru: "#cd853f",
  pink: "#ffc0cb",
  plum: "#dda0dd",
  powderblue: "#b0e0e6",
  purple: "#800080",
  red: "#ff0000",
  rosybrown: "#bc8f8f",
  royalblue: "#4169e1",
  saddlebrown: "#8b4513",
  salmon: "#fa8072",
  sandybrown: "#f4a460",
  seagreen: "#2e8b57",
  seashell: "#fff5ee",
  sienna: "#a0522d",
  silver: "#c0c0c0",
  skyblue: "#87ceeb",
  slateblue: "#6a5acd",
  slategray: "#708090",
  slategrey: "#708090",
  snow: "#fffafa",
  springgreen: "#00ff7f",
  steelblue: "#4682b4",
  tan: "#d2b48c",
  teal: "#008080",
  thistle: "#d8bfd8",
  tomato: "#ff6347",
  turquoise: "#40e0d0",
  violet: "#ee82ee",
  wheat: "#f5deb3",
  white: "#ffffff",
  whitesmoke: "#f5f5f5",
  yellow: "#ffff00",
  yellowgreen: "#9acd32"
};

for (var d3_rgb_name in d3_rgb_names) {
  d3_rgb_names[d3_rgb_name] = d3_rgb_parse(
      d3_rgb_names[d3_rgb_name],
      d3_rgb,
      d3_hsl_rgb);
}
d3.hsl = function(h, s, l) {
  return arguments.length === 1
      ? (h instanceof d3_Hsl ? d3_hsl(h.h, h.s, h.l)
      : d3_rgb_parse("" + h, d3_rgb_hsl, d3_hsl))
      : d3_hsl(+h, +s, +l);
};

function d3_hsl(h, s, l) {
  return new d3_Hsl(h, s, l);
}

function d3_Hsl(h, s, l) {
  this.h = h;
  this.s = s;
  this.l = l;
}

d3_Hsl.prototype.brighter = function(k) {
  k = Math.pow(0.7, arguments.length ? k : 1);
  return d3_hsl(this.h, this.s, this.l / k);
};

d3_Hsl.prototype.darker = function(k) {
  k = Math.pow(0.7, arguments.length ? k : 1);
  return d3_hsl(this.h, this.s, k * this.l);
};

d3_Hsl.prototype.rgb = function() {
  return d3_hsl_rgb(this.h, this.s, this.l);
};

d3_Hsl.prototype.toString = function() {
  return this.rgb().toString();
};

function d3_hsl_rgb(h, s, l) {
  var m1,
      m2;

  /* Some simple corrections for h, s and l. */
  h = h % 360; if (h < 0) h += 360;
  s = s < 0 ? 0 : s > 1 ? 1 : s;
  l = l < 0 ? 0 : l > 1 ? 1 : l;

  /* From FvD 13.37, CSS Color Module Level 3 */
  m2 = l <= .5 ? l * (1 + s) : l + s - l * s;
  m1 = 2 * l - m2;

  function v(h) {
    if (h > 360) h -= 360;
    else if (h < 0) h += 360;
    if (h < 60) return m1 + (m2 - m1) * h / 60;
    if (h < 180) return m2;
    if (h < 240) return m1 + (m2 - m1) * (240 - h) / 60;
    return m1;
  }

  function vv(h) {
    return Math.round(v(h) * 255);
  }

  return d3_rgb(vv(h + 120), vv(h), vv(h - 120));
}
function d3_selection(groups) {
  d3_arraySubclass(groups, d3_selectionPrototype);
  return groups;
}

var d3_select = function(s, n) { return n.querySelector(s); },
    d3_selectAll = function(s, n) { return n.querySelectorAll(s); },
    d3_selectRoot = document.documentElement,
    d3_selectMatcher = d3_selectRoot.matchesSelector || d3_selectRoot.webkitMatchesSelector || d3_selectRoot.mozMatchesSelector || d3_selectRoot.msMatchesSelector || d3_selectRoot.oMatchesSelector,
    d3_selectMatches = function(n, s) { return d3_selectMatcher.call(n, s); };

// Prefer Sizzle, if available.
if (typeof Sizzle === "function") {
  d3_select = function(s, n) { return Sizzle(s, n)[0]; };
  d3_selectAll = function(s, n) { return Sizzle.uniqueSort(Sizzle(s, n)); };
  d3_selectMatches = Sizzle.matchesSelector;
}

var d3_selectionPrototype = [];

d3.selection = function() {
  return d3_selectionRoot;
};

d3.selection.prototype = d3_selectionPrototype;
d3_selectionPrototype.select = function(selector) {
  var subgroups = [],
      subgroup,
      subnode,
      group,
      node;

  if (typeof selector !== "function") selector = d3_selection_selector(selector);

  for (var j = -1, m = this.length; ++j < m;) {
    subgroups.push(subgroup = []);
    subgroup.parentNode = (group = this[j]).parentNode;
    for (var i = -1, n = group.length; ++i < n;) {
      if (node = group[i]) {
        subgroup.push(subnode = selector.call(node, node.__data__, i));
        if (subnode && "__data__" in node) subnode.__data__ = node.__data__;
      } else {
        subgroup.push(null);
      }
    }
  }

  return d3_selection(subgroups);
};

function d3_selection_selector(selector) {
  return function() {
    return d3_select(selector, this);
  };
}
d3_selectionPrototype.selectAll = function(selector) {
  var subgroups = [],
      subgroup,
      node;

  if (typeof selector !== "function") selector = d3_selection_selectorAll(selector);

  for (var j = -1, m = this.length; ++j < m;) {
    for (var group = this[j], i = -1, n = group.length; ++i < n;) {
      if (node = group[i]) {
        subgroups.push(subgroup = d3_array(selector.call(node, node.__data__, i)));
        subgroup.parentNode = node;
      }
    }
  }

  return d3_selection(subgroups);
};

function d3_selection_selectorAll(selector) {
  return function() {
    return d3_selectAll(selector, this);
  };
}
d3_selectionPrototype.attr = function(name, value) {
  name = d3.ns.qualify(name);

  // If no value is specified, return the first value.
  if (arguments.length < 2) {
    var node = this.node();
    return name.local
        ? node.getAttributeNS(name.space, name.local)
        : node.getAttribute(name);
  }

  function attrNull() {
    this.removeAttribute(name);
  }

  function attrNullNS() {
    this.removeAttributeNS(name.space, name.local);
  }

  function attrConstant() {
    this.setAttribute(name, value);
  }

  function attrConstantNS() {
    this.setAttributeNS(name.space, name.local, value);
  }

  function attrFunction() {
    var x = value.apply(this, arguments);
    if (x == null) this.removeAttribute(name);
    else this.setAttribute(name, x);
  }

  function attrFunctionNS() {
    var x = value.apply(this, arguments);
    if (x == null) this.removeAttributeNS(name.space, name.local);
    else this.setAttributeNS(name.space, name.local, x);
  }

  return this.each(value == null
      ? (name.local ? attrNullNS : attrNull) : (typeof value === "function"
      ? (name.local ? attrFunctionNS : attrFunction)
      : (name.local ? attrConstantNS : attrConstant)));
};
d3_selectionPrototype.classed = function(name, value) {
  var names = name.split(d3_selection_classedWhitespace),
      n = names.length,
      i = -1;
  if (arguments.length > 1) {
    while (++i < n) d3_selection_classed.call(this, names[i], value);
    return this;
  } else {
    while (++i < n) if (!d3_selection_classed.call(this, names[i])) return false;
    return true;
  }
};

var d3_selection_classedWhitespace = /\s+/g;

function d3_selection_classed(name, value) {
  var re = new RegExp("(^|\\s+)" + d3.requote(name) + "(\\s+|$)", "g");

  // If no value is specified, return the first value.
  if (arguments.length < 2) {
    var node = this.node();
    if (c = node.classList) return c.contains(name);
    var c = node.className;
    re.lastIndex = 0;
    return re.test(c.baseVal != null ? c.baseVal : c);
  }

  function classedAdd() {
    if (c = this.classList) return c.add(name);
    var c = this.className,
        cb = c.baseVal != null,
        cv = cb ? c.baseVal : c;
    re.lastIndex = 0;
    if (!re.test(cv)) {
      cv = d3_collapse(cv + " " + name);
      if (cb) c.baseVal = cv;
      else this.className = cv;
    }
  }

  function classedRemove() {
    if (c = this.classList) return c.remove(name);
    var c = this.className,
        cb = c.baseVal != null,
        cv = cb ? c.baseVal : c;
    cv = d3_collapse(cv.replace(re, " "));
    if (cb) c.baseVal = cv;
    else this.className = cv;
  }

  function classedFunction() {
    (value.apply(this, arguments)
        ? classedAdd
        : classedRemove).call(this);
  }

  return this.each(typeof value === "function"
      ? classedFunction : value
      ? classedAdd
      : classedRemove);
}
d3_selectionPrototype.style = function(name, value, priority) {
  if (arguments.length < 3) priority = "";

  // If no value is specified, return the first value.
  if (arguments.length < 2) return window
      .getComputedStyle(this.node(), null)
      .getPropertyValue(name);

  function styleNull() {
    this.style.removeProperty(name);
  }

  function styleConstant() {
    this.style.setProperty(name, value, priority);
  }

  function styleFunction() {
    var x = value.apply(this, arguments);
    if (x == null) this.style.removeProperty(name);
    else this.style.setProperty(name, x, priority);
  }

  return this.each(value == null
      ? styleNull : (typeof value === "function"
      ? styleFunction : styleConstant));
};
d3_selectionPrototype.property = function(name, value) {

  // If no value is specified, return the first value.
  if (arguments.length < 2) return this.node()[name];

  function propertyNull() {
    delete this[name];
  }

  function propertyConstant() {
    this[name] = value;
  }

  function propertyFunction() {
    var x = value.apply(this, arguments);
    if (x == null) delete this[name];
    else this[name] = x;
  }

  return this.each(value == null
      ? propertyNull : (typeof value === "function"
      ? propertyFunction : propertyConstant));
};
d3_selectionPrototype.text = function(value) {
  return arguments.length < 1
      ? this.node().textContent : this.each(typeof value === "function"
      ? function() { var v = value.apply(this, arguments); this.textContent = v == null ? "" : v; } : value == null
      ? function() { this.textContent = ""; }
      : function() { this.textContent = value; });
};
d3_selectionPrototype.html = function(value) {
  return arguments.length < 1
      ? this.node().innerHTML : this.each(typeof value === "function"
      ? function() { var v = value.apply(this, arguments); this.innerHTML = v == null ? "" : v; } : value == null
      ? function() { this.innerHTML = ""; }
      : function() { this.innerHTML = value; });
};
// TODO append(node)?
// TODO append(function)?
d3_selectionPrototype.append = function(name) {
  name = d3.ns.qualify(name);

  function append() {
    return this.appendChild(document.createElementNS(this.namespaceURI, name));
  }

  function appendNS() {
    return this.appendChild(document.createElementNS(name.space, name.local));
  }

  return this.select(name.local ? appendNS : append);
};
// TODO insert(node, function)?
// TODO insert(function, string)?
// TODO insert(function, function)?
d3_selectionPrototype.insert = function(name, before) {
  name = d3.ns.qualify(name);

  function insert() {
    return this.insertBefore(
        document.createElementNS(this.namespaceURI, name),
        d3_select(before, this));
  }

  function insertNS() {
    return this.insertBefore(
        document.createElementNS(name.space, name.local),
        d3_select(before, this));
  }

  return this.select(name.local ? insertNS : insert);
};
// TODO remove(selector)?
// TODO remove(node)?
// TODO remove(function)?
d3_selectionPrototype.remove = function() {
  return this.each(function() {
    var parent = this.parentNode;
    if (parent) parent.removeChild(this);
  });
};
// TODO data(null) for clearing data?
d3_selectionPrototype.data = function(data, join) {
  var enter = [],
      update = [],
      exit = [];

  function bind(group, groupData) {
    var i,
        n = group.length,
        m = groupData.length,
        n0 = Math.min(n, m),
        n1 = Math.max(n, m),
        updateNodes = [],
        enterNodes = [],
        exitNodes = [],
        node,
        nodeData;

    if (join) {
      var nodeByKey = {},
          keys = [],
          key,
          j = groupData.length;

      for (i = -1; ++i < n;) {
        key = join.call(node = group[i], node.__data__, i);
        if (key in nodeByKey) {
          exitNodes[j++] = node; // duplicate key
        } else {
          nodeByKey[key] = node;
        }
        keys.push(key);
      }

      for (i = -1; ++i < m;) {
        node = nodeByKey[key = join.call(groupData, nodeData = groupData[i], i)];
        if (node) {
          node.__data__ = nodeData;
          updateNodes[i] = node;
          enterNodes[i] = exitNodes[i] = null;
        } else {
          enterNodes[i] = d3_selection_dataNode(nodeData);
          updateNodes[i] = exitNodes[i] = null;
        }
        delete nodeByKey[key];
      }

      for (i = -1; ++i < n;) {
        if (keys[i] in nodeByKey) {
          exitNodes[i] = group[i];
        }
      }
    } else {
      for (i = -1; ++i < n0;) {
        node = group[i];
        nodeData = groupData[i];
        if (node) {
          node.__data__ = nodeData;
          updateNodes[i] = node;
          enterNodes[i] = exitNodes[i] = null;
        } else {
          enterNodes[i] = d3_selection_dataNode(nodeData);
          updateNodes[i] = exitNodes[i] = null;
        }
      }
      for (; i < m; ++i) {
        enterNodes[i] = d3_selection_dataNode(groupData[i]);
        updateNodes[i] = exitNodes[i] = null;
      }
      for (; i < n1; ++i) {
        exitNodes[i] = group[i];
        enterNodes[i] = updateNodes[i] = null;
      }
    }

    enterNodes.update
        = updateNodes;

    enterNodes.parentNode
        = updateNodes.parentNode
        = exitNodes.parentNode
        = group.parentNode;

    enter.push(enterNodes);
    update.push(updateNodes);
    exit.push(exitNodes);
  }

  var i = -1,
      n = this.length,
      group;
  if (typeof data === "function") {
    while (++i < n) {
      bind(group = this[i], data.call(group, group.parentNode.__data__, i));
    }
  } else {
    while (++i < n) {
      bind(group = this[i], data);
    }
  }

  var selection = d3_selection(update);
  selection.enter = function() { return d3_selection_enter(enter); };
  selection.exit = function() { return d3_selection(exit); };
  return selection;
};

function d3_selection_dataNode(data) {
  return {__data__: data};
}
d3_selectionPrototype.filter = function(filter) {
  var subgroups = [],
      subgroup,
      group,
      node;

  if (typeof filter !== "function") filter = d3_selection_filter(filter);

  for (var j = 0, m = this.length; j < m; j++) {
    subgroups.push(subgroup = []);
    subgroup.parentNode = (group = this[j]).parentNode;
    for (var i = 0, n = group.length; i < n; i++) {
      if ((node = group[i]) && filter.call(node, node.__data__, i)) {
        subgroup.push(node);
      }
    }
  }

  return d3_selection(subgroups);
};

function d3_selection_filter(selector) {
  return function() {
    return d3_selectMatches(this, selector);
  };
}
d3_selectionPrototype.map = function(map) {
  return this.each(function() {
    this.__data__ = map.apply(this, arguments);
  });
};
d3_selectionPrototype.order = function() {
  for (var j = -1, m = this.length; ++j < m;) {
    for (var group = this[j], i = group.length - 1, next = group[i], node; --i >= 0;) {
      if (node = group[i]) {
        if (next && next !== node.nextSibling) next.parentNode.insertBefore(node, next);
        next = node;
      }
    }
  }
  return this;
};
d3_selectionPrototype.sort = function(comparator) {
  comparator = d3_selection_sortComparator.apply(this, arguments);
  for (var j = -1, m = this.length; ++j < m;) this[j].sort(comparator);
  return this.order();
};

function d3_selection_sortComparator(comparator) {
  if (!arguments.length) comparator = d3.ascending;
  return function(a, b) {
    return comparator(a && a.__data__, b && b.__data__);
  };
}
// type can be namespaced, e.g., "click.foo"
// listener can be null for removal
d3_selectionPrototype.on = function(type, listener, capture) {
  if (arguments.length < 3) capture = false;

  // parse the type specifier
  var name = "__on" + type, i = type.indexOf(".");
  if (i > 0) type = type.substring(0, i);

  // if called with only one argument, return the current listener
  if (arguments.length < 2) return (i = this.node()[name]) && i._;

  // remove the old event listener, and add the new event listener
  return this.each(function(d, i) {
    var node = this;

    if (node[name]) node.removeEventListener(type, node[name], capture);
    if (listener) node.addEventListener(type, node[name] = l, capture);

    // wrapped event listener that preserves i
    function l(e) {
      var o = d3.event; // Events can be reentrant (e.g., focus).
      d3.event = e;
      try {
        listener.call(node, node.__data__, i);
      } finally {
        d3.event = o;
      }
    }

    // stash the unwrapped listener for retrieval
    l._ = listener;
  });
};
d3_selectionPrototype.each = function(callback) {
  for (var j = -1, m = this.length; ++j < m;) {
    for (var group = this[j], i = -1, n = group.length; ++i < n;) {
      var node = group[i];
      if (node) callback.call(node, node.__data__, i, j);
    }
  }
  return this;
};
//
// Note: assigning to the arguments array simultaneously changes the value of
// the corresponding argument!
//
// TODO The `this` argument probably shouldn't be the first argument to the
// callback, anyway, since it's redundant. However, that will require a major
// version bump due to backwards compatibility, so I'm not changing it right
// away.
//
d3_selectionPrototype.call = function(callback) {
  callback.apply(this, (arguments[0] = this, arguments));
  return this;
};
d3_selectionPrototype.empty = function() {
  return !this.node();
};
d3_selectionPrototype.node = function(callback) {
  for (var j = 0, m = this.length; j < m; j++) {
    for (var group = this[j], i = 0, n = group.length; i < n; i++) {
      var node = group[i];
      if (node) return node;
    }
  }
  return null;
};
d3_selectionPrototype.transition = function() {
  var subgroups = [],
      subgroup,
      node;

  for (var j = -1, m = this.length; ++j < m;) {
    subgroups.push(subgroup = []);
    for (var group = this[j], i = -1, n = group.length; ++i < n;) {
      subgroup.push((node = group[i]) ? {node: node, delay: 0, duration: 250} : null);
    }
  }

  return d3_transition(subgroups, d3_transitionInheritId || ++d3_transitionId, Date.now());
};
var d3_selectionRoot = d3_selection([[document]]);

d3_selectionRoot[0].parentNode = d3_selectRoot;

// TODO fast singleton implementation!
// TODO select(function)
d3.select = function(selector) {
  return typeof selector === "string"
      ? d3_selectionRoot.select(selector)
      : d3_selection([[selector]]); // assume node
};

// TODO selectAll(function)
d3.selectAll = function(selector) {
  return typeof selector === "string"
      ? d3_selectionRoot.selectAll(selector)
      : d3_selection([d3_array(selector)]); // assume node[]
};
function d3_selection_enter(selection) {
  d3_arraySubclass(selection, d3_selection_enterPrototype);
  return selection;
}

var d3_selection_enterPrototype = [];

d3_selection_enterPrototype.append = d3_selectionPrototype.append;
d3_selection_enterPrototype.insert = d3_selectionPrototype.insert;
d3_selection_enterPrototype.empty = d3_selectionPrototype.empty;
d3_selection_enterPrototype.node = d3_selectionPrototype.node;
d3_selection_enterPrototype.select = function(selector) {
  var subgroups = [],
      subgroup,
      subnode,
      upgroup,
      group,
      node;

  for (var j = -1, m = this.length; ++j < m;) {
    upgroup = (group = this[j]).update;
    subgroups.push(subgroup = []);
    subgroup.parentNode = group.parentNode;
    for (var i = -1, n = group.length; ++i < n;) {
      if (node = group[i]) {
        subgroup.push(upgroup[i] = subnode = selector.call(group.parentNode, node.__data__, i));
        subnode.__data__ = node.__data__;
      } else {
        subgroup.push(null);
      }
    }
  }

  return d3_selection(subgroups);
};
function d3_transition(groups, id, time) {
  d3_arraySubclass(groups, d3_transitionPrototype);

  var tweens = {},
      event = d3.dispatch("start", "end"),
      ease = d3_transitionEase;

  groups.id = id;

  groups.time = time;

  groups.tween = function(name, tween) {
    if (arguments.length < 2) return tweens[name];
    if (tween == null) delete tweens[name];
    else tweens[name] = tween;
    return groups;
  };

  groups.ease = function(value) {
    if (!arguments.length) return ease;
    ease = typeof value === "function" ? value : d3.ease.apply(d3, arguments);
    return groups;
  };

  groups.each = function(type, listener) {
    if (arguments.length < 2) return d3_transition_each.call(groups, type);
    event.on(type, listener);
    return groups;
  };

  d3.timer(function(elapsed) {
    groups.each(function(d, i, j) {
      var tweened = [],
          node = this,
          delay = groups[j][i].delay,
          duration = groups[j][i].duration,
          lock = node.__transition__ || (node.__transition__ = {active: 0, count: 0});

      ++lock.count;

      delay <= elapsed ? start(elapsed) : d3.timer(start, delay, time);

      function start(elapsed) {
        if (lock.active > id) return stop();
        lock.active = id;

        for (var tween in tweens) {
          if (tween = tweens[tween].call(node, d, i)) {
            tweened.push(tween);
          }
        }

        event.start.call(node, d, i);
        if (!tick(elapsed)) d3.timer(tick, 0, time);
        return 1;
      }

      function tick(elapsed) {
        if (lock.active !== id) return stop();

        var t = (elapsed - delay) / duration,
            e = ease(t),
            n = tweened.length;

        while (n > 0) {
          tweened[--n].call(node, e);
        }

        if (t >= 1) {
          stop();
          d3_transitionInheritId = id;
          event.end.call(node, d, i);
          d3_transitionInheritId = 0;
          return 1;
        }
      }

      function stop() {
        if (!--lock.count) delete node.__transition__;
        return 1;
      }
    });
    return 1;
  }, 0, time);

  return groups;
}

var d3_transitionRemove = {};

function d3_transitionNull(d, i, a) {
  return a != "" && d3_transitionRemove;
}

function d3_transitionTween(name, b) {
  var interpolate = d3_interpolateByName(name);

  function transitionFunction(d, i, a) {
    var v = b.call(this, d, i);
    return v == null
        ? a != "" && d3_transitionRemove
        : a != v && interpolate(a, v);
  }

  function transitionString(d, i, a) {
    return a != b && interpolate(a, b);
  }

  return typeof b === "function" ? transitionFunction
      : b == null ? d3_transitionNull
      : (b += "", transitionString);
}

var d3_transitionPrototype = [],
    d3_transitionId = 0,
    d3_transitionInheritId = 0,
    d3_transitionEase = d3.ease("cubic-in-out");

d3_transitionPrototype.call = d3_selectionPrototype.call;

d3.transition = function() {
  return d3_selectionRoot.transition();
};

d3.transition.prototype = d3_transitionPrototype;
d3_transitionPrototype.select = function(selector) {
  var subgroups = [],
      subgroup,
      subnode,
      node;

  if (typeof selector !== "function") selector = d3_selection_selector(selector);

  for (var j = -1, m = this.length; ++j < m;) {
    subgroups.push(subgroup = []);
    for (var group = this[j], i = -1, n = group.length; ++i < n;) {
      if ((node = group[i]) && (subnode = selector.call(node.node, node.node.__data__, i))) {
        if ("__data__" in node.node) subnode.__data__ = node.node.__data__;
        subgroup.push({node: subnode, delay: node.delay, duration: node.duration});
      } else {
        subgroup.push(null);
      }
    }
  }

  return d3_transition(subgroups, this.id, this.time).ease(this.ease());
};
d3_transitionPrototype.selectAll = function(selector) {
  var subgroups = [],
      subgroup,
      subnodes,
      node;

  if (typeof selector !== "function") selector = d3_selection_selectorAll(selector);

  for (var j = -1, m = this.length; ++j < m;) {
    for (var group = this[j], i = -1, n = group.length; ++i < n;) {
      if (node = group[i]) {
        subnodes = selector.call(node.node, node.node.__data__, i);
        subgroups.push(subgroup = []);
        for (var k = -1, o = subnodes.length; ++k < o;) {
          subgroup.push({node: subnodes[k], delay: node.delay, duration: node.duration});
        }
      }
    }
  }

  return d3_transition(subgroups, this.id, this.time).ease(this.ease());
};
d3_transitionPrototype.attr = function(name, value) {
  return this.attrTween(name, d3_transitionTween(name, value));
};

d3_transitionPrototype.attrTween = function(nameNS, tween) {
  var name = d3.ns.qualify(nameNS);

  function attrTween(d, i) {
    var f = tween.call(this, d, i, this.getAttribute(name));
    return f === d3_transitionRemove
        ? (this.removeAttribute(name), null)
        : f && function(t) { this.setAttribute(name, f(t)); };
  }

  function attrTweenNS(d, i) {
    var f = tween.call(this, d, i, this.getAttributeNS(name.space, name.local));
    return f === d3_transitionRemove
        ? (this.removeAttributeNS(name.space, name.local), null)
        : f && function(t) { this.setAttributeNS(name.space, name.local, f(t)); };
  }

  return this.tween("attr." + nameNS, name.local ? attrTweenNS : attrTween);
};
d3_transitionPrototype.style = function(name, value, priority) {
  if (arguments.length < 3) priority = "";
  return this.styleTween(name, d3_transitionTween(name, value), priority);
};

d3_transitionPrototype.styleTween = function(name, tween, priority) {
  if (arguments.length < 3) priority = "";
  return this.tween("style." + name, function(d, i) {
    var f = tween.call(this, d, i, window.getComputedStyle(this, null).getPropertyValue(name));
    return f === d3_transitionRemove
        ? (this.style.removeProperty(name), null)
        : f && function(t) { this.style.setProperty(name, f(t), priority); };
  });
};
d3_transitionPrototype.text = function(value) {
  return this.tween("text", function(d, i) {
    this.textContent = typeof value === "function"
        ? value.call(this, d, i)
        : value;
  });
};
d3_transitionPrototype.remove = function() {
  return this.each("end.transition", function() {
    var p;
    if (!this.__transition__ && (p = this.parentNode)) p.removeChild(this);
  });
};
d3_transitionPrototype.delay = function(value) {
  var groups = this;
  return groups.each(typeof value === "function"
      ? function(d, i, j) { groups[j][i].delay = +value.apply(this, arguments); }
      : (value = +value, function(d, i, j) { groups[j][i].delay = value; }));
};
d3_transitionPrototype.duration = function(value) {
  var groups = this;
  return groups.each(typeof value === "function"
      ? function(d, i, j) { groups[j][i].duration = +value.apply(this, arguments); }
      : (value = +value, function(d, i, j) { groups[j][i].duration = value; }));
};
function d3_transition_each(callback) {
  for (var j = 0, m = this.length; j < m; j++) {
    for (var group = this[j], i = 0, n = group.length; i < n; i++) {
      var node = group[i];
      if (node) callback.call(node = node.node, node.__data__, i, j);
    }
  }
  return this;
}
d3_transitionPrototype.transition = function() {
  return this.select(d3_this);
};
var d3_timer_queue = null,
    d3_timer_interval, // is an interval (or frame) active?
    d3_timer_timeout; // is a timeout active?

// The timer will continue to fire until callback returns true.
d3.timer = function(callback, delay, then) {
  var found = false,
      t0,
      t1 = d3_timer_queue;

  if (arguments.length < 3) {
    if (arguments.length < 2) delay = 0;
    else if (!isFinite(delay)) return;
    then = Date.now();
  }

  // See if the callback's already in the queue.
  while (t1) {
    if (t1.callback === callback) {
      t1.then = then;
      t1.delay = delay;
      found = true;
      break;
    }
    t0 = t1;
    t1 = t1.next;
  }

  // Otherwise, add the callback to the queue.
  if (!found) d3_timer_queue = {
    callback: callback,
    then: then,
    delay: delay,
    next: d3_timer_queue
  };

  // Start animatin'!
  if (!d3_timer_interval) {
    d3_timer_timeout = clearTimeout(d3_timer_timeout);
    d3_timer_interval = 1;
    d3_timer_frame(d3_timer_step);
  }
}

function d3_timer_step() {
  var elapsed,
      now = Date.now(),
      t1 = d3_timer_queue;

  while (t1) {
    elapsed = now - t1.then;
    if (elapsed >= t1.delay) t1.flush = t1.callback(elapsed);
    t1 = t1.next;
  }

  var delay = d3_timer_flush() - now;
  if (delay > 24) {
    if (isFinite(delay)) {
      clearTimeout(d3_timer_timeout);
      d3_timer_timeout = setTimeout(d3_timer_step, delay);
    }
    d3_timer_interval = 0;
  } else {
    d3_timer_interval = 1;
    d3_timer_frame(d3_timer_step);
  }
}

d3.timer.flush = function() {
  var elapsed,
      now = Date.now(),
      t1 = d3_timer_queue;

  while (t1) {
    elapsed = now - t1.then;
    if (!t1.delay) t1.flush = t1.callback(elapsed);
    t1 = t1.next;
  }

  d3_timer_flush();
};

// Flush after callbacks, to avoid concurrent queue modification.
function d3_timer_flush() {
  var t0 = null,
      t1 = d3_timer_queue,
      then = Infinity;
  while (t1) {
    if (t1.flush) {
      t1 = t0 ? t0.next = t1.next : d3_timer_queue = t1.next;
    } else {
      then = Math.min(then, t1.then + t1.delay);
      t1 = (t0 = t1).next;
    }
  }
  return then;
}

var d3_timer_frame = window.requestAnimationFrame
    || window.webkitRequestAnimationFrame
    || window.mozRequestAnimationFrame
    || window.oRequestAnimationFrame
    || window.msRequestAnimationFrame
    || function(callback) { setTimeout(callback, 17); };
d3.transform = function(string) {
  var g = document.createElementNS(d3.ns.prefix.svg, "g"),
      identity = {a: 1, b: 0, c: 0, d: 1, e: 0, f: 0};
  return (d3.transform = function(string) {
    g.setAttribute("transform", string);
    var t = g.transform.baseVal.consolidate();
    return new d3_transform(t ? t.matrix : identity);
  })(string);
};

// Compute x-scale and normalize the first row.
// Compute shear and make second row orthogonal to first.
// Compute y-scale and normalize the second row.
// Finally, compute the rotation.
function d3_transform(m) {
  var r0 = [m.a, m.b],
      r1 = [m.c, m.d],
      kx = d3_transformNormalize(r0),
      kz = d3_transformDot(r0, r1),
      ky = d3_transformNormalize(d3_transformCombine(r1, r0, -kz)) || 0;
  if (r0[0] * r1[1] < r1[0] * r0[1]) {
    r0[0] *= -1;
    r0[1] *= -1;
    kx *= -1;
    kz *= -1;
  }
  this.rotate = (kx ? Math.atan2(r0[1], r0[0]) : Math.atan2(-r1[0], r1[1])) * d3_transformDegrees;
  this.translate = [m.e, m.f];
  this.scale = [kx, ky];
  this.skew = ky ? Math.atan2(kz, ky) * d3_transformDegrees : 0;
};

d3_transform.prototype.toString = function() {
  return "translate(" + this.translate
      + ")rotate(" + this.rotate
      + ")skewX(" + this.skew
      + ")scale(" + this.scale
      + ")";
};

function d3_transformDot(a, b) {
  return a[0] * b[0] + a[1] * b[1];
}

function d3_transformNormalize(a) {
  var k = Math.sqrt(d3_transformDot(a, a));
  if (k) {
    a[0] /= k;
    a[1] /= k;
  }
  return k;
}

function d3_transformCombine(a, b, k) {
  a[0] += k * b[0];
  a[1] += k * b[1];
  return a;
}

var d3_transformDegrees = 180 / Math.PI;
d3.mouse = function(container) {
  return d3_mousePoint(container, d3.event);
};

// https://bugs.webkit.org/show_bug.cgi?id=44083
var d3_mouse_bug44083 = /WebKit/.test(navigator.userAgent) ? -1 : 0;

function d3_mousePoint(container, e) {
  var svg = container.ownerSVGElement || container;
  if (svg.createSVGPoint) {
    var point = svg.createSVGPoint();
    if ((d3_mouse_bug44083 < 0) && (window.scrollX || window.scrollY)) {
      svg = d3.select(document.body)
        .append("svg")
          .style("position", "absolute")
          .style("top", 0)
          .style("left", 0);
      var ctm = svg[0][0].getScreenCTM();
      d3_mouse_bug44083 = !(ctm.f || ctm.e);
      svg.remove();
    }
    if (d3_mouse_bug44083) {
      point.x = e.pageX;
      point.y = e.pageY;
    } else {
      point.x = e.clientX;
      point.y = e.clientY;
    }
    point = point.matrixTransform(container.getScreenCTM().inverse());
    return [point.x, point.y];
  }
  var rect = container.getBoundingClientRect();
  return [e.clientX - rect.left - container.clientLeft,
      e.clientY - rect.top - container.clientTop];
};
d3.touches = function(container, touches) {
  if (arguments.length < 2) touches = d3.event.touches;

  return touches ? d3_array(touches).map(function(touch) {
    var point = d3_mousePoint(container, touch);
    point.identifier = touch.identifier;
    return point;
  }) : [];
};
function d3_noop() {}
d3.scale = {};

function d3_scaleExtent(domain) {
  var start = domain[0], stop = domain[domain.length - 1];
  return start < stop ? [start, stop] : [stop, start];
}

function d3_scaleRange(scale) {
  return scale.rangeExtent ? scale.rangeExtent() : d3_scaleExtent(scale.range());
}
function d3_scale_nice(domain, nice) {
  var i0 = 0,
      i1 = domain.length - 1,
      x0 = domain[i0],
      x1 = domain[i1],
      dx;

  if (x1 < x0) {
    dx = i0; i0 = i1; i1 = dx;
    dx = x0; x0 = x1; x1 = dx;
  }

  if (dx = x1 - x0) {
    nice = nice(dx);
    domain[i0] = nice.floor(x0);
    domain[i1] = nice.ceil(x1);
  }

  return domain;
}

function d3_scale_niceDefault() {
  return Math;
}
d3.scale.linear = function() {
  return d3_scale_linear([0, 1], [0, 1], d3.interpolate, false);
};

function d3_scale_linear(domain, range, interpolate, clamp) {
  var output,
      input;

  function rescale() {
    var linear = Math.min(domain.length, range.length) > 2 ? d3_scale_polylinear : d3_scale_bilinear,
        uninterpolate = clamp ? d3_uninterpolateClamp : d3_uninterpolateNumber;
    output = linear(domain, range, uninterpolate, interpolate);
    input = linear(range, domain, uninterpolate, d3.interpolate);
    return scale;
  }

  function scale(x) {
    return output(x);
  }

  // Note: requires range is coercible to number!
  scale.invert = function(y) {
    return input(y);
  };

  scale.domain = function(x) {
    if (!arguments.length) return domain;
    domain = x.map(Number);
    return rescale();
  };

  scale.range = function(x) {
    if (!arguments.length) return range;
    range = x;
    return rescale();
  };

  scale.rangeRound = function(x) {
    return scale.range(x).interpolate(d3.interpolateRound);
  };

  scale.clamp = function(x) {
    if (!arguments.length) return clamp;
    clamp = x;
    return rescale();
  };

  scale.interpolate = function(x) {
    if (!arguments.length) return interpolate;
    interpolate = x;
    return rescale();
  };

  scale.ticks = function(m) {
    return d3_scale_linearTicks(domain, m);
  };

  scale.tickFormat = function(m) {
    return d3_scale_linearTickFormat(domain, m);
  };

  scale.nice = function() {
    d3_scale_nice(domain, d3_scale_linearNice);
    return rescale();
  };

  scale.copy = function() {
    return d3_scale_linear(domain, range, interpolate, clamp);
  };

  return rescale();
}

function d3_scale_linearRebind(scale, linear) {
  return d3.rebind(scale, linear, "range", "rangeRound", "interpolate", "clamp");
}

function d3_scale_linearNice(dx) {
  dx = Math.pow(10, Math.round(Math.log(dx) / Math.LN10) - 1);
  return {
    floor: function(x) { return Math.floor(x / dx) * dx; },
    ceil: function(x) { return Math.ceil(x / dx) * dx; }
  };
}

function d3_scale_linearTickRange(domain, m) {
  var extent = d3_scaleExtent(domain),
      span = extent[1] - extent[0],
      step = Math.pow(10, Math.floor(Math.log(span / m) / Math.LN10)),
      err = m / span * step;

  // Filter ticks to get closer to the desired count.
  if (err <= .15) step *= 10;
  else if (err <= .35) step *= 5;
  else if (err <= .75) step *= 2;

  // Round start and stop values to step interval.
  extent[0] = Math.ceil(extent[0] / step) * step;
  extent[1] = Math.floor(extent[1] / step) * step + step * .5; // inclusive
  extent[2] = step;
  return extent;
}

function d3_scale_linearTicks(domain, m) {
  return d3.range.apply(d3, d3_scale_linearTickRange(domain, m));
}

function d3_scale_linearTickFormat(domain, m) {
  return d3.format(",." + Math.max(0, -Math.floor(Math.log(d3_scale_linearTickRange(domain, m)[2]) / Math.LN10 + .01)) + "f");
}
function d3_scale_bilinear(domain, range, uninterpolate, interpolate) {
  var u = uninterpolate(domain[0], domain[1]),
      i = interpolate(range[0], range[1]);
  return function(x) {
    return i(u(x));
  };
}
function d3_scale_polylinear(domain, range, uninterpolate, interpolate) {
  var u = [],
      i = [],
      j = 0,
      k = Math.min(domain.length, range.length) - 1;

  // Handle descending domains.
  if (domain[k] < domain[0]) {
    domain = domain.slice().reverse();
    range = range.slice().reverse();
  }

  while (++j <= k) {
    u.push(uninterpolate(domain[j - 1], domain[j]));
    i.push(interpolate(range[j - 1], range[j]));
  }

  return function(x) {
    var j = d3.bisect(domain, x, 1, k) - 1;
    return i[j](u[j](x));
  };
}
d3.scale.log = function() {
  return d3_scale_log(d3.scale.linear(), d3_scale_logp);
};

function d3_scale_log(linear, log) {
  var pow = log.pow;

  function scale(x) {
    return linear(log(x));
  }

  scale.invert = function(x) {
    return pow(linear.invert(x));
  };

  scale.domain = function(x) {
    if (!arguments.length) return linear.domain().map(pow);
    log = x[0] < 0 ? d3_scale_logn : d3_scale_logp;
    pow = log.pow;
    linear.domain(x.map(log));
    return scale;
  };

  scale.nice = function() {
    linear.domain(d3_scale_nice(linear.domain(), d3_scale_niceDefault));
    return scale;
  };

  scale.ticks = function() {
    var extent = d3_scaleExtent(linear.domain()),
        ticks = [];
    if (extent.every(isFinite)) {
      var i = Math.floor(extent[0]),
          j = Math.ceil(extent[1]),
          u = pow(extent[0]),
          v = pow(extent[1]);
      if (log === d3_scale_logn) {
        ticks.push(pow(i));
        for (; i++ < j;) for (var k = 9; k > 0; k--) ticks.push(pow(i) * k);
      } else {
        for (; i < j; i++) for (var k = 1; k < 10; k++) ticks.push(pow(i) * k);
        ticks.push(pow(i));
      }
      for (i = 0; ticks[i] < u; i++) {} // strip small values
      for (j = ticks.length; ticks[j - 1] > v; j--) {} // strip big values
      ticks = ticks.slice(i, j);
    }
    return ticks;
  };

  scale.tickFormat = function(n, format) {
    if (arguments.length < 2) format = d3_scale_logFormat;
    if (arguments.length < 1) return format;
    var k = n / scale.ticks().length,
        f = log === d3_scale_logn ? (e = -1e-12, Math.floor) : (e = 1e-12, Math.ceil),
        e;
    return function(d) {
      return d / pow(f(log(d) + e)) < k ? format(d) : "";
    };
  };

  scale.copy = function() {
    return d3_scale_log(linear.copy(), log);
  };

  return d3_scale_linearRebind(scale, linear);
}

var d3_scale_logFormat = d3.format(".0e");

function d3_scale_logp(x) {
  return Math.log(x < 0 ? 0 : x) / Math.LN10;
}

function d3_scale_logn(x) {
  return -Math.log(x > 0 ? 0 : -x) / Math.LN10;
}

d3_scale_logp.pow = function(x) {
  return Math.pow(10, x);
};

d3_scale_logn.pow = function(x) {
  return -Math.pow(10, -x);
};
d3.scale.pow = function() {
  return d3_scale_pow(d3.scale.linear(), 1);
};

function d3_scale_pow(linear, exponent) {
  var powp = d3_scale_powPow(exponent),
      powb = d3_scale_powPow(1 / exponent);

  function scale(x) {
    return linear(powp(x));
  }

  scale.invert = function(x) {
    return powb(linear.invert(x));
  };

  scale.domain = function(x) {
    if (!arguments.length) return linear.domain().map(powb);
    linear.domain(x.map(powp));
    return scale;
  };

  scale.ticks = function(m) {
    return d3_scale_linearTicks(scale.domain(), m);
  };

  scale.tickFormat = function(m) {
    return d3_scale_linearTickFormat(scale.domain(), m);
  };

  scale.nice = function() {
    return scale.domain(d3_scale_nice(scale.domain(), d3_scale_linearNice));
  };

  scale.exponent = function(x) {
    if (!arguments.length) return exponent;
    var domain = scale.domain();
    powp = d3_scale_powPow(exponent = x);
    powb = d3_scale_powPow(1 / exponent);
    return scale.domain(domain);
  };

  scale.copy = function() {
    return d3_scale_pow(linear.copy(), exponent);
  };

  return d3_scale_linearRebind(scale, linear);
}

function d3_scale_powPow(e) {
  return function(x) {
    return x < 0 ? -Math.pow(-x, e) : Math.pow(x, e);
  };
}
d3.scale.sqrt = function() {
  return d3.scale.pow().exponent(.5);
};
d3.scale.ordinal = function() {
  return d3_scale_ordinal([], {t: "range", x: []});
};

function d3_scale_ordinal(domain, ranger) {
  var index,
      range,
      rangeBand;

  function scale(x) {
    return range[((index[x] || (index[x] = domain.push(x))) - 1) % range.length];
  }

  function steps(start, step) {
    return d3.range(domain.length).map(function(i) { return start + step * i; });
  }

  scale.domain = function(x) {
    if (!arguments.length) return domain;
    domain = [];
    index = {};
    var i = -1, n = x.length, xi;
    while (++i < n) if (!index[xi = x[i]]) index[xi] = domain.push(xi);
    return scale[ranger.t](ranger.x, ranger.p);
  };

  scale.range = function(x) {
    if (!arguments.length) return range;
    range = x;
    rangeBand = 0;
    ranger = {t: "range", x: x};
    return scale;
  };

  scale.rangePoints = function(x, padding) {
    if (arguments.length < 2) padding = 0;
    var start = x[0],
        stop = x[1],
        step = (stop - start) / (domain.length - 1 + padding);
    range = steps(domain.length < 2 ? (start + stop) / 2 : start + step * padding / 2, step);
    rangeBand = 0;
    ranger = {t: "rangePoints", x: x, p: padding};
    return scale;
  };

  scale.rangeBands = function(x, padding) {
    if (arguments.length < 2) padding = 0;
    var start = x[0],
        stop = x[1],
        step = (stop - start) / (domain.length + padding);
    range = steps(start + step * padding, step);
    rangeBand = step * (1 - padding);
    ranger = {t: "rangeBands", x: x, p: padding};
    return scale;
  };

  scale.rangeRoundBands = function(x, padding) {
    if (arguments.length < 2) padding = 0;
    var start = x[0],
        stop = x[1],
        step = Math.floor((stop - start) / (domain.length + padding));
    range = steps(start + Math.round((stop - start - (domain.length - padding) * step) / 2), step);
    rangeBand = Math.round(step * (1 - padding));
    ranger = {t: "rangeRoundBands", x: x, p: padding};
    return scale;
  };

  scale.rangeBand = function() {
    return rangeBand;
  };

  scale.rangeExtent = function() {
    return ranger.t === "range" ? d3_scaleExtent(ranger.x) : ranger.x;
  };

  scale.copy = function() {
    return d3_scale_ordinal(domain, ranger);
  };

  return scale.domain(domain);
}
/*
 * This product includes color specifications and designs developed by Cynthia
 * Brewer (http://colorbrewer.org/). See lib/colorbrewer for more information.
 */

d3.scale.category10 = function() {
  return d3.scale.ordinal().range(d3_category10);
};

d3.scale.category20 = function() {
  return d3.scale.ordinal().range(d3_category20);
};

d3.scale.category20b = function() {
  return d3.scale.ordinal().range(d3_category20b);
};

d3.scale.category20c = function() {
  return d3.scale.ordinal().range(d3_category20c);
};

var d3_category10 = [
  "#1f77b4", "#ff7f0e", "#2ca02c", "#d62728", "#9467bd",
  "#8c564b", "#e377c2", "#7f7f7f", "#bcbd22", "#17becf"
];

var d3_category20 = [
  "#1f77b4", "#aec7e8",
  "#ff7f0e", "#ffbb78",
  "#2ca02c", "#98df8a",
  "#d62728", "#ff9896",
  "#9467bd", "#c5b0d5",
  "#8c564b", "#c49c94",
  "#e377c2", "#f7b6d2",
  "#7f7f7f", "#c7c7c7",
  "#bcbd22", "#dbdb8d",
  "#17becf", "#9edae5"
];

var d3_category20b = [
  "#393b79", "#5254a3", "#6b6ecf", "#9c9ede",
  "#637939", "#8ca252", "#b5cf6b", "#cedb9c",
  "#8c6d31", "#bd9e39", "#e7ba52", "#e7cb94",
  "#843c39", "#ad494a", "#d6616b", "#e7969c",
  "#7b4173", "#a55194", "#ce6dbd", "#de9ed6"
];

var d3_category20c = [
  "#3182bd", "#6baed6", "#9ecae1", "#c6dbef",
  "#e6550d", "#fd8d3c", "#fdae6b", "#fdd0a2",
  "#31a354", "#74c476", "#a1d99b", "#c7e9c0",
  "#756bb1", "#9e9ac8", "#bcbddc", "#dadaeb",
  "#636363", "#969696", "#bdbdbd", "#d9d9d9"
];
d3.scale.quantile = function() {
  return d3_scale_quantile([], []);
};

function d3_scale_quantile(domain, range) {
  var thresholds;

  function rescale() {
    var k = 0,
        n = domain.length,
        q = range.length;
    thresholds = [];
    while (++k < q) thresholds[k - 1] = d3.quantile(domain, k / q);
    return scale;
  }

  function scale(x) {
    if (isNaN(x = +x)) return NaN;
    return range[d3.bisect(thresholds, x)];
  }

  scale.domain = function(x) {
    if (!arguments.length) return domain;
    domain = x.filter(function(d) { return !isNaN(d); }).sort(d3.ascending);
    return rescale();
  };

  scale.range = function(x) {
    if (!arguments.length) return range;
    range = x;
    return rescale();
  };

  scale.quantiles = function() {
    return thresholds;
  };

  scale.copy = function() {
    return d3_scale_quantile(domain, range); // copy on write!
  };

  return rescale();
}
d3.scale.quantize = function() {
  return d3_scale_quantize(0, 1, [0, 1]);
};

function d3_scale_quantize(x0, x1, range) {
  var kx, i;

  function scale(x) {
    return range[Math.max(0, Math.min(i, Math.floor(kx * (x - x0))))];
  }

  function rescale() {
    kx = range.length / (x1 - x0);
    i = range.length - 1;
    return scale;
  }

  scale.domain = function(x) {
    if (!arguments.length) return [x0, x1];
    x0 = +x[0];
    x1 = +x[x.length - 1];
    return rescale();
  };

  scale.range = function(x) {
    if (!arguments.length) return range;
    range = x;
    return rescale();
  };

  scale.copy = function() {
    return d3_scale_quantize(x0, x1, range); // copy on write
  };

  return rescale();
}
d3.svg = {};
d3.svg.arc = function() {
  var innerRadius = d3_svg_arcInnerRadius,
      outerRadius = d3_svg_arcOuterRadius,
      startAngle = d3_svg_arcStartAngle,
      endAngle = d3_svg_arcEndAngle;

  function arc() {
    var r0 = innerRadius.apply(this, arguments),
        r1 = outerRadius.apply(this, arguments),
        a0 = startAngle.apply(this, arguments) + d3_svg_arcOffset,
        a1 = endAngle.apply(this, arguments) + d3_svg_arcOffset,
        da = (a1 < a0 && (da = a0, a0 = a1, a1 = da), a1 - a0),
        df = da < Math.PI ? "0" : "1",
        c0 = Math.cos(a0),
        s0 = Math.sin(a0),
        c1 = Math.cos(a1),
        s1 = Math.sin(a1);
    return da >= d3_svg_arcMax
      ? (r0
      ? "M0," + r1
      + "A" + r1 + "," + r1 + " 0 1,1 0," + (-r1)
      + "A" + r1 + "," + r1 + " 0 1,1 0," + r1
      + "M0," + r0
      + "A" + r0 + "," + r0 + " 0 1,0 0," + (-r0)
      + "A" + r0 + "," + r0 + " 0 1,0 0," + r0
      + "Z"
      : "M0," + r1
      + "A" + r1 + "," + r1 + " 0 1,1 0," + (-r1)
      + "A" + r1 + "," + r1 + " 0 1,1 0," + r1
      + "Z")
      : (r0
      ? "M" + r1 * c0 + "," + r1 * s0
      + "A" + r1 + "," + r1 + " 0 " + df + ",1 " + r1 * c1 + "," + r1 * s1
      + "L" + r0 * c1 + "," + r0 * s1
      + "A" + r0 + "," + r0 + " 0 " + df + ",0 " + r0 * c0 + "," + r0 * s0
      + "Z"
      : "M" + r1 * c0 + "," + r1 * s0
      + "A" + r1 + "," + r1 + " 0 " + df + ",1 " + r1 * c1 + "," + r1 * s1
      + "L0,0"
      + "Z");
  }

  arc.innerRadius = function(v) {
    if (!arguments.length) return innerRadius;
    innerRadius = d3.functor(v);
    return arc;
  };

  arc.outerRadius = function(v) {
    if (!arguments.length) return outerRadius;
    outerRadius = d3.functor(v);
    return arc;
  };

  arc.startAngle = function(v) {
    if (!arguments.length) return startAngle;
    startAngle = d3.functor(v);
    return arc;
  };

  arc.endAngle = function(v) {
    if (!arguments.length) return endAngle;
    endAngle = d3.functor(v);
    return arc;
  };

  arc.centroid = function() {
    var r = (innerRadius.apply(this, arguments)
        + outerRadius.apply(this, arguments)) / 2,
        a = (startAngle.apply(this, arguments)
        + endAngle.apply(this, arguments)) / 2 + d3_svg_arcOffset;
    return [Math.cos(a) * r, Math.sin(a) * r];
  };

  return arc;
};

var d3_svg_arcOffset = -Math.PI / 2,
    d3_svg_arcMax = 2 * Math.PI - 1e-6;

function d3_svg_arcInnerRadius(d) {
  return d.innerRadius;
}

function d3_svg_arcOuterRadius(d) {
  return d.outerRadius;
}

function d3_svg_arcStartAngle(d) {
  return d.startAngle;
}

function d3_svg_arcEndAngle(d) {
  return d.endAngle;
}
function d3_svg_line(projection) {
  var x = d3_svg_lineX,
      y = d3_svg_lineY,
      interpolate = "linear",
      interpolator = d3_svg_lineInterpolators[interpolate],
      tension = .7;

  function line(d) {
    return d.length < 1 ? null : "M" + interpolator(projection(d3_svg_linePoints(this, d, x, y)), tension);
  }

  line.x = function(v) {
    if (!arguments.length) return x;
    x = v;
    return line;
  };

  line.y = function(v) {
    if (!arguments.length) return y;
    y = v;
    return line;
  };

  line.interpolate = function(v) {
    if (!arguments.length) return interpolate;
    interpolator = d3_svg_lineInterpolators[interpolate = v];
    return line;
  };

  line.tension = function(v) {
    if (!arguments.length) return tension;
    tension = v;
    return line;
  };

  return line;
}

d3.svg.line = function() {
  return d3_svg_line(Object);
};

// Converts the specified array of data into an array of points
// (x-y tuples), by evaluating the specified `x` and `y` functions on each
// data point. The `this` context of the evaluated functions is the specified
// "self" object; each function is passed the current datum and index.
function d3_svg_linePoints(self, d, x, y) {
  var points = [],
      i = -1,
      n = d.length,
      fx = typeof x === "function",
      fy = typeof y === "function",
      value;
  if (fx && fy) {
    while (++i < n) points.push([
      x.call(self, value = d[i], i),
      y.call(self, value, i)
    ]);
  } else if (fx) {
    while (++i < n) points.push([x.call(self, d[i], i), y]);
  } else if (fy) {
    while (++i < n) points.push([x, y.call(self, d[i], i)]);
  } else {
    while (++i < n) points.push([x, y]);
  }
  return points;
}

// The default `x` property, which references d[0].
function d3_svg_lineX(d) {
  return d[0];
}

// The default `y` property, which references d[1].
function d3_svg_lineY(d) {
  return d[1];
}

// The various interpolators supported by the `line` class.
var d3_svg_lineInterpolators = {
  "linear": d3_svg_lineLinear,
  "step-before": d3_svg_lineStepBefore,
  "step-after": d3_svg_lineStepAfter,
  "basis": d3_svg_lineBasis,
  "basis-open": d3_svg_lineBasisOpen,
  "basis-closed": d3_svg_lineBasisClosed,
  "bundle": d3_svg_lineBundle,
  "cardinal": d3_svg_lineCardinal,
  "cardinal-open": d3_svg_lineCardinalOpen,
  "cardinal-closed": d3_svg_lineCardinalClosed,
  "monotone": d3_svg_lineMonotone
};

// Linear interpolation; generates "L" commands.
function d3_svg_lineLinear(points) {
  var i = 0,
      n = points.length,
      p = points[0],
      path = [p[0], ",", p[1]];
  while (++i < n) path.push("L", (p = points[i])[0], ",", p[1]);
  return path.join("");
}

// Step interpolation; generates "H" and "V" commands.
function d3_svg_lineStepBefore(points) {
  var i = 0,
      n = points.length,
      p = points[0],
      path = [p[0], ",", p[1]];
  while (++i < n) path.push("V", (p = points[i])[1], "H", p[0]);
  return path.join("");
}

// Step interpolation; generates "H" and "V" commands.
function d3_svg_lineStepAfter(points) {
  var i = 0,
      n = points.length,
      p = points[0],
      path = [p[0], ",", p[1]];
  while (++i < n) path.push("H", (p = points[i])[0], "V", p[1]);
  return path.join("");
}

// Open cardinal spline interpolation; generates "C" commands.
function d3_svg_lineCardinalOpen(points, tension) {
  return points.length < 4
      ? d3_svg_lineLinear(points)
      : points[1] + d3_svg_lineHermite(points.slice(1, points.length - 1),
        d3_svg_lineCardinalTangents(points, tension));
}

// Closed cardinal spline interpolation; generates "C" commands.
function d3_svg_lineCardinalClosed(points, tension) {
  return points.length < 3
      ? d3_svg_lineLinear(points)
      : points[0] + d3_svg_lineHermite((points.push(points[0]), points),
        d3_svg_lineCardinalTangents([points[points.length - 2]]
        .concat(points, [points[1]]), tension));
}

// Cardinal spline interpolation; generates "C" commands.
function d3_svg_lineCardinal(points, tension, closed) {
  return points.length < 3
      ? d3_svg_lineLinear(points)
      : points[0] + d3_svg_lineHermite(points,
        d3_svg_lineCardinalTangents(points, tension));
}

// Hermite spline construction; generates "C" commands.
function d3_svg_lineHermite(points, tangents) {
  if (tangents.length < 1
      || (points.length != tangents.length
      && points.length != tangents.length + 2)) {
    return d3_svg_lineLinear(points);
  }

  var quad = points.length != tangents.length,
      path = "",
      p0 = points[0],
      p = points[1],
      t0 = tangents[0],
      t = t0,
      pi = 1;

  if (quad) {
    path += "Q" + (p[0] - t0[0] * 2 / 3) + "," + (p[1] - t0[1] * 2 / 3)
        + "," + p[0] + "," + p[1];
    p0 = points[1];
    pi = 2;
  }

  if (tangents.length > 1) {
    t = tangents[1];
    p = points[pi];
    pi++;
    path += "C" + (p0[0] + t0[0]) + "," + (p0[1] + t0[1])
        + "," + (p[0] - t[0]) + "," + (p[1] - t[1])
        + "," + p[0] + "," + p[1];
    for (var i = 2; i < tangents.length; i++, pi++) {
      p = points[pi];
      t = tangents[i];
      path += "S" + (p[0] - t[0]) + "," + (p[1] - t[1])
          + "," + p[0] + "," + p[1];
    }
  }

  if (quad) {
    var lp = points[pi];
    path += "Q" + (p[0] + t[0] * 2 / 3) + "," + (p[1] + t[1] * 2 / 3)
        + "," + lp[0] + "," + lp[1];
  }

  return path;
}

// Generates tangents for a cardinal spline.
function d3_svg_lineCardinalTangents(points, tension) {
  var tangents = [],
      a = (1 - tension) / 2,
      p0,
      p1 = points[0],
      p2 = points[1],
      i = 1,
      n = points.length;
  while (++i < n) {
    p0 = p1;
    p1 = p2;
    p2 = points[i];
    tangents.push([a * (p2[0] - p0[0]), a * (p2[1] - p0[1])]);
  }
  return tangents;
}

// B-spline interpolation; generates "C" commands.
function d3_svg_lineBasis(points) {
  if (points.length < 3) return d3_svg_lineLinear(points);
  var i = 1,
      n = points.length,
      pi = points[0],
      x0 = pi[0],
      y0 = pi[1],
      px = [x0, x0, x0, (pi = points[1])[0]],
      py = [y0, y0, y0, pi[1]],
      path = [x0, ",", y0];
  d3_svg_lineBasisBezier(path, px, py);
  while (++i < n) {
    pi = points[i];
    px.shift(); px.push(pi[0]);
    py.shift(); py.push(pi[1]);
    d3_svg_lineBasisBezier(path, px, py);
  }
  i = -1;
  while (++i < 2) {
    px.shift(); px.push(pi[0]);
    py.shift(); py.push(pi[1]);
    d3_svg_lineBasisBezier(path, px, py);
  }
  return path.join("");
}

// Open B-spline interpolation; generates "C" commands.
function d3_svg_lineBasisOpen(points) {
  if (points.length < 4) return d3_svg_lineLinear(points);
  var path = [],
      i = -1,
      n = points.length,
      pi,
      px = [0],
      py = [0];
  while (++i < 3) {
    pi = points[i];
    px.push(pi[0]);
    py.push(pi[1]);
  }
  path.push(d3_svg_lineDot4(d3_svg_lineBasisBezier3, px)
    + "," + d3_svg_lineDot4(d3_svg_lineBasisBezier3, py));
  --i; while (++i < n) {
    pi = points[i];
    px.shift(); px.push(pi[0]);
    py.shift(); py.push(pi[1]);
    d3_svg_lineBasisBezier(path, px, py);
  }
  return path.join("");
}

// Closed B-spline interpolation; generates "C" commands.
function d3_svg_lineBasisClosed(points) {
  var path,
      i = -1,
      n = points.length,
      m = n + 4,
      pi,
      px = [],
      py = [];
  while (++i < 4) {
    pi = points[i % n];
    px.push(pi[0]);
    py.push(pi[1]);
  }
  path = [
    d3_svg_lineDot4(d3_svg_lineBasisBezier3, px), ",",
    d3_svg_lineDot4(d3_svg_lineBasisBezier3, py)
  ];
  --i; while (++i < m) {
    pi = points[i % n];
    px.shift(); px.push(pi[0]);
    py.shift(); py.push(pi[1]);
    d3_svg_lineBasisBezier(path, px, py);
  }
  return path.join("");
}

function d3_svg_lineBundle(points, tension) {
  var n = points.length - 1,
      x0 = points[0][0],
      y0 = points[0][1],
      dx = points[n][0] - x0,
      dy = points[n][1] - y0,
      i = -1,
      p,
      t;
  while (++i <= n) {
    p = points[i];
    t = i / n;
    p[0] = tension * p[0] + (1 - tension) * (x0 + t * dx);
    p[1] = tension * p[1] + (1 - tension) * (y0 + t * dy);
  }
  return d3_svg_lineBasis(points);
}

// Returns the dot product of the given four-element vectors.
function d3_svg_lineDot4(a, b) {
  return a[0] * b[0] + a[1] * b[1] + a[2] * b[2] + a[3] * b[3];
}

// Matrix to transform basis (b-spline) control points to bezier
// control points. Derived from FvD 11.2.8.
var d3_svg_lineBasisBezier1 = [0, 2/3, 1/3, 0],
    d3_svg_lineBasisBezier2 = [0, 1/3, 2/3, 0],
    d3_svg_lineBasisBezier3 = [0, 1/6, 2/3, 1/6];

// Pushes a "C" Bézier curve onto the specified path array, given the
// two specified four-element arrays which define the control points.
function d3_svg_lineBasisBezier(path, x, y) {
  path.push(
      "C", d3_svg_lineDot4(d3_svg_lineBasisBezier1, x),
      ",", d3_svg_lineDot4(d3_svg_lineBasisBezier1, y),
      ",", d3_svg_lineDot4(d3_svg_lineBasisBezier2, x),
      ",", d3_svg_lineDot4(d3_svg_lineBasisBezier2, y),
      ",", d3_svg_lineDot4(d3_svg_lineBasisBezier3, x),
      ",", d3_svg_lineDot4(d3_svg_lineBasisBezier3, y));
}

// Computes the slope from points p0 to p1.
function d3_svg_lineSlope(p0, p1) {
  return (p1[1] - p0[1]) / (p1[0] - p0[0]);
}

// Compute three-point differences for the given points.
// http://en.wikipedia.org/wiki/Cubic_Hermite_spline#Finite_difference
function d3_svg_lineFiniteDifferences(points) {
  var i = 0,
      j = points.length - 1,
      m = [],
      p0 = points[0],
      p1 = points[1],
      d = m[0] = d3_svg_lineSlope(p0, p1);
  while (++i < j) {
    m[i] = d + (d = d3_svg_lineSlope(p0 = p1, p1 = points[i + 1]));
  }
  m[i] = d;
  return m;
}

// Interpolates the given points using Fritsch-Carlson Monotone cubic Hermite
// interpolation. Returns an array of tangent vectors. For details, see
// http://en.wikipedia.org/wiki/Monotone_cubic_interpolation
function d3_svg_lineMonotoneTangents(points) {
  var tangents = [],
      d,
      a,
      b,
      s,
      m = d3_svg_lineFiniteDifferences(points),
      i = -1,
      j = points.length - 1;

  // The first two steps are done by computing finite-differences:
  // 1. Compute the slopes of the secant lines between successive points.
  // 2. Initialize the tangents at every point as the average of the secants.

  // Then, for each segment…
  while (++i < j) {
    d = d3_svg_lineSlope(points[i], points[i + 1]);

    // 3. If two successive yk = y{k + 1} are equal (i.e., d is zero), then set
    // mk = m{k + 1} = 0 as the spline connecting these points must be flat to
    // preserve monotonicity. Ignore step 4 and 5 for those k.

    if (Math.abs(d) < 1e-6) {
      m[i] = m[i + 1] = 0;
    } else {
      // 4. Let ak = mk / dk and bk = m{k + 1} / dk.
      a = m[i] / d;
      b = m[i + 1] / d;

      // 5. Prevent overshoot and ensure monotonicity by restricting the
      // magnitude of vector <ak, bk> to a circle of radius 3.
      s = a * a + b * b;
      if (s > 9) {
        s = d * 3 / Math.sqrt(s);
        m[i] = s * a;
        m[i + 1] = s * b;
      }
    }
  }

  // Compute the normalized tangent vector from the slopes. Note that if x is
  // not monotonic, it's possible that the slope will be infinite, so we protect
  // against NaN by setting the coordinate to zero.
  i = -1; while (++i <= j) {
    s = (points[Math.min(j, i + 1)][0] - points[Math.max(0, i - 1)][0])
      / (6 * (1 + m[i] * m[i]));
    tangents.push([s || 0, m[i] * s || 0]);
  }

  return tangents;
}

function d3_svg_lineMonotone(points) {
  return points.length < 3
      ? d3_svg_lineLinear(points)
      : points[0] +
        d3_svg_lineHermite(points, d3_svg_lineMonotoneTangents(points));
}
d3.svg.line.radial = function() {
  var line = d3_svg_line(d3_svg_lineRadial);
  line.radius = line.x, delete line.x;
  line.angle = line.y, delete line.y;
  return line;
};

function d3_svg_lineRadial(points) {
  var point,
      i = -1,
      n = points.length,
      r,
      a;
  while (++i < n) {
    point = points[i];
    r = point[0];
    a = point[1] + d3_svg_arcOffset;
    point[0] = r * Math.cos(a);
    point[1] = r * Math.sin(a);
  }
  return points;
}
function d3_svg_area(projection) {
  var x0 = d3_svg_lineX,
      x1 = d3_svg_lineX,
      y0 = 0,
      y1 = d3_svg_lineY,
      interpolate,
      i0,
      i1,
      tension = .7;

  function area(d) {
    if (d.length < 1) return null;
    var points0 = d3_svg_linePoints(this, d, x0, y0),
        points1 = d3_svg_linePoints(this, d, x0 === x1 ? d3_svg_areaX(points0) : x1, y0 === y1 ? d3_svg_areaY(points0) : y1);
    return "M" + i0(projection(points1), tension)
         + "L" + i1(projection(points0.reverse()), tension)
         + "Z";
  }

  area.x = function(x) {
    if (!arguments.length) return x1;
    x0 = x1 = x;
    return area;
  };

  area.x0 = function(x) {
    if (!arguments.length) return x0;
    x0 = x;
    return area;
  };

  area.x1 = function(x) {
    if (!arguments.length) return x1;
    x1 = x;
    return area;
  };

  area.y = function(y) {
    if (!arguments.length) return y1;
    y0 = y1 = y;
    return area;
  };

  area.y0 = function(y) {
    if (!arguments.length) return y0;
    y0 = y;
    return area;
  };

  area.y1 = function(y) {
    if (!arguments.length) return y1;
    y1 = y;
    return area;
  };

  area.interpolate = function(x) {
    if (!arguments.length) return interpolate;
    i0 = d3_svg_lineInterpolators[interpolate = x];
    i1 = i0.reverse || i0;
    return area;
  };

  area.tension = function(x) {
    if (!arguments.length) return tension;
    tension = x;
    return area;
  };

  return area.interpolate("linear");
}

d3_svg_lineStepBefore.reverse = d3_svg_lineStepAfter;
d3_svg_lineStepAfter.reverse = d3_svg_lineStepBefore;

d3.svg.area = function() {
  return d3_svg_area(Object);
};

function d3_svg_areaX(points) {
  return function(d, i) {
    return points[i][0];
  };
}

function d3_svg_areaY(points) {
  return function(d, i) {
    return points[i][1];
  };
}
d3.svg.area.radial = function() {
  var area = d3_svg_area(d3_svg_lineRadial);
  area.radius = area.x, delete area.x;
  area.innerRadius = area.x0, delete area.x0;
  area.outerRadius = area.x1, delete area.x1;
  area.angle = area.y, delete area.y;
  area.startAngle = area.y0, delete area.y0;
  area.endAngle = area.y1, delete area.y1;
  return area;
};
d3.svg.chord = function() {
  var source = d3_svg_chordSource,
      target = d3_svg_chordTarget,
      radius = d3_svg_chordRadius,
      startAngle = d3_svg_arcStartAngle,
      endAngle = d3_svg_arcEndAngle;

  // TODO Allow control point to be customized.

  function chord(d, i) {
    var s = subgroup(this, source, d, i),
        t = subgroup(this, target, d, i);
    return "M" + s.p0
      + arc(s.r, s.p1, s.a1 - s.a0) + (equals(s, t)
      ? curve(s.r, s.p1, s.r, s.p0)
      : curve(s.r, s.p1, t.r, t.p0)
      + arc(t.r, t.p1, t.a1 - t.a0)
      + curve(t.r, t.p1, s.r, s.p0))
      + "Z";
  }

  function subgroup(self, f, d, i) {
    var subgroup = f.call(self, d, i),
        r = radius.call(self, subgroup, i),
        a0 = startAngle.call(self, subgroup, i) + d3_svg_arcOffset,
        a1 = endAngle.call(self, subgroup, i) + d3_svg_arcOffset;
    return {
      r: r,
      a0: a0,
      a1: a1,
      p0: [r * Math.cos(a0), r * Math.sin(a0)],
      p1: [r * Math.cos(a1), r * Math.sin(a1)]
    };
  }

  function equals(a, b) {
    return a.a0 == b.a0 && a.a1 == b.a1;
  }

  function arc(r, p, a) {
    return "A" + r + "," + r + " 0 " + +(a > Math.PI) + ",1 " + p;
  }

  function curve(r0, p0, r1, p1) {
    return "Q 0,0 " + p1;
  }

  chord.radius = function(v) {
    if (!arguments.length) return radius;
    radius = d3.functor(v);
    return chord;
  };

  chord.source = function(v) {
    if (!arguments.length) return source;
    source = d3.functor(v);
    return chord;
  };

  chord.target = function(v) {
    if (!arguments.length) return target;
    target = d3.functor(v);
    return chord;
  };

  chord.startAngle = function(v) {
    if (!arguments.length) return startAngle;
    startAngle = d3.functor(v);
    return chord;
  };

  chord.endAngle = function(v) {
    if (!arguments.length) return endAngle;
    endAngle = d3.functor(v);
    return chord;
  };

  return chord;
};

function d3_svg_chordSource(d) {
  return d.source;
}

function d3_svg_chordTarget(d) {
  return d.target;
}

function d3_svg_chordRadius(d) {
  return d.radius;
}

function d3_svg_chordStartAngle(d) {
  return d.startAngle;
}

function d3_svg_chordEndAngle(d) {
  return d.endAngle;
}
d3.svg.diagonal = function() {
  var source = d3_svg_chordSource,
      target = d3_svg_chordTarget,
      projection = d3_svg_diagonalProjection;

  function diagonal(d, i) {
    var p0 = source.call(this, d, i),
        p3 = target.call(this, d, i),
        m = (p0.y + p3.y) / 2,
        p = [p0, {x: p0.x, y: m}, {x: p3.x, y: m}, p3];
    p = p.map(projection);
    return "M" + p[0] + "C" + p[1] + " " + p[2] + " " + p[3];
  }

  diagonal.source = function(x) {
    if (!arguments.length) return source;
    source = d3.functor(x);
    return diagonal;
  };

  diagonal.target = function(x) {
    if (!arguments.length) return target;
    target = d3.functor(x);
    return diagonal;
  };

  diagonal.projection = function(x) {
    if (!arguments.length) return projection;
    projection = x;
    return diagonal;
  };

  return diagonal;
};

function d3_svg_diagonalProjection(d) {
  return [d.x, d.y];
}
d3.svg.diagonal.radial = function() {
  var diagonal = d3.svg.diagonal(),
      projection = d3_svg_diagonalProjection,
      projection_ = diagonal.projection;

  diagonal.projection = function(x) {
    return arguments.length
        ? projection_(d3_svg_diagonalRadialProjection(projection = x))
        : projection;
  };

  return diagonal;
};

function d3_svg_diagonalRadialProjection(projection) {
  return function() {
    var d = projection.apply(this, arguments),
        r = d[0],
        a = d[1] + d3_svg_arcOffset;
    return [r * Math.cos(a), r * Math.sin(a)];
  };
}
d3.svg.mouse = d3.mouse;
d3.svg.touches = d3.touches;
d3.svg.symbol = function() {
  var type = d3_svg_symbolType,
      size = d3_svg_symbolSize;

  function symbol(d, i) {
    return (d3_svg_symbols[type.call(this, d, i)]
        || d3_svg_symbols.circle)
        (size.call(this, d, i));
  }

  symbol.type = function(x) {
    if (!arguments.length) return type;
    type = d3.functor(x);
    return symbol;
  };

  // size of symbol in square pixels
  symbol.size = function(x) {
    if (!arguments.length) return size;
    size = d3.functor(x);
    return symbol;
  };

  return symbol;
};

function d3_svg_symbolSize() {
  return 64;
}

function d3_svg_symbolType() {
  return "circle";
}

// TODO cross-diagonal?
var d3_svg_symbols = {
  "circle": function(size) {
    var r = Math.sqrt(size / Math.PI);
    return "M0," + r
        + "A" + r + "," + r + " 0 1,1 0," + (-r)
        + "A" + r + "," + r + " 0 1,1 0," + r
        + "Z";
  },
  "cross": function(size) {
    var r = Math.sqrt(size / 5) / 2;
    return "M" + -3 * r + "," + -r
        + "H" + -r
        + "V" + -3 * r
        + "H" + r
        + "V" + -r
        + "H" + 3 * r
        + "V" + r
        + "H" + r
        + "V" + 3 * r
        + "H" + -r
        + "V" + r
        + "H" + -3 * r
        + "Z";
  },
  "diamond": function(size) {
    var ry = Math.sqrt(size / (2 * d3_svg_symbolTan30)),
        rx = ry * d3_svg_symbolTan30;
    return "M0," + -ry
        + "L" + rx + ",0"
        + " 0," + ry
        + " " + -rx + ",0"
        + "Z";
  },
  "square": function(size) {
    var r = Math.sqrt(size) / 2;
    return "M" + -r + "," + -r
        + "L" + r + "," + -r
        + " " + r + "," + r
        + " " + -r + "," + r
        + "Z";
  },
  "triangle-down": function(size) {
    var rx = Math.sqrt(size / d3_svg_symbolSqrt3),
        ry = rx * d3_svg_symbolSqrt3 / 2;
    return "M0," + ry
        + "L" + rx +"," + -ry
        + " " + -rx + "," + -ry
        + "Z";
  },
  "triangle-up": function(size) {
    var rx = Math.sqrt(size / d3_svg_symbolSqrt3),
        ry = rx * d3_svg_symbolSqrt3 / 2;
    return "M0," + -ry
        + "L" + rx +"," + ry
        + " " + -rx + "," + ry
        + "Z";
  }
};

d3.svg.symbolTypes = d3.keys(d3_svg_symbols);

var d3_svg_symbolSqrt3 = Math.sqrt(3),
    d3_svg_symbolTan30 = Math.tan(30 * Math.PI / 180);
d3.svg.axis = function() {
  var scale = d3.scale.linear(),
      orient = "bottom",
      tickMajorSize = 6,
      tickMinorSize = 6,
      tickEndSize = 6,
      tickPadding = 3,
      tickArguments_ = [10],
      tickFormat_,
      tickSubdivide = 0;

  function axis(selection) {
    selection.each(function(d, i, j) {
      var g = d3.select(this);

      // If selection is a transition, create subtransitions.
      var transition = selection.delay ? function(o) {
        var id = d3_transitionInheritId;
        try {
          d3_transitionInheritId = selection.id;
          return o.transition()
              .delay(selection[j][i].delay)
              .duration(selection[j][i].duration)
              .ease(selection.ease());
        } finally {
          d3_transitionInheritId = id;
        }
      } : Object;

      // Ticks, or domain values for ordinal scales.
      var ticks = scale.ticks ? scale.ticks.apply(scale, tickArguments_) : scale.domain(),
          tickFormat = tickFormat_ == null ? (scale.tickFormat ? scale.tickFormat.apply(scale, tickArguments_) : String) : tickFormat_;

      // Minor ticks.
      var subticks = d3_svg_axisSubdivide(scale, ticks, tickSubdivide),
          subtick = g.selectAll(".minor").data(subticks, String),
          subtickEnter = subtick.enter().insert("line", "g").attr("class", "tick minor").style("opacity", 1e-6),
          subtickExit = transition(subtick.exit()).style("opacity", 1e-6).remove(),
          subtickUpdate = transition(subtick).style("opacity", 1);

      // Major ticks.
      var tick = g.selectAll("g").data(ticks, String),
          tickEnter = tick.enter().insert("g", "path").style("opacity", 1e-6),
          tickExit = transition(tick.exit()).style("opacity", 1e-6).remove(),
          tickUpdate = transition(tick).style("opacity", 1),
          tickTransform;

      // Domain.
      var range = d3_scaleRange(scale),
          path = g.selectAll(".domain").data([0]),
          pathEnter = path.enter().append("path").attr("class", "domain"),
          pathUpdate = transition(path);

      // Stash a snapshot of the new scale, and retrieve the old snapshot.
      var scale1 = scale.copy(),
          scale0 = this.__chart__ || scale1;
      this.__chart__ = scale1;

      tickEnter.append("line").attr("class", "tick");
      tickEnter.append("text");
      tickUpdate.select("text").text(tickFormat);

      switch (orient) {
        case "bottom": {
          tickTransform = d3_svg_axisX;
          subtickEnter.attr("y2", tickMinorSize);
          subtickUpdate.attr("x2", 0).attr("y2", tickMinorSize);
          tickEnter.select("line").attr("y2", tickMajorSize);
          tickEnter.select("text").attr("y", Math.max(tickMajorSize, 0) + tickPadding);
          tickUpdate.select("line").attr("x2", 0).attr("y2", tickMajorSize);
          tickUpdate.select("text").attr("x", 0).attr("y", Math.max(tickMajorSize, 0) + tickPadding).attr("dy", ".71em").attr("text-anchor", "middle");
          pathUpdate.attr("d", "M" + range[0] + "," + tickEndSize + "V0H" + range[1] + "V" + tickEndSize);
          break;
        }
        case "top": {
          tickTransform = d3_svg_axisX;
          subtickEnter.attr("y2", -tickMinorSize);
          subtickUpdate.attr("x2", 0).attr("y2", -tickMinorSize);
          tickEnter.select("line").attr("y2", -tickMajorSize);
          tickEnter.select("text").attr("y", -(Math.max(tickMajorSize, 0) + tickPadding));
          tickUpdate.select("line").attr("x2", 0).attr("y2", -tickMajorSize);
          tickUpdate.select("text").attr("x", 0).attr("y", -(Math.max(tickMajorSize, 0) + tickPadding)).attr("dy", "0em").attr("text-anchor", "middle");
          pathUpdate.attr("d", "M" + range[0] + "," + -tickEndSize + "V0H" + range[1] + "V" + -tickEndSize);
          break;
        }
        case "left": {
          tickTransform = d3_svg_axisY;
          subtickEnter.attr("x2", -tickMinorSize);
          subtickUpdate.attr("x2", -tickMinorSize).attr("y2", 0);
          tickEnter.select("line").attr("x2", -tickMajorSize);
          tickEnter.select("text").attr("x", -(Math.max(tickMajorSize, 0) + tickPadding));
          tickUpdate.select("line").attr("x2", -tickMajorSize).attr("y2", 0);
          tickUpdate.select("text").attr("x", -(Math.max(tickMajorSize, 0) + tickPadding)).attr("y", 0).attr("dy", ".32em").attr("text-anchor", "end");
          pathUpdate.attr("d", "M" + -tickEndSize + "," + range[0] + "H0V" + range[1] + "H" + -tickEndSize);
          break;
        }
        case "right": {
          tickTransform = d3_svg_axisY;
          subtickEnter.attr("x2", tickMinorSize);
          subtickUpdate.attr("x2", tickMinorSize).attr("y2", 0);
          tickEnter.select("line").attr("x2", tickMajorSize);
          tickEnter.select("text").attr("x", Math.max(tickMajorSize, 0) + tickPadding);
          tickUpdate.select("line").attr("x2", tickMajorSize).attr("y2", 0);
          tickUpdate.select("text").attr("x", Math.max(tickMajorSize, 0) + tickPadding).attr("y", 0).attr("dy", ".32em").attr("text-anchor", "start");
          pathUpdate.attr("d", "M" + tickEndSize + "," + range[0] + "H0V" + range[1] + "H" + tickEndSize);
          break;
        }
      }

      // For quantitative scales:
      // - enter new ticks from the old scale
      // - exit old ticks to the new scale
      if (scale.ticks) {
        tickEnter.call(tickTransform, scale0);
        tickUpdate.call(tickTransform, scale1);
        tickExit.call(tickTransform, scale1);
        subtickEnter.call(tickTransform, scale0);
        subtickUpdate.call(tickTransform, scale1);
        subtickExit.call(tickTransform, scale1);
      }

      // For ordinal scales:
      // - any entering ticks are undefined in the old scale
      // - any exiting ticks are undefined in the new scale
      // Therefore, we only need to transition updating ticks.
      else {
        var dx = scale1.rangeBand() / 2, x = function(d) { return scale1(d) + dx; };
        tickEnter.call(tickTransform, x);
        tickUpdate.call(tickTransform, x);
      }
    });
  }

  axis.scale = function(x) {
    if (!arguments.length) return scale;
    scale = x;
    return axis;
  };

  axis.orient = function(x) {
    if (!arguments.length) return orient;
    orient = x;
    return axis;
  };

  axis.ticks = function() {
    if (!arguments.length) return tickArguments_;
    tickArguments_ = arguments;
    return axis;
  };

  axis.tickFormat = function(x) {
    if (!arguments.length) return tickFormat_;
    tickFormat_ = x;
    return axis;
  };

  axis.tickSize = function(x, y, z) {
    if (!arguments.length) return tickMajorSize;
    var n = arguments.length - 1;
    tickMajorSize = +x;
    tickMinorSize = n > 1 ? +y : tickMajorSize;
    tickEndSize = n > 0 ? +arguments[n] : tickMajorSize;
    return axis;
  };

  axis.tickPadding = function(x) {
    if (!arguments.length) return tickPadding;
    tickPadding = +x;
    return axis;
  };

  axis.tickSubdivide = function(x) {
    if (!arguments.length) return tickSubdivide;
    tickSubdivide = +x;
    return axis;
  };

  return axis;
};

function d3_svg_axisX(selection, x) {
  selection.attr("transform", function(d) { return "translate(" + x(d) + ",0)"; });
}

function d3_svg_axisY(selection, y) {
  selection.attr("transform", function(d) { return "translate(0," + y(d) + ")"; });
}

function d3_svg_axisSubdivide(scale, ticks, m) {
  subticks = [];
  if (m && ticks.length > 1) {
    var extent = d3_scaleExtent(scale.domain()),
        subticks,
        i = -1,
        n = ticks.length,
        d = (ticks[1] - ticks[0]) / ++m,
        j,
        v;
    while (++i < n) {
      for (j = m; --j > 0;) {
        if ((v = +ticks[i] - j * d) >= extent[0]) {
          subticks.push(v);
        }
      }
    }
    for (--i, j = 0; ++j < m && (v = +ticks[i] + j * d) < extent[1];) {
      subticks.push(v);
    }
  }
  return subticks;
}
d3.svg.brush = function() {
  var event = d3.dispatch("brushstart", "brush", "brushend"),
      x, // x-scale, optional
      y, // y-scale, optional
      extent = [[0, 0], [0, 0]]; // [x0, y0], [x1, y1]

  function brush(g) {
    var resizes = x && y ? ["n", "e", "s", "w", "nw", "ne", "se", "sw"]
        : x ? ["e", "w"]
        : y ? ["n", "s"]
        : [];

    g.each(function() {
      var g = d3.select(this),
          bg = g.selectAll(".background").data([0]),
          fg = g.selectAll(".extent").data([0]),
          tz = g.selectAll(".resize").data(resizes, String),
          e;

      // Prepare the brush container for events.
      g
          .style("pointer-events", "all")
          .on("mousedown.brush", down)
          .on("touchstart.brush", down);

      // An invisible, mouseable area for starting a new brush.
      bg.enter().append("rect")
          .attr("class", "background")
          .style("visibility", "hidden")
          .style("cursor", "crosshair");

      // The visible brush extent; style this as you like!
      fg.enter().append("rect")
          .attr("class", "extent")
          .style("cursor", "move");

      // More invisible rects for resizing the extent.
      tz.enter().append("g")
          .attr("class", function(d) { return "resize " + d; })
          .style("cursor", function(d) { return d3_svg_brushCursor[d]; })
        .append("rect")
          .attr("x", function(d) { return /[ew]$/.test(d) ? -3 : null; })
          .attr("y", function(d) { return /^[ns]/.test(d) ? -3 : null; })
          .attr("width", 6)
          .attr("height", 6)
          .style("visibility", "hidden");

      // Show or hide the resizers.
      tz.style("display", brush.empty() ? "none" : null);

      // Remove any superfluous resizers.
      tz.exit().remove();

      // Initialize the background to fill the defined range.
      // If the range isn't defined, you can post-process.
      if (x) {
        e = d3_scaleRange(x);
        bg.attr("x", e[0]).attr("width", e[1] - e[0]);
        d3_svg_brushRedrawX(g, extent);
      }
      if (y) {
        e = d3_scaleRange(y);
        bg.attr("y", e[0]).attr("height", e[1] - e[0]);
        d3_svg_brushRedrawY(g, extent);
      }
      d3_svg_brushRedraw(g, extent);
    });
  }

  function down() {
    var target = d3.select(d3.event.target),
        resize;

    // Store some global state for the duration of the brush gesture.
    d3_svg_brush = brush;
    d3_svg_brushTarget = this;
    d3_svg_brushExtent = extent;
<<<<<<< HEAD
    d3_svg_brushPoint = d3_svg_brushMouse();
=======
    d3_svg_brushOffset = d3.mouse(d3_svg_brushTarget);
>>>>>>> 06482263

    // If the extent was clicked on, drag rather than brush;
    // store the point between the mouse and extent origin instead.
    if (d3_svg_brushDrag = target.classed("extent")) {
      d3_svg_brushPoint[0] = extent[0][0] - d3_svg_brushPoint[0];
      d3_svg_brushPoint[1] = extent[0][1] - d3_svg_brushPoint[1];
    }

    // If a resizer was clicked on, record which side is to be resized.
    // Also, set the point to the opposite side.
    else if (resize = target[0][0].__data__) {
      var ex = +/w$/.test(resize), ey = +/^n/.test(resize);
      d3_svg_brushOffset = [extent[1 - ex][0] - d3_svg_brushPoint[0], extent[1 - ey][1] - d3_svg_brushPoint[1]];
      d3_svg_brushPoint[0] = extent[ex][0];
      d3_svg_brushPoint[1] = extent[ey][1];
    }

    // If the ALT key is down when starting a brush, the center is at the mouse.
    else if (d3.event.altKey) {
      d3_svg_brushCenter = d3_svg_brushPoint.slice();
    }

    // Propagate the active cursor to the body for the drag duration.
    d3.select(this).style("pointer-events", "none").selectAll(".resize").style("display", null);
    d3.select("body").style("cursor", target.style("cursor"));

    // Restrict which dimensions are resized.
    d3_svg_brushX = !/^(n|s)$/.test(resize) && x;
    d3_svg_brushY = !/^(e|w)$/.test(resize) && y;

    // Notify listeners.
    d3_svg_brushDispatch = dispatcher(this, arguments);
    d3_svg_brushDispatch("brushstart");
    d3_svg_brushMove();
    d3_eventCancel();
  }

  function dispatcher(that, argumentz) {
    return function(type) {
      var e = d3.event;
      try {
        d3.event = {type: type, target: brush};
        event[type].apply(that, argumentz);
      } finally {
        d3.event = e;
      }
    };
  }

  brush.x = function(z) {
    if (!arguments.length) return x;
    x = z;
    return brush;
  };

  brush.y = function(z) {
    if (!arguments.length) return y;
    y = z;
    return brush;
  };

  brush.extent = function(z) {
    var x0, x1, y0, y1, t;

    // Invert the pixel extent to data-space.
    if (!arguments.length) {
      if (x) {
        x0 = extent[0][0], x1 = extent[1][0];
        if (x.invert) x0 = x.invert(x0), x1 = x.invert(x1);
        if (x1 < x0) t = x0, x0 = x1, x1 = t;
      }
      if (y) {
        y0 = extent[0][1], y1 = extent[1][1];
        if (y.invert) y0 = y.invert(y0), y1 = y.invert(y1);
        if (y1 < y0) t = y0, y0 = y1, y1 = t;
      }
      return x && y ? [[x0, y0], [x1, y1]] : x ? [x0, x1] : y && [y0, y1];
    }

    // Scale the data-space extent to pixels.
    if (x) {
      x0 = z[0], x1 = z[1];
      if (y) x0 = x0[0], x1 = x1[0];
      if (x.invert) x0 = x(x0), x1 = x(x1);
      if (x1 < x0) t = x0, x0 = x1, x1 = t;
      extent[0][0] = x0, extent[1][0] = x1;
    }
    if (y) {
      y0 = z[0], y1 = z[1];
      if (x) y0 = y0[1], y1 = y1[1];
      if (y.invert) y0 = y(y0), y1 = y(y1);
      if (y1 < y0) t = y0, y0 = y1, y1 = t;
      extent[0][1] = y0, extent[1][1] = y1;
    }

    return brush;
  };

  brush.clear = function() {
    extent[0][0] =
    extent[0][1] =
    extent[1][0] =
    extent[1][1] = 0;
    return brush;
  };

  brush.empty = function() {
    return (x && extent[0][0] === extent[1][0])
        || (y && extent[0][1] === extent[1][1]);
  };

  d3.select(window)
      .on("mousemove.brush", d3_svg_brushMove)
      .on("mouseup.brush", d3_svg_brushUp)
      .on("touchmove.brush", d3_svg_brushMove)
      .on("touchend.brush", d3_svg_brushUp)
      .on("keydown.brush", d3_svg_brushKeydown)
      .on("keyup.brush", d3_svg_brushKeyup);

  return d3.rebind(brush, event, "on");
};

var d3_svg_brush,
    d3_svg_brushDispatch,
    d3_svg_brushTarget,
    d3_svg_brushX,
    d3_svg_brushY,
    d3_svg_brushExtent,
    d3_svg_brushDrag,
    d3_svg_brushCenter,
    d3_svg_brushPoint,
    d3_svg_brushOffset;

function d3_svg_brushMouse() {
  var touches = d3.event.changedTouches;
  return touches
      ? d3.svg.touches(d3_svg_brushTarget, touches)[0]
      : d3.svg.mouse(d3_svg_brushTarget);
}

function d3_svg_brushRedraw(g, extent) {
  g.selectAll(".resize").attr("transform", function(d) {
    return "translate(" + extent[+/e$/.test(d)][0] + "," + extent[+/^s/.test(d)][1] + ")";
  });
}

function d3_svg_brushRedrawX(g, extent) {
  g.select(".extent").attr("x", extent[0][0]);
  g.selectAll(".extent,.n>rect,.s>rect").attr("width", extent[1][0] - extent[0][0]);
}

function d3_svg_brushRedrawY(g, extent) {
  g.select(".extent").attr("y", extent[0][1]);
  g.selectAll(".extent,.e>rect,.w>rect").attr("height", extent[1][1] - extent[0][1]);
}

function d3_svg_brushKeydown() {
  if (d3.event.keyCode == 32 && d3_svg_brushTarget) {
    if (!d3_svg_brushDrag) {
      d3_svg_brushCenter = null;
      d3_svg_brushPoint[0] -= d3_svg_brushExtent[1][0];
      d3_svg_brushPoint[1] -= d3_svg_brushExtent[1][1];
      d3_svg_brushDrag = 2;
    }
    d3_eventCancel();
  }
}

function d3_svg_brushKeyup() {
  if (d3.event.keyCode == 32 && d3_svg_brushDrag == 2) {
    d3_svg_brushPoint[0] += d3_svg_brushExtent[1][0];
    d3_svg_brushPoint[1] += d3_svg_brushExtent[1][1];
    d3_svg_brushDrag = 0;
    d3_eventCancel();
  }
}

function d3_svg_brushMove() {
<<<<<<< HEAD
  if (d3_svg_brushPoint) {
    var mouse = d3_svg_brushMouse(),
=======
  if (d3_svg_brushOffset) {
    var mouse = d3.mouse(d3_svg_brushTarget),
>>>>>>> 06482263
        g = d3.select(d3_svg_brushTarget);

    // Preserve the offset for thick resizers.
    if (d3_svg_brushOffset) {
      mouse[0] += d3_svg_brushOffset[0];
      mouse[1] += d3_svg_brushOffset[1];
    }

    if (!d3_svg_brushDrag) {

      // If needed, determine the center from the current extent.
      if (d3.event.altKey) {
        if (!d3_svg_brushCenter) {
          d3_svg_brushCenter = [
            (d3_svg_brushExtent[0][0] + d3_svg_brushExtent[1][0]) / 2,
            (d3_svg_brushExtent[0][1] + d3_svg_brushExtent[1][1]) / 2
          ];
        }

        // Update the point, for when the ALT key is released.
        d3_svg_brushPoint[0] = d3_svg_brushExtent[+(mouse[0] < d3_svg_brushCenter[0])][0];
        d3_svg_brushPoint[1] = d3_svg_brushExtent[+(mouse[1] < d3_svg_brushCenter[1])][1];
      }

      // When the ALT key is released, we clear the center.
      else d3_svg_brushCenter = null;
    }

    // Update the brush extent for each dimension.
    if (d3_svg_brushX) {
      d3_svg_brushMove1(mouse, d3_svg_brushX, 0);
      d3_svg_brushRedrawX(g, d3_svg_brushExtent);
    }
    if (d3_svg_brushY) {
      d3_svg_brushMove1(mouse, d3_svg_brushY, 1);
      d3_svg_brushRedrawY(g, d3_svg_brushExtent);
    }
    d3_svg_brushRedraw(g, d3_svg_brushExtent);

    // Notify listeners.
    d3_svg_brushDispatch("brush");
  }
}

function d3_svg_brushMove1(mouse, scale, i) {
  var range = d3_scaleRange(scale),
      r0 = range[0],
      r1 = range[1],
      point = d3_svg_brushPoint[i],
      size = d3_svg_brushExtent[1][i] - d3_svg_brushExtent[0][i],
      min,
      max;

  // When dragging, reduce the range by the extent size and point.
  if (d3_svg_brushDrag) {
    r0 -= point;
    r1 -= size + point;
  }

  // Clamp the mouse so that the extent fits within the range extent.
  min = Math.max(r0, Math.min(r1, mouse[i]));

  // Compute the new extent bounds.
  if (d3_svg_brushDrag) {
    max = (min += point) + size;
  } else {

    // If the ALT key is pressed, then preserve the center of the extent.
    if (d3_svg_brushCenter) point = Math.max(r0, Math.min(r1, 2 * d3_svg_brushCenter[i] - min));

    // Compute the min and max of the point and mouse.
    if (point < min) {
      max = min;
      min = point;
    } else {
      max = point;
    }
  }

  // Update the stored bounds.
  d3_svg_brushExtent[0][i] = min;
  d3_svg_brushExtent[1][i] = max;
}

function d3_svg_brushUp() {
  if (d3_svg_brushPoint) {
    d3_svg_brushMove();
    d3.select(d3_svg_brushTarget).style("pointer-events", "all").selectAll(".resize").style("display", d3_svg_brush.empty() ? "none" : null);
    d3.select("body").style("cursor", null);
    d3_svg_brushDispatch("brushend");
    d3_svg_brush =
    d3_svg_brushDispatch =
    d3_svg_brushTarget =
    d3_svg_brushX =
    d3_svg_brushY =
    d3_svg_brushExtent =
    d3_svg_brushDrag =
    d3_svg_brushCenter =
    d3_svg_brushPoint =
    d3_svg_brushOffset = null;
    d3_eventCancel();
  }
}

var d3_svg_brushCursor = {
  n: "ns-resize",
  e: "ew-resize",
  s: "ns-resize",
  w: "ew-resize",
  nw: "nwse-resize",
  ne: "nesw-resize",
  se: "nwse-resize",
  sw: "nesw-resize"
};
d3.behavior = {};
// TODO Track touch points by identifier.

d3.behavior.drag = function() {
  var event = d3.dispatch("drag", "dragstart", "dragend"),
      origin = null;

  function drag() {
    this
        .on("mousedown.drag", mousedown)
        .on("touchstart.drag", mousedown);

    d3.select(window)
        .on("mousemove.drag", d3_behavior_dragMove)
        .on("touchmove.drag", d3_behavior_dragMove)
        .on("mouseup.drag", d3_behavior_dragUp, true)
        .on("touchend.drag", d3_behavior_dragUp, true)
        .on("click.drag", d3_behavior_dragClick, true);
  }

  // snapshot the local context for subsequent dispatch
  function start() {
    d3_behavior_dragEvent = event;
    d3_behavior_dragEventTarget = d3.event.target;
    d3_behavior_dragTarget = this;
    d3_behavior_dragArguments = arguments;
    d3_behavior_dragOrigin = d3_behavior_dragPoint();
    if (origin) {
      d3_behavior_dragOffset = origin.apply(d3_behavior_dragTarget, d3_behavior_dragArguments);
      d3_behavior_dragOffset = [d3_behavior_dragOffset.x - d3_behavior_dragOrigin[0], d3_behavior_dragOffset.y - d3_behavior_dragOrigin[1]];
    } else {
      d3_behavior_dragOffset = [0, 0];
    }
    d3_behavior_dragMoved = 0;
  }

  function mousedown() {
    start.apply(this, arguments);
    d3_behavior_dragDispatch("dragstart");
  }

  drag.origin = function(x) {
    if (!arguments.length) return origin;
    origin = x;
    return drag;
  };

  return d3.rebind(drag, event, "on");
};

var d3_behavior_dragEvent,
    d3_behavior_dragEventTarget,
    d3_behavior_dragTarget,
    d3_behavior_dragArguments,
    d3_behavior_dragOffset,
    d3_behavior_dragOrigin,
    d3_behavior_dragMoved;

function d3_behavior_dragDispatch(type) {
  var p = d3_behavior_dragPoint(),
      o = d3.event,
      e = d3.event = {type: type};

  if (p) {
    e.x = p[0] + d3_behavior_dragOffset[0];
    e.y = p[1] + d3_behavior_dragOffset[1];
    e.dx = p[0] - d3_behavior_dragOrigin[0];
    e.dy = p[1] - d3_behavior_dragOrigin[1];
    d3_behavior_dragMoved |= e.dx | e.dy;
    d3_behavior_dragOrigin = p;
  }

  try {
    d3_behavior_dragEvent[type].apply(d3_behavior_dragTarget, d3_behavior_dragArguments);
  } finally {
    d3.event = o;
  }

  o.stopPropagation();
  o.preventDefault();
}

function d3_behavior_dragPoint() {
  var p = d3_behavior_dragTarget.parentNode,
      t = d3.event.changedTouches;
  return p && (t
      ? d3.touches(p, t)[0]
      : d3.mouse(p));
}

function d3_behavior_dragMove() {
  if (!d3_behavior_dragTarget) return;
  var parent = d3_behavior_dragTarget.parentNode;

  // O NOES! The drag element was removed from the DOM.
  if (!parent) return d3_behavior_dragUp();

  d3_behavior_dragDispatch("drag");
  d3_eventCancel();
}

function d3_behavior_dragUp() {
  if (!d3_behavior_dragTarget) return;
  d3_behavior_dragDispatch("dragend");

  // If the node was moved, prevent the mouseup from propagating.
  // Also prevent the subsequent click from propagating (e.g., for anchors).
  if (d3_behavior_dragMoved) {
    d3_eventCancel();
    d3_behavior_dragMoved = d3.event.target === d3_behavior_dragEventTarget;
  }

  d3_behavior_dragEvent =
  d3_behavior_dragEventTarget =
  d3_behavior_dragTarget =
  d3_behavior_dragArguments =
  d3_behavior_dragOffset =
  d3_behavior_dragOrigin = null;
}

function d3_behavior_dragClick() {
  if (d3_behavior_dragMoved) {
    d3_eventCancel();
    d3_behavior_dragMoved = 0;
  }
}
d3.behavior.zoom = function() {
  var translate = [0, 0],
      translate0, // translate when we started zooming (to avoid drift)
      scale = 1,
      scale0, // scale when we started touching
      scaleExtent = d3_behavior_zoomInfinity,
      event = d3.dispatch("zoom"),
      x0,
      x1,
      y0,
      y1,
      touchtime; // time of last touchstart (to detect double-tap)

  function zoom() {
    this
        .on("mousedown.zoom", mousedown)
        .on("mousewheel.zoom", mousewheel)
        .on("mousemove.zoom", mousemove)
        .on("DOMMouseScroll.zoom", mousewheel)
        .on("dblclick.zoom", dblclick)
        .on("touchstart.zoom", touchstart)
        .on("touchmove.zoom", touchmove)
        .on("touchend.zoom", touchstart);
  }

  zoom.translate = function(x) {
    if (!arguments.length) return translate;
    translate = x.map(Number);
    return zoom;
  };

  zoom.scale = function(x) {
    if (!arguments.length) return scale;
    scale = +x;
    return zoom;
  };

  zoom.scaleExtent = function(x) {
    if (!arguments.length) return scaleExtent;
    scaleExtent = x == null ? d3_behavior_zoomInfinity : x.map(Number);
    return zoom;
  };

  zoom.x = function(z) {
    if (!arguments.length) return x1;
    x1 = z;
    x0 = z.copy();
    return zoom;
  };

  zoom.y = function(z) {
    if (!arguments.length) return y1;
    y1 = z;
    y0 = z.copy();
    return zoom;
  };

  function location(p) {
    return [(p[0] - translate[0]) / scale, (p[1] - translate[1]) / scale];
  }

  function point(l) {
    return [l[0] * scale + translate[0], l[1] * scale + translate[1]];
  }

  function scaleTo(s) {
    scale = Math.max(scaleExtent[0], Math.min(scaleExtent[1], s));
  }

  function translateTo(p, l) {
    l = point(l);
    translate[0] += p[0] - l[0];
    translate[1] += p[1] - l[1];
  }

  function dispatch(argumentz) {
    var o = d3.event; // events can by reentrant (e.g., focus);
    d3.event = {scale: scale, translate: translate, target: zoom};
    if (x1) x1.domain(x0.range().map(function(x) { return (x - translate[0]) / scale; }).map(x0.invert));
    if (y1) y1.domain(y0.range().map(function(y) { return (y - translate[1]) / scale; }).map(y0.invert));
    try { event.zoom.apply(zoom, argumentz); }
    finally { d3.event = o; }
    o.preventDefault();
  }

  function mousedown() {
<<<<<<< HEAD
    var moved = 0,
        that = this,
        argumentz = arguments,
        target = d3.event.target,
        w = d3.select(window).on("mousemove.zoom", mousemove).on("mouseup.zoom", mouseup),
        l = location(d3.svg.mouse(that));

=======
    start.apply(this, arguments);
    d3_behavior_zoomPanning = d3_behavior_zoomLocation(d3.mouse(d3_behavior_zoomTarget));
    d3_behavior_zoomMoved = 0;
    d3.event.preventDefault();
>>>>>>> 06482263
    window.focus();
    d3_eventCancel();

    function mousemove() {
      moved = 1;
      translateTo(d3.svg.mouse(that), l);
      dispatch(argumentz);
    }

    function mouseup() {
      if (moved) d3_eventCancel();
      w.on("mousemove.zoom", null).on("mouseup.zoom", null).on("click.zoom", moved && d3.event.target === target ? click : null);
    }

    function click() {
      d3_eventCancel();
      w.on("click.zoom", null);
    }
  }

  function mousewheel() {
<<<<<<< HEAD
    if (!translate0) translate0 = location(d3.svg.mouse(this));
    scaleTo(Math.pow(2, d3_behavior_zoomDelta() * .002) * scale);
    translateTo(d3.svg.mouse(this), translate0);
    dispatch(arguments);
  }

  function mousemove() {
    translate0 = null;
  }

  function dblclick() {
    var p = d3.svg.mouse(this), l = location(p);
    scaleTo(d3.event.shiftKey ? scale / 2 : scale * 2);
    translateTo(p, l);
    dispatch(arguments);
=======
    start.apply(this, arguments);
    if (!d3_behavior_zoomZooming) d3_behavior_zoomZooming = d3_behavior_zoomLocation(d3.mouse(d3_behavior_zoomTarget));
    d3_behavior_zoomTo(d3_behavior_zoomDelta() + xyz[2], d3.mouse(d3_behavior_zoomTarget), d3_behavior_zoomZooming);
  }

  function dblclick() {
    start.apply(this, arguments);
    var mouse = d3.mouse(d3_behavior_zoomTarget);
    d3_behavior_zoomTo(d3.event.shiftKey ? Math.ceil(xyz[2] - 1) : Math.floor(xyz[2] + 1), mouse, d3_behavior_zoomLocation(mouse));
>>>>>>> 06482263
  }

  function touchstart() {
    var touches = d3.svg.touches(this),
        now = Date.now();

    scale0 = scale;
    translate0 = {};
    touches.forEach(function(t) { translate0[t.identifier] = location(t); });
    d3_eventCancel();

    if ((touches.length === 1) && (now - touchtime < 500)) { // dbltap
      var p = touches[0], l = location(touches[0]);
      scaleTo(scale * 2);
      translateTo(p, l);
      dispatch(arguments);
    }
    touchtime = now;
  }

  function touchmove() {
    var touches = d3.svg.touches(this),
        p0 = touches[0],
        l0 = translate0[p0.identifier];
    if (p1 = touches[1]) {
      var p1, l1 = translate0[p1.identifier];
      p0 = [(p0[0] + p1[0]) / 2, (p0[1] + p1[1]) / 2];
      l0 = [(l0[0] + l1[0]) / 2, (l0[1] + l1[1]) / 2];
      scaleTo(d3.event.scale * scale0);
    }
    translateTo(p0, l0);
    dispatch(arguments);
  }

  return d3.rebind(zoom, event, "on");
};

var d3_behavior_zoomDiv, // for interpreting mousewheel events
    d3_behavior_zoomInfinity = [0, Infinity]; // default scale extent

function d3_behavior_zoomDelta() {

  // mousewheel events are totally broken!
  // https://bugs.webkit.org/show_bug.cgi?id=40441
  // not only that, but Chrome and Safari differ in re. to acceleration!
  if (!d3_behavior_zoomDiv) {
    d3_behavior_zoomDiv = d3.select("body").append("div")
        .style("visibility", "hidden")
        .style("top", 0)
        .style("height", 0)
        .style("width", 0)
        .style("overflow-y", "scroll")
      .append("div")
        .style("height", "2000px")
      .node().parentNode;
  }

  var e = d3.event, delta;
  try {
    d3_behavior_zoomDiv.scrollTop = 1000;
    d3_behavior_zoomDiv.dispatchEvent(e);
    delta = 1000 - d3_behavior_zoomDiv.scrollTop;
  } catch (error) {
    delta = e.wheelDelta || (-e.detail * 5);
  }

<<<<<<< HEAD
  return delta;
=======
  return delta * .005;
}

// Note: Since we don't rotate, it's possible for the touches to become
// slightly detached from their original positions. Thus, we recompute the
// touch points on touchend as well as touchstart!
function d3_behavior_zoomTouchup() {
  var touches = d3.touches(d3_behavior_zoomTarget),
      i = -1,
      n = touches.length,
      touch;
  while (++i < n) d3_behavior_zoomLocations[(touch = touches[i]).identifier] = d3_behavior_zoomLocation(touch);
  return touches;
}

function d3_behavior_zoomTouchmove() {
  var touches = d3.touches(d3_behavior_zoomTarget);
  switch (touches.length) {

    // single-touch pan
    case 1: {
      var touch = touches[0];
      d3_behavior_zoomTo(d3_behavior_zoomXyz[2], touch, d3_behavior_zoomLocations[touch.identifier]);
      break;
    }

    // double-touch pan + zoom
    case 2: {
      var p0 = touches[0],
          p1 = touches[1],
          p2 = [(p0[0] + p1[0]) / 2, (p0[1] + p1[1]) / 2],
          l0 = d3_behavior_zoomLocations[p0.identifier],
          l1 = d3_behavior_zoomLocations[p1.identifier],
          l2 = [(l0[0] + l1[0]) / 2, (l0[1] + l1[1]) / 2, l0[2]];
      d3_behavior_zoomTo(Math.log(d3.event.scale) / Math.LN2 + l0[2], p2, l2);
      break;
    }
  }
}

function d3_behavior_zoomMousemove() {
  d3_behavior_zoomZooming = null;
  if (d3_behavior_zoomPanning) {
    d3_behavior_zoomMoved = 1;
    d3_behavior_zoomTo(d3_behavior_zoomXyz[2], d3.mouse(d3_behavior_zoomTarget), d3_behavior_zoomPanning);
  }
}

function d3_behavior_zoomMouseup() {
  if (d3_behavior_zoomPanning) {
    if (d3_behavior_zoomMoved) {
      d3_eventCancel();
      d3_behavior_zoomMoved = d3_behavior_zoomEventTarget === d3.event.target;
    }

    d3_behavior_zoomXyz =
    d3_behavior_zoomExtent =
    d3_behavior_zoomDispatch =
    d3_behavior_zoomEventTarget =
    d3_behavior_zoomTarget =
    d3_behavior_zoomArguments =
    d3_behavior_zoomPanning = null;
  }
}

function d3_behavior_zoomClick() {
  if (d3_behavior_zoomMoved) {
    d3_eventCancel();
    d3_behavior_zoomMoved = 0;
  }
}

function d3_behavior_zoomTo(z, x0, x1) {
  z = d3_behavior_zoomExtentClamp(z, 2);
  var j = Math.pow(2, d3_behavior_zoomXyz[2]),
      k = Math.pow(2, z),
      K = Math.pow(2, (d3_behavior_zoomXyz[2] = z) - x1[2]),
      x_ = d3_behavior_zoomXyz[0],
      y_ = d3_behavior_zoomXyz[1],
      x = d3_behavior_zoomXyz[0] = d3_behavior_zoomExtentClamp((x0[0] - x1[0] * K), 0, k),
      y = d3_behavior_zoomXyz[1] = d3_behavior_zoomExtentClamp((x0[1] - x1[1] * K), 1, k),
      o = d3.event; // Events can be reentrant (e.g., focus).

  d3.event = {
    scale: k,
    translate: [x, y],
    transform: function(sx, sy) {
      if (sx) transform(sx, x_, x);
      if (sy) transform(sy, y_, y);
    }
  };

  function transform(scale, a, b) {
    scale.domain(scale.range().map(function(v) { return scale.invert(((v - b) * j) / k + a); }));
  }

  try {
    d3_behavior_zoomDispatch.apply(d3_behavior_zoomTarget, d3_behavior_zoomArguments);
  } finally {
    d3.event = o;
  }

  o.preventDefault();
}

var d3_behavior_zoomInfiniteExtent = [
  [-Infinity, Infinity],
  [-Infinity, Infinity],
  [-Infinity, Infinity]
];

function d3_behavior_zoomExtentClamp(x, i, k) {
  var range = d3_behavior_zoomExtent[i],
      r0 = range[0],
      r1 = range[1];
  return arguments.length === 3
      ? Math.max(r1 * (r1 === Infinity ? -Infinity : 1 / k - 1),
        Math.min(r0 === -Infinity ? Infinity : r0, x / k)) * k
      : Math.max(r0, Math.min(r1, x));
>>>>>>> 06482263
}
d3.layout = {};
// Implements hierarchical edge bundling using Holten's algorithm. For each
// input link, a path is computed that travels through the tree, up the parent
// hierarchy to the least common ancestor, and then back down to the destination
// node. Each path is simply an array of nodes.
d3.layout.bundle = function() {
  return function(links) {
    var paths = [],
        i = -1,
        n = links.length;
    while (++i < n) paths.push(d3_layout_bundlePath(links[i]));
    return paths;
  };
};

function d3_layout_bundlePath(link) {
  var start = link.source,
      end = link.target,
      lca = d3_layout_bundleLeastCommonAncestor(start, end),
      points = [start];
  while (start !== lca) {
    start = start.parent;
    points.push(start);
  }
  var k = points.length;
  while (end !== lca) {
    points.splice(k, 0, end);
    end = end.parent;
  }
  return points;
}

function d3_layout_bundleAncestors(node) {
  var ancestors = [],
      parent = node.parent;
  while (parent != null) {
    ancestors.push(node);
    node = parent;
    parent = parent.parent;
  }
  ancestors.push(node);
  return ancestors;
}

function d3_layout_bundleLeastCommonAncestor(a, b) {
  if (a === b) return a;
  var aNodes = d3_layout_bundleAncestors(a),
      bNodes = d3_layout_bundleAncestors(b),
      aNode = aNodes.pop(),
      bNode = bNodes.pop(),
      sharedNode = null;
  while (aNode === bNode) {
    sharedNode = aNode;
    aNode = aNodes.pop();
    bNode = bNodes.pop();
  }
  return sharedNode;
}
d3.layout.chord = function() {
  var chord = {},
      chords,
      groups,
      matrix,
      n,
      padding = 0,
      sortGroups,
      sortSubgroups,
      sortChords;

  function relayout() {
    var subgroups = {},
        groupSums = [],
        groupIndex = d3.range(n),
        subgroupIndex = [],
        k,
        x,
        x0,
        i,
        j;

    chords = [];
    groups = [];

    // Compute the sum.
    k = 0, i = -1; while (++i < n) {
      x = 0, j = -1; while (++j < n) {
        x += matrix[i][j];
      }
      groupSums.push(x);
      subgroupIndex.push(d3.range(n));
      k += x;
    }

    // Sort groups…
    if (sortGroups) {
      groupIndex.sort(function(a, b) {
        return sortGroups(groupSums[a], groupSums[b]);
      });
    }

    // Sort subgroups…
    if (sortSubgroups) {
      subgroupIndex.forEach(function(d, i) {
        d.sort(function(a, b) {
          return sortSubgroups(matrix[i][a], matrix[i][b]);
        });
      });
    }

    // Convert the sum to scaling factor for [0, 2pi].
    // TODO Allow start and end angle to be specified.
    // TODO Allow padding to be specified as percentage?
    k = (2 * Math.PI - padding * n) / k;

    // Compute the start and end angle for each group and subgroup.
    // Note: Opera has a bug reordering object literal properties!
    x = 0, i = -1; while (++i < n) {
      x0 = x, j = -1; while (++j < n) {
        var di = groupIndex[i],
            dj = subgroupIndex[di][j],
            v = matrix[di][dj],
            a0 = x,
            a1 = x += v * k;
        subgroups[di + "-" + dj] = {
          index: di,
          subindex: dj,
          startAngle: a0,
          endAngle: a1,
          value: v
        };
      }
      groups.push({
        index: di,
        startAngle: x0,
        endAngle: x,
        value: (x - x0) / k
      });
      x += padding;
    }

    // Generate chords for each (non-empty) subgroup-subgroup link.
    i = -1; while (++i < n) {
      j = i - 1; while (++j < n) {
        var source = subgroups[i + "-" + j],
            target = subgroups[j + "-" + i];
        if (source.value || target.value) {
          chords.push(source.value < target.value
              ? {source: target, target: source}
              : {source: source, target: target});
        }
      }
    }

    if (sortChords) resort();
  }

  function resort() {
    chords.sort(function(a, b) {
      return sortChords(
          (a.source.value + a.target.value) / 2,
          (b.source.value + b.target.value) / 2);
    });
  }

  chord.matrix = function(x) {
    if (!arguments.length) return matrix;
    n = (matrix = x) && matrix.length;
    chords = groups = null;
    return chord;
  };

  chord.padding = function(x) {
    if (!arguments.length) return padding;
    padding = x;
    chords = groups = null;
    return chord;
  };

  chord.sortGroups = function(x) {
    if (!arguments.length) return sortGroups;
    sortGroups = x;
    chords = groups = null;
    return chord;
  };

  chord.sortSubgroups = function(x) {
    if (!arguments.length) return sortSubgroups;
    sortSubgroups = x;
    chords = null;
    return chord;
  };

  chord.sortChords = function(x) {
    if (!arguments.length) return sortChords;
    sortChords = x;
    if (chords) resort();
    return chord;
  };

  chord.chords = function() {
    if (!chords) relayout();
    return chords;
  };

  chord.groups = function() {
    if (!groups) relayout();
    return groups;
  };

  return chord;
};
// A rudimentary force layout using Gauss-Seidel.
d3.layout.force = function() {
  var force = {},
      event = d3.dispatch("tick"),
      size = [1, 1],
      drag,
      alpha,
      friction = .9,
      linkDistance = d3_layout_forceLinkDistance,
      linkStrength = d3_layout_forceLinkStrength,
      charge = -30,
      gravity = .1,
      theta = .8,
      interval,
      nodes = [],
      links = [],
      distances,
      strengths,
      charges;

  function repulse(node) {
    return function(quad, x1, y1, x2, y2) {
      if (quad.point !== node) {
        var dx = quad.cx - node.x,
            dy = quad.cy - node.y,
            dn = 1 / Math.sqrt(dx * dx + dy * dy);

        /* Barnes-Hut criterion. */
        if ((x2 - x1) * dn < theta) {
          var k = quad.charge * dn * dn;
          node.px -= dx * k;
          node.py -= dy * k;
          return true;
        }

        if (quad.point && isFinite(dn)) {
          var k = quad.pointCharge * dn * dn;
          node.px -= dx * k;
          node.py -= dy * k;
        }
      }
      return !quad.charge;
    };
  }

  function tick() {
    // simulated annealing, basically
    if ((alpha *= .99) < .005) return true;

    var n = nodes.length,
        m = links.length,
        q,
        i, // current index
        o, // current object
        s, // current source
        t, // current target
        l, // current distance
        k, // current force
        x, // x-distance
        y; // y-distance

    // gauss-seidel relaxation for links
    for (i = 0; i < m; ++i) {
      o = links[i];
      s = o.source;
      t = o.target;
      x = t.x - s.x;
      y = t.y - s.y;
      if (l = (x * x + y * y)) {
        l = alpha * strengths[i] * ((l = Math.sqrt(l)) - distances[i]) / l;
        x *= l;
        y *= l;
        t.x -= x * (k = s.weight / (t.weight + s.weight));
        t.y -= y * k;
        s.x += x * (k = 1 - k);
        s.y += y * k;
      }
    }

    // apply gravity forces
    if (k = alpha * gravity) {
      x = size[0] / 2;
      y = size[1] / 2;
      i = -1; if (k) while (++i < n) {
        o = nodes[i];
        o.x += (x - o.x) * k;
        o.y += (y - o.y) * k;
      }
    }

    // compute quadtree center of mass and apply charge forces
    if (charge) {
      d3_layout_forceAccumulate(q = d3.geom.quadtree(nodes), alpha, charges);
      i = -1; while (++i < n) {
        if (!(o = nodes[i]).fixed) {
          q.visit(repulse(o));
        }
      }
    }

    // position verlet integration
    i = -1; while (++i < n) {
      o = nodes[i];
      if (o.fixed) {
        o.x = o.px;
        o.y = o.py;
      } else {
        o.x -= (o.px - (o.px = o.x)) * friction;
        o.y -= (o.py - (o.py = o.y)) * friction;
      }
    }

    event.tick({type: "tick", alpha: alpha});
  }

  force.nodes = function(x) {
    if (!arguments.length) return nodes;
    nodes = x;
    return force;
  };

  force.links = function(x) {
    if (!arguments.length) return links;
    links = x;
    return force;
  };

  force.size = function(x) {
    if (!arguments.length) return size;
    size = x;
    return force;
  };

  force.linkDistance = function(x) {
    if (!arguments.length) return linkDistance;
    linkDistance = d3.functor(x);
    return force;
  };

  // For backwards-compatibility.
  force.distance = force.linkDistance;

  force.linkStrength = function(x) {
    if (!arguments.length) return linkStrength;
    linkStrength = d3.functor(x);
    return force;
  };

  force.friction = function(x) {
    if (!arguments.length) return friction;
    friction = x;
    return force;
  };

  force.charge = function(x) {
    if (!arguments.length) return charge;
    charge = typeof x === "function" ? x : +x;
    return force;
  };

  force.gravity = function(x) {
    if (!arguments.length) return gravity;
    gravity = x;
    return force;
  };

  force.theta = function(x) {
    if (!arguments.length) return theta;
    theta = x;
    return force;
  };

  force.start = function() {
    var i,
        j,
        n = nodes.length,
        m = links.length,
        w = size[0],
        h = size[1],
        neighbors,
        o;

    for (i = 0; i < n; ++i) {
      (o = nodes[i]).index = i;
      o.weight = 0;
    }

    distances = [];
    strengths = [];
    for (i = 0; i < m; ++i) {
      o = links[i];
      if (typeof o.source == "number") o.source = nodes[o.source];
      if (typeof o.target == "number") o.target = nodes[o.target];
      distances[i] = linkDistance.call(this, o, i);
      strengths[i] = linkStrength.call(this, o, i);
      ++o.source.weight;
      ++o.target.weight;
    }

    for (i = 0; i < n; ++i) {
      o = nodes[i];
      if (isNaN(o.x)) o.x = position("x", w);
      if (isNaN(o.y)) o.y = position("y", h);
      if (isNaN(o.px)) o.px = o.x;
      if (isNaN(o.py)) o.py = o.y;
    }

    charges = [];
    if (typeof charge === "function") {
      for (i = 0; i < n; ++i) {
        charges[i] = +charge.call(this, nodes[i], i);
      }
    } else {
      for (i = 0; i < n; ++i) {
        charges[i] = charge;
      }
    }

    // initialize node position based on first neighbor
    function position(dimension, size) {
      var neighbors = neighbor(i),
          j = -1,
          m = neighbors.length,
          x;
      while (++j < m) if (!isNaN(x = neighbors[j][dimension])) return x;
      return Math.random() * size;
    }

    // initialize neighbors lazily
    function neighbor() {
      if (!neighbors) {
        neighbors = [];
        for (j = 0; j < n; ++j) {
          neighbors[j] = [];
        }
        for (j = 0; j < m; ++j) {
          var o = links[j];
          neighbors[o.source.index].push(o.target);
          neighbors[o.target.index].push(o.source);
        }
      }
      return neighbors[i];
    }

    return force.resume();
  };

  force.resume = function() {
    alpha = .1;
    d3.timer(tick);
    return force;
  };

  force.stop = function() {
    alpha = 0;
    return force;
  };

  // use `node.call(force.drag)` to make nodes draggable
  force.drag = function() {
    if (!drag) drag = d3.behavior.drag()
        .origin(Object)
        .on("dragstart", dragstart)
        .on("drag", d3_layout_forceDrag)
        .on("dragend", d3_layout_forceDragEnd);

    this.on("mouseover.force", d3_layout_forceDragOver)
        .on("mouseout.force", d3_layout_forceDragOut)
        .call(drag);
  };

  function dragstart(d) {
    d3_layout_forceDragOver(d3_layout_forceDragNode = d);
    d3_layout_forceDragForce = force;
  }

  return d3.rebind(force, event, "on");
};

var d3_layout_forceDragForce,
    d3_layout_forceDragNode;

function d3_layout_forceDragOver(d) {
  d.fixed |= 2;
}

function d3_layout_forceDragOut(d) {
  if (d !== d3_layout_forceDragNode) d.fixed &= 1;
}

function d3_layout_forceDragEnd() {
  d3_layout_forceDrag();
  d3_layout_forceDragNode.fixed &= 1;
  d3_layout_forceDragForce = d3_layout_forceDragNode = null;
}

function d3_layout_forceDrag() {
  d3_layout_forceDragNode.px = d3.event.x;
  d3_layout_forceDragNode.py = d3.event.y;
  d3_layout_forceDragForce.resume(); // restart annealing
}

function d3_layout_forceAccumulate(quad, alpha, charges) {
  var cx = 0,
      cy = 0;
  quad.charge = 0;
  if (!quad.leaf) {
    var nodes = quad.nodes,
        n = nodes.length,
        i = -1,
        c;
    while (++i < n) {
      c = nodes[i];
      if (c == null) continue;
      d3_layout_forceAccumulate(c, alpha, charges);
      quad.charge += c.charge;
      cx += c.charge * c.cx;
      cy += c.charge * c.cy;
    }
  }
  if (quad.point) {
    // jitter internal nodes that are coincident
    if (!quad.leaf) {
      quad.point.x += Math.random() - .5;
      quad.point.y += Math.random() - .5;
    }
    var k = alpha * charges[quad.point.index];
    quad.charge += quad.pointCharge = k;
    cx += k * quad.point.x;
    cy += k * quad.point.y;
  }
  quad.cx = cx / quad.charge;
  quad.cy = cy / quad.charge;
}

function d3_layout_forceLinkDistance(link) {
  return 20;
}

function d3_layout_forceLinkStrength(link) {
  return 1;
}
d3.layout.partition = function() {
  var hierarchy = d3.layout.hierarchy(),
      size = [1, 1]; // width, height

  function position(node, x, dx, dy) {
    var children = node.children;
    node.x = x;
    node.y = node.depth * dy;
    node.dx = dx;
    node.dy = dy;
    if (children && (n = children.length)) {
      var i = -1,
          n,
          c,
          d;
      dx = node.value ? dx / node.value : 0;
      while (++i < n) {
        position(c = children[i], x, d = c.value * dx, dy);
        x += d;
      }
    }
  }

  function depth(node) {
    var children = node.children,
        d = 0;
    if (children && (n = children.length)) {
      var i = -1,
          n;
      while (++i < n) d = Math.max(d, depth(children[i]));
    }
    return 1 + d;
  }

  function partition(d, i) {
    var nodes = hierarchy.call(this, d, i);
    position(nodes[0], 0, size[0], size[1] / depth(nodes[0]));
    return nodes;
  }

  partition.size = function(x) {
    if (!arguments.length) return size;
    size = x;
    return partition;
  };

  return d3_layout_hierarchyRebind(partition, hierarchy);
};
d3.layout.pie = function() {
  var value = Number,
      sort = d3_layout_pieSortByValue,
      startAngle = 0,
      endAngle = 2 * Math.PI;

  function pie(data, i) {

    // Compute the numeric values for each data element.
    var values = data.map(function(d, i) { return +value.call(pie, d, i); });

    // Compute the start angle.
    var a = +(typeof startAngle === "function"
        ? startAngle.apply(this, arguments)
        : startAngle);

    // Compute the angular scale factor: from value to radians.
    var k = ((typeof endAngle === "function"
        ? endAngle.apply(this, arguments)
        : endAngle) - startAngle)
        / d3.sum(values);

    // Optionally sort the data.
    var index = d3.range(data.length);
    if (sort != null) index.sort(sort === d3_layout_pieSortByValue
        ? function(i, j) { return values[j] - values[i]; }
        : function(i, j) { return sort(data[i], data[j]); });

    // Compute the arcs!
    // They are stored in the original data's order.
    var arcs = [];
    index.forEach(function(i) {
      arcs[i] = {
        data: data[i],
        value: d = values[i],
        startAngle: a,
        endAngle: a += d * k
      };
    });
    return arcs;
  }

  /**
   * Specifies the value function *x*, which returns a nonnegative numeric value
   * for each datum. The default value function is `Number`. The value function
   * is passed two arguments: the current datum and the current index.
   */
  pie.value = function(x) {
    if (!arguments.length) return value;
    value = x;
    return pie;
  };

  /**
   * Specifies a sort comparison operator *x*. The comparator is passed two data
   * elements from the data array, a and b; it returns a negative value if a is
   * less than b, a positive value if a is greater than b, and zero if a equals
   * b.
   */
  pie.sort = function(x) {
    if (!arguments.length) return sort;
    sort = x;
    return pie;
  };

  /**
   * Specifies the overall start angle of the pie chart. Defaults to 0. The
   * start angle can be specified either as a constant or as a function; in the
   * case of a function, it is evaluated once per array (as opposed to per
   * element).
   */
  pie.startAngle = function(x) {
    if (!arguments.length) return startAngle;
    startAngle = x;
    return pie;
  };

  /**
   * Specifies the overall end angle of the pie chart. Defaults to 2π. The
   * end angle can be specified either as a constant or as a function; in the
   * case of a function, it is evaluated once per array (as opposed to per
   * element).
   */
  pie.endAngle = function(x) {
    if (!arguments.length) return endAngle;
    endAngle = x;
    return pie;
  };

  return pie;
};

var d3_layout_pieSortByValue = {};
// data is two-dimensional array of x,y; we populate y0
d3.layout.stack = function() {
  var values = Object,
      order = d3_layout_stackOrders["default"],
      offset = d3_layout_stackOffsets["zero"],
      out = d3_layout_stackOut,
      x = d3_layout_stackX,
      y = d3_layout_stackY;

  function stack(data, index) {

    // Convert series to canonical two-dimensional representation.
    var series = data.map(function(d, i) {
      return values.call(stack, d, i);
    });

    // Convert each series to canonical [[x,y]] representation.
    var points = series.map(function(d, i) {
      return d.map(function(v, i) {
        return [x.call(stack, v, i), y.call(stack, v, i)];
      });
    });

    // Compute the order of series, and permute them.
    var orders = order.call(stack, points, index);
    series = d3.permute(series, orders);
    points = d3.permute(points, orders);

    // Compute the baseline…
    var offsets = offset.call(stack, points, index);

    // And propagate it to other series.
    var n = series.length,
        m = series[0].length,
        i,
        j,
        o;
    for (j = 0; j < m; ++j) {
      out.call(stack, series[0][j], o = offsets[j], points[0][j][1]);
      for (i = 1; i < n; ++i) {
        out.call(stack, series[i][j], o += points[i - 1][j][1], points[i][j][1]);
      }
    }

    return data;
  }

  stack.values = function(x) {
    if (!arguments.length) return values;
    values = x;
    return stack;
  };

  stack.order = function(x) {
    if (!arguments.length) return order;
    order = typeof x === "function" ? x : d3_layout_stackOrders[x];
    return stack;
  };

  stack.offset = function(x) {
    if (!arguments.length) return offset;
    offset = typeof x === "function" ? x : d3_layout_stackOffsets[x];
    return stack;
  };

  stack.x = function(z) {
    if (!arguments.length) return x;
    x = z;
    return stack;
  };

  stack.y = function(z) {
    if (!arguments.length) return y;
    y = z;
    return stack;
  };

  stack.out = function(z) {
    if (!arguments.length) return out;
    out = z;
    return stack;
  };

  return stack;
}

function d3_layout_stackX(d) {
  return d.x;
}

function d3_layout_stackY(d) {
  return d.y;
}

function d3_layout_stackOut(d, y0, y) {
  d.y0 = y0;
  d.y = y;
}

var d3_layout_stackOrders = {

  "inside-out": function(data) {
    var n = data.length,
        i,
        j,
        max = data.map(d3_layout_stackMaxIndex),
        sums = data.map(d3_layout_stackReduceSum),
        index = d3.range(n).sort(function(a, b) { return max[a] - max[b]; }),
        top = 0,
        bottom = 0,
        tops = [],
        bottoms = [];
    for (i = 0; i < n; ++i) {
      j = index[i];
      if (top < bottom) {
        top += sums[j];
        tops.push(j);
      } else {
        bottom += sums[j];
        bottoms.push(j);
      }
    }
    return bottoms.reverse().concat(tops);
  },

  "reverse": function(data) {
    return d3.range(data.length).reverse();
  },

  "default": function(data) {
    return d3.range(data.length);
  }

};

var d3_layout_stackOffsets = {

  "silhouette": function(data) {
    var n = data.length,
        m = data[0].length,
        sums = [],
        max = 0,
        i,
        j,
        o,
        y0 = [];
    for (j = 0; j < m; ++j) {
      for (i = 0, o = 0; i < n; i++) o += data[i][j][1];
      if (o > max) max = o;
      sums.push(o);
    }
    for (j = 0; j < m; ++j) {
      y0[j] = (max - sums[j]) / 2;
    }
    return y0;
  },

  "wiggle": function(data) {
    var n = data.length,
        x = data[0],
        m = x.length,
        max = 0,
        i,
        j,
        k,
        s1,
        s2,
        s3,
        dx,
        o,
        o0,
        y0 = [];
    y0[0] = o = o0 = 0;
    for (j = 1; j < m; ++j) {
      for (i = 0, s1 = 0; i < n; ++i) s1 += data[i][j][1];
      for (i = 0, s2 = 0, dx = x[j][0] - x[j - 1][0]; i < n; ++i) {
        for (k = 0, s3 = (data[i][j][1] - data[i][j - 1][1]) / (2 * dx); k < i; ++k) {
          s3 += (data[k][j][1] - data[k][j - 1][1]) / dx;
        }
        s2 += s3 * data[i][j][1];
      }
      y0[j] = o -= s1 ? s2 / s1 * dx : 0;
      if (o < o0) o0 = o;
    }
    for (j = 0; j < m; ++j) y0[j] -= o0;
    return y0;
  },

  "expand": function(data) {
    var n = data.length,
        m = data[0].length,
        k = 1 / n,
        i,
        j,
        o,
        y0 = [];
    for (j = 0; j < m; ++j) {
      for (i = 0, o = 0; i < n; i++) o += data[i][j][1];
      if (o) for (i = 0; i < n; i++) data[i][j][1] /= o;
      else for (i = 0; i < n; i++) data[i][j][1] = k;
    }
    for (j = 0; j < m; ++j) y0[j] = 0;
    return y0;
  },

  "zero": function(data) {
    var j = -1,
        m = data[0].length,
        y0 = [];
    while (++j < m) y0[j] = 0;
    return y0;
  }

};

function d3_layout_stackMaxIndex(array) {
  var i = 1,
      j = 0,
      v = array[0][1],
      k,
      n = array.length;
  for (; i < n; ++i) {
    if ((k = array[i][1]) > v) {
      j = i;
      v = k;
    }
  }
  return j;
}

function d3_layout_stackReduceSum(d) {
  return d.reduce(d3_layout_stackSum, 0);
}

function d3_layout_stackSum(p, d) {
  return p + d[1];
}
d3.layout.histogram = function() {
  var frequency = true,
      valuer = Number,
      ranger = d3_layout_histogramRange,
      binner = d3_layout_histogramBinSturges;

  function histogram(data, i) {
    var bins = [],
        values = data.map(valuer, this),
        range = ranger.call(this, values, i),
        thresholds = binner.call(this, range, values, i),
        bin,
        i = -1,
        n = values.length,
        m = thresholds.length - 1,
        k = frequency ? 1 : 1 / n,
        x;

    // Initialize the bins.
    while (++i < m) {
      bin = bins[i] = [];
      bin.dx = thresholds[i + 1] - (bin.x = thresholds[i]);
      bin.y = 0;
    }

    // Fill the bins, ignoring values outside the range.
    i = -1; while(++i < n) {
      x = values[i];
      if ((x >= range[0]) && (x <= range[1])) {
        bin = bins[d3.bisect(thresholds, x, 1, m) - 1];
        bin.y += k;
        bin.push(data[i]);
      }
    }

    return bins;
  }

  // Specifies how to extract a value from the associated data. The default
  // value function is `Number`, which is equivalent to the identity function.
  histogram.value = function(x) {
    if (!arguments.length) return valuer;
    valuer = x;
    return histogram;
  };

  // Specifies the range of the histogram. Values outside the specified range
  // will be ignored. The argument `x` may be specified either as a two-element
  // array representing the minimum and maximum value of the range, or as a
  // function that returns the range given the array of values and the current
  // index `i`. The default range is the extent (minimum and maximum) of the
  // values.
  histogram.range = function(x) {
    if (!arguments.length) return ranger;
    ranger = d3.functor(x);
    return histogram;
  };

  // Specifies how to bin values in the histogram. The argument `x` may be
  // specified as a number, in which case the range of values will be split
  // uniformly into the given number of bins. Or, `x` may be an array of
  // threshold values, defining the bins; the specified array must contain the
  // rightmost (upper) value, thus specifying n + 1 values for n bins. Or, `x`
  // may be a function which is evaluated, being passed the range, the array of
  // values, and the current index `i`, returning an array of thresholds. The
  // default bin function will divide the values into uniform bins using
  // Sturges' formula.
  histogram.bins = function(x) {
    if (!arguments.length) return binner;
    binner = typeof x === "number"
        ? function(range) { return d3_layout_histogramBinFixed(range, x); }
        : d3.functor(x);
    return histogram;
  };

  // Specifies whether the histogram's `y` value is a count (frequency) or a
  // probability (density). The default value is true.
  histogram.frequency = function(x) {
    if (!arguments.length) return frequency;
    frequency = !!x;
    return histogram;
  };

  return histogram;
};

function d3_layout_histogramBinSturges(range, values) {
  return d3_layout_histogramBinFixed(range, Math.ceil(Math.log(values.length) / Math.LN2 + 1));
}

function d3_layout_histogramBinFixed(range, n) {
  var x = -1,
      b = +range[0],
      m = (range[1] - b) / n,
      f = [];
  while (++x <= n) f[x] = m * x + b;
  return f;
}

function d3_layout_histogramRange(values) {
  return [d3.min(values), d3.max(values)];
}
d3.layout.hierarchy = function() {
  var sort = d3_layout_hierarchySort,
      children = d3_layout_hierarchyChildren,
      value = d3_layout_hierarchyValue;

  // Recursively compute the node depth and value.
  // Also converts the data representation into a standard hierarchy structure.
  function recurse(data, depth, nodes) {
    var childs = children.call(hierarchy, data, depth),
        node = d3_layout_hierarchyInline ? data : {data: data};
    node.depth = depth;
    nodes.push(node);
    if (childs && (n = childs.length)) {
      var i = -1,
          n,
          c = node.children = [],
          v = 0,
          j = depth + 1;
      while (++i < n) {
        d = recurse(childs[i], j, nodes);
        d.parent = node;
        c.push(d);
        v += d.value;
      }
      if (sort) c.sort(sort);
      if (value) node.value = v;
    } else if (value) {
      node.value = +value.call(hierarchy, data, depth) || 0;
    }
    return node;
  }

  // Recursively re-evaluates the node value.
  function revalue(node, depth) {
    var children = node.children,
        v = 0;
    if (children && (n = children.length)) {
      var i = -1,
          n,
          j = depth + 1;
      while (++i < n) v += revalue(children[i], j);
    } else if (value) {
      v = +value.call(hierarchy, d3_layout_hierarchyInline ? node : node.data, depth) || 0;
    }
    if (value) node.value = v;
    return v;
  }

  function hierarchy(d) {
    var nodes = [];
    recurse(d, 0, nodes);
    return nodes;
  }

  hierarchy.sort = function(x) {
    if (!arguments.length) return sort;
    sort = x;
    return hierarchy;
  };

  hierarchy.children = function(x) {
    if (!arguments.length) return children;
    children = x;
    return hierarchy;
  };

  hierarchy.value = function(x) {
    if (!arguments.length) return value;
    value = x;
    return hierarchy;
  };

  // Re-evaluates the `value` property for the specified hierarchy.
  hierarchy.revalue = function(root) {
    revalue(root, 0);
    return root;
  };

  return hierarchy;
};

// A method assignment helper for hierarchy subclasses.
function d3_layout_hierarchyRebind(object, hierarchy) {
  d3.rebind(object, hierarchy, "sort", "children", "value");

  // Add an alias for links, for convenience.
  object.links = d3_layout_hierarchyLinks;

  // If the new API is used, enabling inlining.
  object.nodes = function(d) {
    d3_layout_hierarchyInline = true;
    return (object.nodes = object)(d);
  };

  return object;
}

function d3_layout_hierarchyChildren(d) {
  return d.children;
}

function d3_layout_hierarchyValue(d) {
  return d.value;
}

function d3_layout_hierarchySort(a, b) {
  return b.value - a.value;
}

// Returns an array source+target objects for the specified nodes.
function d3_layout_hierarchyLinks(nodes) {
  return d3.merge(nodes.map(function(parent) {
    return (parent.children || []).map(function(child) {
      return {source: parent, target: child};
    });
  }));
}

// For backwards-compatibility, don't enable inlining by default.
var d3_layout_hierarchyInline = false;
d3.layout.pack = function() {
  var hierarchy = d3.layout.hierarchy().sort(d3_layout_packSort),
      size = [1, 1];

  function pack(d, i) {
    var nodes = hierarchy.call(this, d, i),
        root = nodes[0];

    // Recursively compute the layout.
    root.x = 0;
    root.y = 0;
    d3_layout_packTree(root);

    // Scale the layout to fit the requested size.
    var w = size[0],
        h = size[1],
        k = 1 / Math.max(2 * root.r / w, 2 * root.r / h);
    d3_layout_packTransform(root, w / 2, h / 2, k);

    return nodes;
  }

  pack.size = function(x) {
    if (!arguments.length) return size;
    size = x;
    return pack;
  };

  return d3_layout_hierarchyRebind(pack, hierarchy);
};

function d3_layout_packSort(a, b) {
  return a.value - b.value;
}

function d3_layout_packInsert(a, b) {
  var c = a._pack_next;
  a._pack_next = b;
  b._pack_prev = a;
  b._pack_next = c;
  c._pack_prev = b;
}

function d3_layout_packSplice(a, b) {
  a._pack_next = b;
  b._pack_prev = a;
}

function d3_layout_packIntersects(a, b) {
  var dx = b.x - a.x,
      dy = b.y - a.y,
      dr = a.r + b.r;
  return dr * dr - dx * dx - dy * dy > .001; // within epsilon
}

function d3_layout_packCircle(nodes) {
  var xMin = Infinity,
      xMax = -Infinity,
      yMin = Infinity,
      yMax = -Infinity,
      n = nodes.length,
      a, b, c, j, k;

  function bound(node) {
    xMin = Math.min(node.x - node.r, xMin);
    xMax = Math.max(node.x + node.r, xMax);
    yMin = Math.min(node.y - node.r, yMin);
    yMax = Math.max(node.y + node.r, yMax);
  }

  // Create node links.
  nodes.forEach(d3_layout_packLink);

  // Create first node.
  a = nodes[0];
  a.x = -a.r;
  a.y = 0;
  bound(a);

  // Create second node.
  if (n > 1) {
    b = nodes[1];
    b.x = b.r;
    b.y = 0;
    bound(b);

    // Create third node and build chain.
    if (n > 2) {
      c = nodes[2];
      d3_layout_packPlace(a, b, c);
      bound(c);
      d3_layout_packInsert(a, c);
      a._pack_prev = c;
      d3_layout_packInsert(c, b);
      b = a._pack_next;

      // Now iterate through the rest.
      for (var i = 3; i < n; i++) {
        d3_layout_packPlace(a, b, c = nodes[i]);

        // Search for the closest intersection.
        var isect = 0, s1 = 1, s2 = 1;
        for (j = b._pack_next; j !== b; j = j._pack_next, s1++) {
          if (d3_layout_packIntersects(j, c)) {
            isect = 1;
            break;
          }
        }
        if (isect == 1) {
          for (k = a._pack_prev; k !== j._pack_prev; k = k._pack_prev, s2++) {
            if (d3_layout_packIntersects(k, c)) {
              break;
            }
          }
        }

        // Update node chain.
        if (isect) {
          if (s1 < s2 || (s1 == s2 && b.r < a.r)) d3_layout_packSplice(a, b = j);
          else d3_layout_packSplice(a = k, b);
          i--;
        } else {
          d3_layout_packInsert(a, c);
          b = c;
          bound(c);
        }
      }
    }
  }

  // Re-center the circles and return the encompassing radius.
  var cx = (xMin + xMax) / 2,
      cy = (yMin + yMax) / 2,
      cr = 0;
  for (var i = 0; i < n; i++) {
    var node = nodes[i];
    node.x -= cx;
    node.y -= cy;
    cr = Math.max(cr, node.r + Math.sqrt(node.x * node.x + node.y * node.y));
  }

  // Remove node links.
  nodes.forEach(d3_layout_packUnlink);

  return cr;
}

function d3_layout_packLink(node) {
  node._pack_next = node._pack_prev = node;
}

function d3_layout_packUnlink(node) {
  delete node._pack_next;
  delete node._pack_prev;
}

function d3_layout_packTree(node) {
  var children = node.children;
  if (children && children.length) {
    children.forEach(d3_layout_packTree);
    node.r = d3_layout_packCircle(children);
  } else {
    node.r = Math.sqrt(node.value);
  }
}

function d3_layout_packTransform(node, x, y, k) {
  var children = node.children;
  node.x = (x += k * node.x);
  node.y = (y += k * node.y);
  node.r *= k;
  if (children) {
    var i = -1, n = children.length;
    while (++i < n) d3_layout_packTransform(children[i], x, y, k);
  }
}

function d3_layout_packPlace(a, b, c) {
  var db = a.r + c.r,
      dx = b.x - a.x,
      dy = b.y - a.y;
  if (db && (dx || dy)) {
    var da = b.r + c.r,
        dc = Math.sqrt(dx * dx + dy * dy),
        cos = Math.max(-1, Math.min(1, (db * db + dc * dc - da * da) / (2 * db * dc))),
        theta = Math.acos(cos),
        x = cos * (db /= dc),
        y = Math.sin(theta) * db;
    c.x = a.x + x * dx + y * dy;
    c.y = a.y + x * dy - y * dx;
  } else {
    c.x = a.x + db;
    c.y = a.y;
  }
}
// Implements a hierarchical layout using the cluster (or dendrogram)
// algorithm.
d3.layout.cluster = function() {
  var hierarchy = d3.layout.hierarchy().sort(null).value(null),
      separation = d3_layout_treeSeparation,
      size = [1, 1]; // width, height

  function cluster(d, i) {
    var nodes = hierarchy.call(this, d, i),
        root = nodes[0],
        previousNode,
        x = 0,
        kx,
        ky;

    // First walk, computing the initial x & y values.
    d3_layout_treeVisitAfter(root, function(node) {
      var children = node.children;
      if (children && children.length) {
        node.x = d3_layout_clusterX(children);
        node.y = d3_layout_clusterY(children);
      } else {
        node.x = previousNode ? x += separation(node, previousNode) : 0;
        node.y = 0;
        previousNode = node;
      }
    });

    // Compute the left-most, right-most, and depth-most nodes for extents.
    var left = d3_layout_clusterLeft(root),
        right = d3_layout_clusterRight(root),
        x0 = left.x - separation(left, right) / 2,
        x1 = right.x + separation(right, left) / 2;

    // Second walk, normalizing x & y to the desired size.
    d3_layout_treeVisitAfter(root, function(node) {
      node.x = (node.x - x0) / (x1 - x0) * size[0];
      node.y = (1 - (root.y ? node.y / root.y : 1)) * size[1];
    });

    return nodes;
  }

  cluster.separation = function(x) {
    if (!arguments.length) return separation;
    separation = x;
    return cluster;
  };

  cluster.size = function(x) {
    if (!arguments.length) return size;
    size = x;
    return cluster;
  };

  return d3_layout_hierarchyRebind(cluster, hierarchy);
};

function d3_layout_clusterY(children) {
  return 1 + d3.max(children, function(child) {
    return child.y;
  });
}

function d3_layout_clusterX(children) {
  return children.reduce(function(x, child) {
    return x + child.x;
  }, 0) / children.length;
}

function d3_layout_clusterLeft(node) {
  var children = node.children;
  return children && children.length ? d3_layout_clusterLeft(children[0]) : node;
}

function d3_layout_clusterRight(node) {
  var children = node.children, n;
  return children && (n = children.length) ? d3_layout_clusterRight(children[n - 1]) : node;
}
// Node-link tree diagram using the Reingold-Tilford "tidy" algorithm
d3.layout.tree = function() {
  var hierarchy = d3.layout.hierarchy().sort(null).value(null),
      separation = d3_layout_treeSeparation,
      size = [1, 1]; // width, height

  function tree(d, i) {
    var nodes = hierarchy.call(this, d, i),
        root = nodes[0];

    function firstWalk(node, previousSibling) {
      var children = node.children,
          layout = node._tree;
      if (children && (n = children.length)) {
        var n,
            firstChild = children[0],
            previousChild,
            ancestor = firstChild,
            child,
            i = -1;
        while (++i < n) {
          child = children[i];
          firstWalk(child, previousChild);
          ancestor = apportion(child, previousChild, ancestor);
          previousChild = child;
        }
        d3_layout_treeShift(node);
        var midpoint = .5 * (firstChild._tree.prelim + child._tree.prelim);
        if (previousSibling) {
          layout.prelim = previousSibling._tree.prelim + separation(node, previousSibling);
          layout.mod = layout.prelim - midpoint;
        } else {
          layout.prelim = midpoint;
        }
      } else {
        if (previousSibling) {
          layout.prelim = previousSibling._tree.prelim + separation(node, previousSibling);
        }
      }
    }

    function secondWalk(node, x) {
      node.x = node._tree.prelim + x;
      var children = node.children;
      if (children && (n = children.length)) {
        var i = -1,
            n;
        x += node._tree.mod;
        while (++i < n) {
          secondWalk(children[i], x);
        }
      }
    }

    function apportion(node, previousSibling, ancestor) {
      if (previousSibling) {
        var vip = node,
            vop = node,
            vim = previousSibling,
            vom = node.parent.children[0],
            sip = vip._tree.mod,
            sop = vop._tree.mod,
            sim = vim._tree.mod,
            som = vom._tree.mod,
            shift;
        while (vim = d3_layout_treeRight(vim), vip = d3_layout_treeLeft(vip), vim && vip) {
          vom = d3_layout_treeLeft(vom);
          vop = d3_layout_treeRight(vop);
          vop._tree.ancestor = node;
          shift = vim._tree.prelim + sim - vip._tree.prelim - sip + separation(vim, vip);
          if (shift > 0) {
            d3_layout_treeMove(d3_layout_treeAncestor(vim, node, ancestor), node, shift);
            sip += shift;
            sop += shift;
          }
          sim += vim._tree.mod;
          sip += vip._tree.mod;
          som += vom._tree.mod;
          sop += vop._tree.mod;
        }
        if (vim && !d3_layout_treeRight(vop)) {
          vop._tree.thread = vim;
          vop._tree.mod += sim - sop;
        }
        if (vip && !d3_layout_treeLeft(vom)) {
          vom._tree.thread = vip;
          vom._tree.mod += sip - som;
          ancestor = node;
        }
      }
      return ancestor;
    }

    // Initialize temporary layout variables.
    d3_layout_treeVisitAfter(root, function(node, previousSibling) {
      node._tree = {
        ancestor: node,
        prelim: 0,
        mod: 0,
        change: 0,
        shift: 0,
        number: previousSibling ? previousSibling._tree.number + 1 : 0
      };
    });

    // Compute the layout using Buchheim et al.'s algorithm.
    firstWalk(root);
    secondWalk(root, -root._tree.prelim);

    // Compute the left-most, right-most, and depth-most nodes for extents.
    var left = d3_layout_treeSearch(root, d3_layout_treeLeftmost),
        right = d3_layout_treeSearch(root, d3_layout_treeRightmost),
        deep = d3_layout_treeSearch(root, d3_layout_treeDeepest),
        x0 = left.x - separation(left, right) / 2,
        x1 = right.x + separation(right, left) / 2,
        y1 = deep.depth || 1;

    // Clear temporary layout variables; transform x and y.
    d3_layout_treeVisitAfter(root, function(node) {
      node.x = (node.x - x0) / (x1 - x0) * size[0];
      node.y = node.depth / y1 * size[1];
      delete node._tree;
    });

    return nodes;
  }

  tree.separation = function(x) {
    if (!arguments.length) return separation;
    separation = x;
    return tree;
  };

  tree.size = function(x) {
    if (!arguments.length) return size;
    size = x;
    return tree;
  };

  return d3_layout_hierarchyRebind(tree, hierarchy);
};

function d3_layout_treeSeparation(a, b) {
  return a.parent == b.parent ? 1 : 2;
}

// function d3_layout_treeSeparationRadial(a, b) {
//   return (a.parent == b.parent ? 1 : 2) / a.depth;
// }

function d3_layout_treeLeft(node) {
  var children = node.children;
  return children && children.length ? children[0] : node._tree.thread;
}

function d3_layout_treeRight(node) {
  var children = node.children,
      n;
  return children && (n = children.length) ? children[n - 1] : node._tree.thread;
}

function d3_layout_treeSearch(node, compare) {
  var children = node.children;
  if (children && (n = children.length)) {
    var child,
        n,
        i = -1;
    while (++i < n) {
      if (compare(child = d3_layout_treeSearch(children[i], compare), node) > 0) {
        node = child;
      }
    }
  }
  return node;
}

function d3_layout_treeRightmost(a, b) {
  return a.x - b.x;
}

function d3_layout_treeLeftmost(a, b) {
  return b.x - a.x;
}

function d3_layout_treeDeepest(a, b) {
  return a.depth - b.depth;
}

function d3_layout_treeVisitAfter(node, callback) {
  function visit(node, previousSibling) {
    var children = node.children;
    if (children && (n = children.length)) {
      var child,
          previousChild = null,
          i = -1,
          n;
      while (++i < n) {
        child = children[i];
        visit(child, previousChild);
        previousChild = child;
      }
    }
    callback(node, previousSibling);
  }
  visit(node, null);
}

function d3_layout_treeShift(node) {
  var shift = 0,
      change = 0,
      children = node.children,
      i = children.length,
      child;
  while (--i >= 0) {
    child = children[i]._tree;
    child.prelim += shift;
    child.mod += shift;
    shift += child.shift + (change += child.change);
  }
}

function d3_layout_treeMove(ancestor, node, shift) {
  ancestor = ancestor._tree;
  node = node._tree;
  var change = shift / (node.number - ancestor.number);
  ancestor.change += change;
  node.change -= change;
  node.shift += shift;
  node.prelim += shift;
  node.mod += shift;
}

function d3_layout_treeAncestor(vim, node, ancestor) {
  return vim._tree.ancestor.parent == node.parent
      ? vim._tree.ancestor
      : ancestor;
}
// Squarified Treemaps by Mark Bruls, Kees Huizing, and Jarke J. van Wijk
// Modified to support a target aspect ratio by Jeff Heer
d3.layout.treemap = function() {
  var hierarchy = d3.layout.hierarchy(),
      round = Math.round,
      size = [1, 1], // width, height
      padding = null,
      pad = d3_layout_treemapPadNull,
      sticky = false,
      stickies,
      ratio = 0.5 * (1 + Math.sqrt(5)); // golden ratio

  // Compute the area for each child based on value & scale.
  function scale(children, k) {
    var i = -1,
        n = children.length,
        child,
        area;
    while (++i < n) {
      area = (child = children[i]).value * (k < 0 ? 0 : k);
      child.area = isNaN(area) || area <= 0 ? 0 : area;
    }
  }

  // Recursively arranges the specified node's children into squarified rows.
  function squarify(node) {
    var children = node.children;
    if (children && children.length) {
      var rect = pad(node),
          row = [],
          remaining = children.slice(), // copy-on-write
          child,
          best = Infinity, // the best row score so far
          score, // the current row score
          u = Math.min(rect.dx, rect.dy), // initial orientation
          n;
      scale(remaining, rect.dx * rect.dy / node.value);
      row.area = 0;
      while ((n = remaining.length) > 0) {
        row.push(child = remaining[n - 1]);
        row.area += child.area;
        if ((score = worst(row, u)) <= best) { // continue with this orientation
          remaining.pop();
          best = score;
        } else { // abort, and try a different orientation
          row.area -= row.pop().area;
          position(row, u, rect, false);
          u = Math.min(rect.dx, rect.dy);
          row.length = row.area = 0;
          best = Infinity;
        }
      }
      if (row.length) {
        position(row, u, rect, true);
        row.length = row.area = 0;
      }
      children.forEach(squarify);
    }
  }

  // Recursively resizes the specified node's children into existing rows.
  // Preserves the existing layout!
  function stickify(node) {
    var children = node.children;
    if (children && children.length) {
      var rect = pad(node),
          remaining = children.slice(), // copy-on-write
          child,
          row = [];
      scale(remaining, rect.dx * rect.dy / node.value);
      row.area = 0;
      while (child = remaining.pop()) {
        row.push(child);
        row.area += child.area;
        if (child.z != null) {
          position(row, child.z ? rect.dx : rect.dy, rect, !remaining.length);
          row.length = row.area = 0;
        }
      }
      children.forEach(stickify);
    }
  }

  // Computes the score for the specified row, as the worst aspect ratio.
  function worst(row, u) {
    var s = row.area,
        r,
        rmax = 0,
        rmin = Infinity,
        i = -1,
        n = row.length;
    while (++i < n) {
      if (!(r = row[i].area)) continue;
      if (r < rmin) rmin = r;
      if (r > rmax) rmax = r;
    }
    s *= s;
    u *= u;
    return s
        ? Math.max((u * rmax * ratio) / s, s / (u * rmin * ratio))
        : Infinity;
  }

  // Positions the specified row of nodes. Modifies `rect`.
  function position(row, u, rect, flush) {
    var i = -1,
        n = row.length,
        x = rect.x,
        y = rect.y,
        v = u ? round(row.area / u) : 0,
        o;
    if (u == rect.dx) { // horizontal subdivision
      if (flush || v > rect.dy) v = rect.dy; // over+underflow
      while (++i < n) {
        o = row[i];
        o.x = x;
        o.y = y;
        o.dy = v;
        x += o.dx = Math.min(rect.x + rect.dx - x, v ? round(o.area / v) : 0);
      }
      o.z = true;
      o.dx += rect.x + rect.dx - x; // rounding error
      rect.y += v;
      rect.dy -= v;
    } else { // vertical subdivision
      if (flush || v > rect.dx) v = rect.dx; // over+underflow
      while (++i < n) {
        o = row[i];
        o.x = x;
        o.y = y;
        o.dx = v;
        y += o.dy = Math.min(rect.y + rect.dy - y, v ? round(o.area / v) : 0);
      }
      o.z = false;
      o.dy += rect.y + rect.dy - y; // rounding error
      rect.x += v;
      rect.dx -= v;
    }
  }

  function treemap(d) {
    var nodes = stickies || hierarchy(d),
        root = nodes[0];
    root.x = 0;
    root.y = 0;
    root.dx = size[0];
    root.dy = size[1];
    if (stickies) hierarchy.revalue(root);
    scale([root], root.dx * root.dy / root.value);
    (stickies ? stickify : squarify)(root);
    if (sticky) stickies = nodes;
    return nodes;
  }

  treemap.size = function(x) {
    if (!arguments.length) return size;
    size = x;
    return treemap;
  };

  treemap.padding = function(x) {
    if (!arguments.length) return padding;

    function padFunction(node) {
      var p = x.call(treemap, node, node.depth);
      return p == null
          ? d3_layout_treemapPadNull(node)
          : d3_layout_treemapPad(node, typeof p === "number" ? [p, p, p, p] : p);
    }

    function padConstant(node) {
      return d3_layout_treemapPad(node, x);
    }

    var type;
    pad = (padding = x) == null ? d3_layout_treemapPadNull
        : (type = typeof x) === "function" ? padFunction
        : type === "number" ? (x = [x, x, x, x], padConstant)
        : padConstant;
    return treemap;
  };

  treemap.round = function(x) {
    if (!arguments.length) return round != Number;
    round = x ? Math.round : Number;
    return treemap;
  };

  treemap.sticky = function(x) {
    if (!arguments.length) return sticky;
    sticky = x;
    stickies = null;
    return treemap;
  };

  treemap.ratio = function(x) {
    if (!arguments.length) return ratio;
    ratio = x;
    return treemap;
  };

  return d3_layout_hierarchyRebind(treemap, hierarchy);
};

function d3_layout_treemapPadNull(node) {
  return {x: node.x, y: node.y, dx: node.dx, dy: node.dy};
}

function d3_layout_treemapPad(node, padding) {
  var x = node.x + padding[3],
      y = node.y + padding[0],
      dx = node.dx - padding[1] - padding[3],
      dy = node.dy - padding[0] - padding[2];
  if (dx < 0) { x += dx / 2; dx = 0; }
  if (dy < 0) { y += dy / 2; dy = 0; }
  return {x: x, y: y, dx: dx, dy: dy};
}
d3.csv = function(url, callback) {
  d3.text(url, "text/csv", function(text) {
    callback(text && d3.csv.parse(text));
  });
};
d3.csv.parse = function(text) {
  var header;
  return d3.csv.parseRows(text, function(row, i) {
    if (i) {
      var o = {}, j = -1, m = header.length;
      while (++j < m) o[header[j]] = row[j];
      return o;
    } else {
      header = row;
      return null;
    }
  });
};

d3.csv.parseRows = function(text, f) {
  var EOL = {}, // sentinel value for end-of-line
      EOF = {}, // sentinel value for end-of-file
      rows = [], // output rows
      re = /\r\n|[,\r\n]/g, // field separator regex
      n = 0, // the current line number
      t, // the current token
      eol; // is the current token followed by EOL?

  re.lastIndex = 0; // work-around bug in FF 3.6

  /** @private Returns the next token. */
  function token() {
    if (re.lastIndex >= text.length) return EOF; // special case: end of file
    if (eol) { eol = false; return EOL; } // special case: end of line

    // special case: quotes
    var j = re.lastIndex;
    if (text.charCodeAt(j) === 34) {
      var i = j;
      while (i++ < text.length) {
        if (text.charCodeAt(i) === 34) {
          if (text.charCodeAt(i + 1) !== 34) break;
          i++;
        }
      }
      re.lastIndex = i + 2;
      var c = text.charCodeAt(i + 1);
      if (c === 13) {
        eol = true;
        if (text.charCodeAt(i + 2) === 10) re.lastIndex++;
      } else if (c === 10) {
        eol = true;
      }
      return text.substring(j + 1, i).replace(/""/g, "\"");
    }

    // common case
    var m = re.exec(text);
    if (m) {
      eol = m[0].charCodeAt(0) !== 44;
      return text.substring(j, m.index);
    }
    re.lastIndex = text.length;
    return text.substring(j);
  }

  while ((t = token()) !== EOF) {
    var a = [];
    while ((t !== EOL) && (t !== EOF)) {
      a.push(t);
      t = token();
    }
    if (f && !(a = f(a, n++))) continue;
    rows.push(a);
  }

  return rows;
};
d3.csv.format = function(rows) {
  return rows.map(d3_csv_formatRow).join("\n");
};

function d3_csv_formatRow(row) {
  return row.map(d3_csv_formatValue).join(",");
}

function d3_csv_formatValue(text) {
  return /[",\n]/.test(text)
      ? "\"" + text.replace(/\"/g, "\"\"") + "\""
      : text;
}
d3.geo = {};

var d3_geo_radians = Math.PI / 180;
// TODO clip input coordinates on opposite hemisphere
d3.geo.azimuthal = function() {
  var mode = "orthographic", // or stereographic, gnomonic, equidistant or equalarea
      origin,
      scale = 200,
      translate = [480, 250],
      x0,
      y0,
      cy0,
      sy0;

  function azimuthal(coordinates) {
    var x1 = coordinates[0] * d3_geo_radians - x0,
        y1 = coordinates[1] * d3_geo_radians,
        cx1 = Math.cos(x1),
        sx1 = Math.sin(x1),
        cy1 = Math.cos(y1),
        sy1 = Math.sin(y1),
        cc = mode !== "orthographic" ? sy0 * sy1 + cy0 * cy1 * cx1 : null,
        c,
        k = mode === "stereographic" ? 1 / (1 + cc)
          : mode === "gnomonic" ? 1 / cc
          : mode === "equidistant" ? (c = Math.acos(cc), c ? c / Math.sin(c) : 0)
          : mode === "equalarea" ? Math.sqrt(2 / (1 + cc))
          : 1,
        x = k * cy1 * sx1,
        y = k * (sy0 * cy1 * cx1 - cy0 * sy1);
    return [
      scale * x + translate[0],
      scale * y + translate[1]
    ];
  }

  azimuthal.invert = function(coordinates) {
    var x = (coordinates[0] - translate[0]) / scale,
        y = (coordinates[1] - translate[1]) / scale,
        p = Math.sqrt(x * x + y * y),
        c = mode === "stereographic" ? 2 * Math.atan(p)
          : mode === "gnomonic" ? Math.atan(p)
          : mode === "equidistant" ? p
          : mode === "equalarea" ? 2 * Math.asin(.5 * p)
          : Math.asin(p),
        sc = Math.sin(c),
        cc = Math.cos(c);
    return [
      (x0 + Math.atan2(x * sc, p * cy0 * cc + y * sy0 * sc)) / d3_geo_radians,
      Math.asin(cc * sy0 - (p ? (y * sc * cy0) / p : 0)) / d3_geo_radians
    ];
  };

  azimuthal.mode = function(x) {
    if (!arguments.length) return mode;
    mode = x + "";
    return azimuthal;
  };

  azimuthal.origin = function(x) {
    if (!arguments.length) return origin;
    origin = x;
    x0 = origin[0] * d3_geo_radians;
    y0 = origin[1] * d3_geo_radians;
    cy0 = Math.cos(y0);
    sy0 = Math.sin(y0);
    return azimuthal;
  };

  azimuthal.scale = function(x) {
    if (!arguments.length) return scale;
    scale = +x;
    return azimuthal;
  };

  azimuthal.translate = function(x) {
    if (!arguments.length) return translate;
    translate = [+x[0], +x[1]];
    return azimuthal;
  };

  return azimuthal.origin([0, 0]);
};
// Derived from Tom Carden's Albers implementation for Protovis.
// http://gist.github.com/476238
// http://mathworld.wolfram.com/AlbersEqual-AreaConicProjection.html

d3.geo.albers = function() {
  var origin = [-98, 38],
      parallels = [29.5, 45.5],
      scale = 1000,
      translate = [480, 250],
      lng0, // d3_geo_radians * origin[0]
      n,
      C,
      p0;

  function albers(coordinates) {
    var t = n * (d3_geo_radians * coordinates[0] - lng0),
        p = Math.sqrt(C - 2 * n * Math.sin(d3_geo_radians * coordinates[1])) / n;
    return [
      scale * p * Math.sin(t) + translate[0],
      scale * (p * Math.cos(t) - p0) + translate[1]
    ];
  }

  albers.invert = function(coordinates) {
    var x = (coordinates[0] - translate[0]) / scale,
        y = (coordinates[1] - translate[1]) / scale,
        p0y = p0 + y,
        t = Math.atan2(x, p0y),
        p = Math.sqrt(x * x + p0y * p0y);
    return [
      (lng0 + t / n) / d3_geo_radians,
      Math.asin((C - p * p * n * n) / (2 * n)) / d3_geo_radians
    ];
  };

  function reload() {
    var phi1 = d3_geo_radians * parallels[0],
        phi2 = d3_geo_radians * parallels[1],
        lat0 = d3_geo_radians * origin[1],
        s = Math.sin(phi1),
        c = Math.cos(phi1);
    lng0 = d3_geo_radians * origin[0];
    n = .5 * (s + Math.sin(phi2));
    C = c * c + 2 * n * s;
    p0 = Math.sqrt(C - 2 * n * Math.sin(lat0)) / n;
    return albers;
  }

  albers.origin = function(x) {
    if (!arguments.length) return origin;
    origin = [+x[0], +x[1]];
    return reload();
  };

  albers.parallels = function(x) {
    if (!arguments.length) return parallels;
    parallels = [+x[0], +x[1]];
    return reload();
  };

  albers.scale = function(x) {
    if (!arguments.length) return scale;
    scale = +x;
    return albers;
  };

  albers.translate = function(x) {
    if (!arguments.length) return translate;
    translate = [+x[0], +x[1]];
    return albers;
  };

  return reload();
};

// A composite projection for the United States, 960x500. The set of standard
// parallels for each region comes from USGS, which is published here:
// http://egsc.usgs.gov/isb/pubs/MapProjections/projections.html#albers
// TODO allow the composite projection to be rescaled?
d3.geo.albersUsa = function() {
  var lower48 = d3.geo.albers();

  var alaska = d3.geo.albers()
      .origin([-160, 60])
      .parallels([55, 65]);

  var hawaii = d3.geo.albers()
      .origin([-160, 20])
      .parallels([8, 18]);

  var puertoRico = d3.geo.albers()
      .origin([-60, 10])
      .parallels([8, 18]);

  function albersUsa(coordinates) {
    var lon = coordinates[0],
        lat = coordinates[1];
    return (lat > 50 ? alaska
        : lon < -140 ? hawaii
        : lat < 21 ? puertoRico
        : lower48)(coordinates);
  }

  albersUsa.scale = function(x) {
    if (!arguments.length) return lower48.scale();
    lower48.scale(x);
    alaska.scale(x * .6);
    hawaii.scale(x);
    puertoRico.scale(x * 1.5);
    return albersUsa.translate(lower48.translate());
  };

  albersUsa.translate = function(x) {
    if (!arguments.length) return lower48.translate();
    var dz = lower48.scale() / 1000,
        dx = x[0],
        dy = x[1];
    lower48.translate(x);
    alaska.translate([dx - 400 * dz, dy + 170 * dz]);
    hawaii.translate([dx - 190 * dz, dy + 200 * dz]);
    puertoRico.translate([dx + 580 * dz, dy + 430 * dz]);
    return albersUsa;
  };

  return albersUsa.scale(lower48.scale());
};
d3.geo.bonne = function() {
  var scale = 200,
      translate = [480, 250],
      x0, // origin longitude in radians
      y0, // origin latitude in radians
      y1, // parallel latitude in radians
      c1; // cot(y1)

  function bonne(coordinates) {
    var x = coordinates[0] * d3_geo_radians - x0,
        y = coordinates[1] * d3_geo_radians - y0;
    if (y1) {
      var p = c1 + y1 - y, E = x * Math.cos(y) / p;
      x = p * Math.sin(E);
      y = p * Math.cos(E) - c1;
    } else {
      x *= Math.cos(y);
      y *= -1;
    }
    return [
      scale * x + translate[0],
      scale * y + translate[1]
    ];
  }

  bonne.invert = function(coordinates) {
    var x = (coordinates[0] - translate[0]) / scale,
        y = (coordinates[1] - translate[1]) / scale;
    if (y1) {
      var c = c1 + y, p = Math.sqrt(x * x + c * c);
      y = c1 + y1 - p;
      x = x0 + p * Math.atan2(x, c) / Math.cos(y);
    } else {
      y *= -1;
      x /= Math.cos(y);
    }
    return [
      x / d3_geo_radians,
      y / d3_geo_radians
    ];
  };

  // 90° for Werner, 0° for Sinusoidal
  bonne.parallel = function(x) {
    if (!arguments.length) return y1 / d3_geo_radians;
    c1 = 1 / Math.tan(y1 = x * d3_geo_radians);
    return bonne;
  };

  bonne.origin = function(x) {
    if (!arguments.length) return [x0 / d3_geo_radians, y0 / d3_geo_radians];
    x0 = x[0] * d3_geo_radians;
    y0 = x[1] * d3_geo_radians;
    return bonne;
  };

  bonne.scale = function(x) {
    if (!arguments.length) return scale;
    scale = +x;
    return bonne;
  };

  bonne.translate = function(x) {
    if (!arguments.length) return translate;
    translate = [+x[0], +x[1]];
    return bonne;
  };

  return bonne.origin([0, 0]).parallel(45);
};
d3.geo.equirectangular = function() {
  var scale = 500,
      translate = [480, 250];

  function equirectangular(coordinates) {
    var x = coordinates[0] / 360,
        y = -coordinates[1] / 360;
    return [
      scale * x + translate[0],
      scale * y + translate[1]
    ];
  }

  equirectangular.invert = function(coordinates) {
    var x = (coordinates[0] - translate[0]) / scale,
        y = (coordinates[1] - translate[1]) / scale;
    return [
      360 * x,
      -360 * y
    ];
  };

  equirectangular.scale = function(x) {
    if (!arguments.length) return scale;
    scale = +x;
    return equirectangular;
  };

  equirectangular.translate = function(x) {
    if (!arguments.length) return translate;
    translate = [+x[0], +x[1]];
    return equirectangular;
  };

  return equirectangular;
};
d3.geo.mercator = function() {
  var scale = 500,
      translate = [480, 250];

  function mercator(coordinates) {
    var x = coordinates[0] / 360,
        y = -(Math.log(Math.tan(Math.PI / 4 + coordinates[1] * d3_geo_radians / 2)) / d3_geo_radians) / 360;
    return [
      scale * x + translate[0],
      scale * Math.max(-.5, Math.min(.5, y)) + translate[1]
    ];
  }

  mercator.invert = function(coordinates) {
    var x = (coordinates[0] - translate[0]) / scale,
        y = (coordinates[1] - translate[1]) / scale;
    return [
      360 * x,
      2 * Math.atan(Math.exp(-360 * y * d3_geo_radians)) / d3_geo_radians - 90
    ];
  };

  mercator.scale = function(x) {
    if (!arguments.length) return scale;
    scale = +x;
    return mercator;
  };

  mercator.translate = function(x) {
    if (!arguments.length) return translate;
    translate = [+x[0], +x[1]];
    return mercator;
  };

  return mercator;
};
function d3_geo_type(types, defaultValue) {
  return function(object) {
    return object && object.type in types ? types[object.type](object) : defaultValue;
  };
}
/**
 * Returns a function that, given a GeoJSON object (e.g., a feature), returns
 * the corresponding SVG path. The function can be customized by overriding the
 * projection. Point features are mapped to circles with a default radius of
 * 4.5px; the radius can be specified either as a constant or a function that
 * is evaluated per object.
 */
d3.geo.path = function() {
  var pointRadius = 4.5,
      pointCircle = d3_path_circle(pointRadius),
      projection = d3.geo.albersUsa();

  function path(d, i) {
    if (typeof pointRadius === "function") {
      pointCircle = d3_path_circle(pointRadius.apply(this, arguments));
    }
    return pathType(d) || null;
  }

  function project(coordinates) {
    return projection(coordinates).join(",");
  }

  var pathType = d3_geo_type({

    FeatureCollection: function(o) {
      var path = [],
          features = o.features,
          i = -1, // features.index
          n = features.length;
      while (++i < n) path.push(pathType(features[i].geometry));
      return path.join("");
    },

    Feature: function(o) {
      return pathType(o.geometry);
    },

    Point: function(o) {
      return "M" + project(o.coordinates) + pointCircle;
    },

    MultiPoint: function(o) {
      var path = [],
          coordinates = o.coordinates,
          i = -1, // coordinates.index
          n = coordinates.length;
      while (++i < n) path.push("M", project(coordinates[i]), pointCircle);
      return path.join("");
    },

    LineString: function(o) {
      var path = ["M"],
          coordinates = o.coordinates,
          i = -1, // coordinates.index
          n = coordinates.length;
      while (++i < n) path.push(project(coordinates[i]), "L");
      path.pop();
      return path.join("");
    },

    MultiLineString: function(o) {
      var path = [],
          coordinates = o.coordinates,
          i = -1, // coordinates.index
          n = coordinates.length,
          subcoordinates, // coordinates[i]
          j, // subcoordinates.index
          m; // subcoordinates.length
      while (++i < n) {
        subcoordinates = coordinates[i];
        j = -1;
        m = subcoordinates.length;
        path.push("M");
        while (++j < m) path.push(project(subcoordinates[j]), "L");
        path.pop();
      }
      return path.join("");
    },

    Polygon: function(o) {
      var path = [],
          coordinates = o.coordinates,
          i = -1, // coordinates.index
          n = coordinates.length,
          subcoordinates, // coordinates[i]
          j, // subcoordinates.index
          m; // subcoordinates.length
      while (++i < n) {
        subcoordinates = coordinates[i];
        j = -1;
        if ((m = subcoordinates.length - 1) > 0) {
          path.push("M");
          while (++j < m) path.push(project(subcoordinates[j]), "L");
          path[path.length - 1] = "Z";
        }
      }
      return path.join("");
    },

    MultiPolygon: function(o) {
      var path = [],
          coordinates = o.coordinates,
          i = -1, // coordinates index
          n = coordinates.length,
          subcoordinates, // coordinates[i]
          j, // subcoordinates index
          m, // subcoordinates.length
          subsubcoordinates, // subcoordinates[j]
          k, // subsubcoordinates index
          p; // subsubcoordinates.length
      while (++i < n) {
        subcoordinates = coordinates[i];
        j = -1;
        m = subcoordinates.length;
        while (++j < m) {
          subsubcoordinates = subcoordinates[j];
          k = -1;
          if ((p = subsubcoordinates.length - 1) > 0) {
            path.push("M");
            while (++k < p) path.push(project(subsubcoordinates[k]), "L");
            path[path.length - 1] = "Z";
          }
        }
      }
      return path.join("");
    },

    GeometryCollection: function(o) {
      var path = [],
          geometries = o.geometries,
          i = -1, // geometries index
          n = geometries.length;
      while (++i < n) path.push(pathType(geometries[i]));
      return path.join("");
    }

  });

  var areaType = path.area = d3_geo_type({

    FeatureCollection: function(o) {
      var area = 0,
          features = o.features,
          i = -1, // features.index
          n = features.length;
      while (++i < n) area += areaType(features[i]);
      return area;
    },

    Feature: function(o) {
      return areaType(o.geometry);
    },

    Polygon: function(o) {
      return polygonArea(o.coordinates);
    },

    MultiPolygon: function(o) {
      var sum = 0,
          coordinates = o.coordinates,
          i = -1, // coordinates index
          n = coordinates.length;
      while (++i < n) sum += polygonArea(coordinates[i]);
      return sum;
    },

    GeometryCollection: function(o) {
      var sum = 0,
          geometries = o.geometries,
          i = -1, // geometries index
          n = geometries.length;
      while (++i < n) sum += areaType(geometries[i]);
      return sum;
    }

  }, 0);

  function polygonArea(coordinates) {
    var sum = area(coordinates[0]), // exterior ring
        i = 0, // coordinates.index
        n = coordinates.length;
    while (++i < n) sum -= area(coordinates[i]); // holes
    return sum;
  }

  function polygonCentroid(coordinates) {
    var polygon = d3.geom.polygon(coordinates[0].map(projection)), // exterior ring
        area = polygon.area(),
        centroid = polygon.centroid(area < 0 ? (area *= -1, 1) : -1),
        x = centroid[0],
        y = centroid[1],
        z = area,
        i = 0, // coordinates index
        n = coordinates.length;
    while (++i < n) {
      polygon = d3.geom.polygon(coordinates[i].map(projection)); // holes
      area = polygon.area();
      centroid = polygon.centroid(area < 0 ? (area *= -1, 1) : -1);
      x -= centroid[0];
      y -= centroid[1];
      z -= area;
    }
    return [x, y, 6 * z]; // weighted centroid
  }

  var centroidType = path.centroid = d3_geo_type({

    // TODO FeatureCollection
    // TODO Point
    // TODO MultiPoint
    // TODO LineString
    // TODO MultiLineString
    // TODO GeometryCollection

    Feature: function(o) {
      return centroidType(o.geometry);
    },

    Polygon: function(o) {
      var centroid = polygonCentroid(o.coordinates);
      return [centroid[0] / centroid[2], centroid[1] / centroid[2]];
    },

    MultiPolygon: function(o) {
      var area = 0,
          coordinates = o.coordinates,
          centroid,
          x = 0,
          y = 0,
          z = 0,
          i = -1, // coordinates index
          n = coordinates.length;
      while (++i < n) {
        centroid = polygonCentroid(coordinates[i]);
        x += centroid[0];
        y += centroid[1];
        z += centroid[2];
      }
      return [x / z, y / z];
    }

  });

  function area(coordinates) {
    return Math.abs(d3.geom.polygon(coordinates.map(projection)).area());
  }

  path.projection = function(x) {
    projection = x;
    return path;
  };

  path.pointRadius = function(x) {
    if (typeof x === "function") pointRadius = x;
    else {
      pointRadius = +x;
      pointCircle = d3_path_circle(pointRadius);
    }
    return path;
  };

  return path;
};

function d3_path_circle(radius) {
  return "m0," + radius
      + "a" + radius + "," + radius + " 0 1,1 0," + (-2 * radius)
      + "a" + radius + "," + radius + " 0 1,1 0," + (+2 * radius)
      + "z";
}
/**
 * Given a GeoJSON object, returns the corresponding bounding box. The bounding
 * box is represented by a two-dimensional array: [[left, bottom], [right,
 * top]], where left is the minimum longitude, bottom is the minimum latitude,
 * right is maximum longitude, and top is the maximum latitude.
 */
d3.geo.bounds = function(feature) {
  var left = Infinity,
      bottom = Infinity,
      right = -Infinity,
      top = -Infinity;
  d3_geo_bounds(feature, function(x, y) {
    if (x < left) left = x;
    if (x > right) right = x;
    if (y < bottom) bottom = y;
    if (y > top) top = y;
  });
  return [[left, bottom], [right, top]];
};

function d3_geo_bounds(o, f) {
  if (o.type in d3_geo_boundsTypes) d3_geo_boundsTypes[o.type](o, f);
}

var d3_geo_boundsTypes = {
  Feature: d3_geo_boundsFeature,
  FeatureCollection: d3_geo_boundsFeatureCollection,
  GeometryCollection: d3_geo_boundsGeometryCollection,
  LineString: d3_geo_boundsLineString,
  MultiLineString: d3_geo_boundsMultiLineString,
  MultiPoint: d3_geo_boundsLineString,
  MultiPolygon: d3_geo_boundsMultiPolygon,
  Point: d3_geo_boundsPoint,
  Polygon: d3_geo_boundsPolygon
};

function d3_geo_boundsFeature(o, f) {
  d3_geo_bounds(o.geometry, f);
}

function d3_geo_boundsFeatureCollection(o, f) {
  for (var a = o.features, i = 0, n = a.length; i < n; i++) {
    d3_geo_bounds(a[i].geometry, f);
  }
}

function d3_geo_boundsGeometryCollection(o, f) {
  for (var a = o.geometries, i = 0, n = a.length; i < n; i++) {
    d3_geo_bounds(a[i], f);
  }
}

function d3_geo_boundsLineString(o, f) {
  for (var a = o.coordinates, i = 0, n = a.length; i < n; i++) {
    f.apply(null, a[i]);
  }
}

function d3_geo_boundsMultiLineString(o, f) {
  for (var a = o.coordinates, i = 0, n = a.length; i < n; i++) {
    for (var b = a[i], j = 0, m = b.length; j < m; j++) {
      f.apply(null, b[j]);
    }
  }
}

function d3_geo_boundsMultiPolygon(o, f) {
  for (var a = o.coordinates, i = 0, n = a.length; i < n; i++) {
    for (var b = a[i][0], j = 0, m = b.length; j < m; j++) {
      f.apply(null, b[j]);
    }
  }
}

function d3_geo_boundsPoint(o, f) {
  f.apply(null, o.coordinates);
}

function d3_geo_boundsPolygon(o, f) {
  for (var a = o.coordinates[0], i = 0, n = a.length; i < n; i++) {
    f.apply(null, a[i]);
  }
}
// TODO breakAtDateLine?

d3.geo.circle = function() {
  var origin = [0, 0],
      degrees = 90 - 1e-2,
      radians = degrees * d3_geo_radians,
      arc = d3.geo.greatArc().target(Object);

  function circle() {
    // TODO render a circle as a Polygon
  }

  function visible(point) {
    return arc.distance(point) < radians;
  }

  circle.clip = function(d) {
    arc.source(typeof origin === "function" ? origin.apply(this, arguments) : origin);
    return clipType(d);
  };

  var clipType = d3_geo_type({

    FeatureCollection: function(o) {
      var features = o.features.map(clipType).filter(Object);
      return features && (o = Object.create(o), o.features = features, o);
    },

    Feature: function(o) {
      var geometry = clipType(o.geometry);
      return geometry && (o = Object.create(o), o.geometry = geometry, o);
    },

    Point: function(o) {
      return visible(o.coordinates) && o;
    },

    MultiPoint: function(o) {
      var coordinates = o.coordinates.filter(visible);
      return coordinates.length && {
        type: o.type,
        coordinates: coordinates
      };
    },

    LineString: function(o) {
      var coordinates = clip(o.coordinates);
      return coordinates.length && (o = Object.create(o), o.coordinates = coordinates, o);
    },

    MultiLineString: function(o) {
      var coordinates = o.coordinates.map(clip).filter(function(d) { return d.length; });
      return coordinates.length && (o = Object.create(o), o.coordinates = coordinates, o);
    },

    Polygon: function(o) {
      var coordinates = o.coordinates.map(clip);
      return coordinates[0].length && (o = Object.create(o), o.coordinates = coordinates, o);
    },

    MultiPolygon: function(o) {
      var coordinates = o.coordinates.map(function(d) { return d.map(clip); }).filter(function(d) { return d[0].length; });
      return coordinates.length && (o = Object.create(o), o.coordinates = coordinates, o);
    },

    GeometryCollection: function(o) {
      var geometries = o.geometries.map(clipType).filter(Object);
      return geometries.length && (o = Object.create(o), o.geometries = geometries, o);
    }

  });

  function clip(coordinates) {
    var i = -1,
        n = coordinates.length,
        clipped = [],
        p0,
        p1,
        p2,
        d0,
        d1;

    while (++i < n) {
      d1 = arc.distance(p2 = coordinates[i]);
      if (d1 < radians) {
        if (p1) clipped.push(d3_geo_greatArcInterpolate(p1, p2)((d0 - radians) / (d0 - d1)));
        clipped.push(p2);
        p0 = p1 = null;
      } else {
        p1 = p2;
        if (!p0 && clipped.length) {
          clipped.push(d3_geo_greatArcInterpolate(clipped[clipped.length - 1], p1)((radians - d0) / (d1 - d0)));
          p0 = p1;
        }
      }
      d0 = d1;
    }

    if (p1 && clipped.length) {
      d1 = arc.distance(p2 = clipped[0]);
      clipped.push(d3_geo_greatArcInterpolate(p1, p2)((d0 - radians) / (d0 - d1)));
    }

    return resample(clipped);
  }

  // Resample coordinates, creating great arcs between each.
  function resample(coordinates) {
    var i = 0,
        n = coordinates.length,
        j,
        m,
        resampled = n ? [coordinates[0]] : coordinates,
        resamples,
        origin = arc.source();

    while (++i < n) {
      resamples = arc.source(coordinates[i - 1])(coordinates[i]).coordinates;
      for (j = 0, m = resamples.length; ++j < m;) resampled.push(resamples[j]);
    }

    arc.source(origin);
    return resampled;
  }

  circle.origin = function(x) {
    if (!arguments.length) return origin;
    origin = x;
    return circle;
  };

  circle.angle = function(x) {
    if (!arguments.length) return degrees;
    radians = (degrees = +x) * d3_geo_radians;
    return circle;
  };

  // Precision is specified in degrees.
  circle.precision = function(x) {
    if (!arguments.length) return arc.precision();
    arc.precision(x);
    return circle;
  };

  return circle;
}
d3.geo.greatArc = function() {
  var source = d3_geo_greatArcSource,
      target = d3_geo_greatArcTarget,
      precision = 6 * d3_geo_radians;

  function greatArc() {
    var a = typeof source === "function" ? source.apply(this, arguments) : source,
        b = typeof target === "function" ? target.apply(this, arguments) : target,
        i = d3_geo_greatArcInterpolate(a, b),
        dt = precision / i.d,
        t = 0,
        coordinates = [a];
    while ((t += dt) < 1) coordinates.push(i(t));
    coordinates.push(b);
    return {
      type: "LineString",
      coordinates: coordinates
    };
  }

  // Length returned in radians; multiply by radius for distance.
  greatArc.distance = function() {
    var a = typeof source === "function" ? source.apply(this, arguments) : source,
        b = typeof target === "function" ? target.apply(this, arguments) : target;
     return d3_geo_greatArcInterpolate(a, b).d;
  };

  greatArc.source = function(x) {
    if (!arguments.length) return source;
    source = x;
    return greatArc;
  };

  greatArc.target = function(x) {
    if (!arguments.length) return target;
    target = x;
    return greatArc;
  };

  // Precision is specified in degrees.
  greatArc.precision = function(x) {
    if (!arguments.length) return precision / d3_geo_radians;
    precision = x * d3_geo_radians;
    return greatArc;
  };

  return greatArc;
};

function d3_geo_greatArcSource(d) {
  return d.source;
}

function d3_geo_greatArcTarget(d) {
  return d.target;
}

function d3_geo_greatArcInterpolate(a, b) {
  var x0 = a[0] * d3_geo_radians, cx0 = Math.cos(x0), sx0 = Math.sin(x0),
      y0 = a[1] * d3_geo_radians, cy0 = Math.cos(y0), sy0 = Math.sin(y0),
      x1 = b[0] * d3_geo_radians, cx1 = Math.cos(x1), sx1 = Math.sin(x1),
      y1 = b[1] * d3_geo_radians, cy1 = Math.cos(y1), sy1 = Math.sin(y1),
      d = interpolate.d = Math.acos(Math.max(-1, Math.min(1, sy0 * sy1 + cy0 * cy1 * Math.cos(x1 - x0)))),
      sd = Math.sin(d);

  // From http://williams.best.vwh.net/avform.htm#Intermediate
  function interpolate(t) {
    var A = Math.sin(d - (t *= d)) / sd,
        B = Math.sin(t) / sd,
        x = A * cy0 * cx0 + B * cy1 * cx1,
        y = A * cy0 * sx0 + B * cy1 * sx1,
        z = A * sy0       + B * sy1;
    return [
      Math.atan2(y, x) / d3_geo_radians,
      Math.atan2(z, Math.sqrt(x * x + y * y)) / d3_geo_radians
    ];
  }

  return interpolate;
}
d3.geo.greatCircle = d3.geo.circle;
d3.geom = {};
/**
 * Computes a contour for a given input grid function using the <a
 * href="http://en.wikipedia.org/wiki/Marching_squares">marching
 * squares</a> algorithm. Returns the contour polygon as an array of points.
 *
 * @param grid a two-input function(x, y) that returns true for values
 * inside the contour and false for values outside the contour.
 * @param start an optional starting point [x, y] on the grid.
 * @returns polygon [[x1, y1], [x2, y2], …]
 */
d3.geom.contour = function(grid, start) {
  var s = start || d3_geom_contourStart(grid), // starting point
      c = [],    // contour polygon
      x = s[0],  // current x position
      y = s[1],  // current y position
      dx = 0,    // next x direction
      dy = 0,    // next y direction
      pdx = NaN, // previous x direction
      pdy = NaN, // previous y direction
      i = 0;

  do {
    // determine marching squares index
    i = 0;
    if (grid(x-1, y-1)) i += 1;
    if (grid(x,   y-1)) i += 2;
    if (grid(x-1, y  )) i += 4;
    if (grid(x,   y  )) i += 8;

    // determine next direction
    if (i === 6) {
      dx = pdy === -1 ? -1 : 1;
      dy = 0;
    } else if (i === 9) {
      dx = 0;
      dy = pdx === 1 ? -1 : 1;
    } else {
      dx = d3_geom_contourDx[i];
      dy = d3_geom_contourDy[i];
    }

    // update contour polygon
    if (dx != pdx && dy != pdy) {
      c.push([x, y]);
      pdx = dx;
      pdy = dy;
    }

    x += dx;
    y += dy;
  } while (s[0] != x || s[1] != y);

  return c;
};

// lookup tables for marching directions
var d3_geom_contourDx = [1, 0, 1, 1,-1, 0,-1, 1,0, 0,0,0,-1, 0,-1,NaN],
    d3_geom_contourDy = [0,-1, 0, 0, 0,-1, 0, 0,1,-1,1,1, 0,-1, 0,NaN];

function d3_geom_contourStart(grid) {
  var x = 0,
      y = 0;

  // search for a starting point; begin at origin
  // and proceed along outward-expanding diagonals
  while (true) {
    if (grid(x,y)) {
      return [x,y];
    }
    if (x === 0) {
      x = y + 1;
      y = 0;
    } else {
      x = x - 1;
      y = y + 1;
    }
  }
}
/**
 * Computes the 2D convex hull of a set of points using Graham's scanning
 * algorithm. The algorithm has been implemented as described in Cormen,
 * Leiserson, and Rivest's Introduction to Algorithms. The running time of
 * this algorithm is O(n log n), where n is the number of input points.
 *
 * @param vertices [[x1, y1], [x2, y2], …]
 * @returns polygon [[x1, y1], [x2, y2], …]
 */
d3.geom.hull = function(vertices) {
  if (vertices.length < 3) return [];

  var len = vertices.length,
      plen = len - 1,
      points = [],
      stack = [],
      i, j, h = 0, x1, y1, x2, y2, u, v, a, sp;

  // find the starting ref point: leftmost point with the minimum y coord
  for (i=1; i<len; ++i) {
    if (vertices[i][1] < vertices[h][1]) {
      h = i;
    } else if (vertices[i][1] == vertices[h][1]) {
      h = (vertices[i][0] < vertices[h][0] ? i : h);
    }
  }

  // calculate polar angles from ref point and sort
  for (i=0; i<len; ++i) {
    if (i === h) continue;
    y1 = vertices[i][1] - vertices[h][1];
    x1 = vertices[i][0] - vertices[h][0];
    points.push({angle: Math.atan2(y1, x1), index: i});
  }
  points.sort(function(a, b) { return a.angle - b.angle; });

  // toss out duplicate angles
  a = points[0].angle;
  v = points[0].index;
  u = 0;
  for (i=1; i<plen; ++i) {
    j = points[i].index;
    if (a == points[i].angle) {
      // keep angle for point most distant from the reference
      x1 = vertices[v][0] - vertices[h][0];
      y1 = vertices[v][1] - vertices[h][1];
      x2 = vertices[j][0] - vertices[h][0];
      y2 = vertices[j][1] - vertices[h][1];
      if ((x1*x1 + y1*y1) >= (x2*x2 + y2*y2)) {
        points[i].index = -1;
      } else {
        points[u].index = -1;
        a = points[i].angle;
        u = i;
        v = j;
      }
    } else {
      a = points[i].angle;
      u = i;
      v = j;
    }
  }

  // initialize the stack
  stack.push(h);
  for (i=0, j=0; i<2; ++j) {
    if (points[j].index !== -1) {
      stack.push(points[j].index);
      i++;
    }
  }
  sp = stack.length;

  // do graham's scan
  for (; j<plen; ++j) {
    if (points[j].index === -1) continue; // skip tossed out points
    while (!d3_geom_hullCCW(stack[sp-2], stack[sp-1], points[j].index, vertices)) {
      --sp;
    }
    stack[sp++] = points[j].index;
  }

  // construct the hull
  var poly = [];
  for (i=0; i<sp; ++i) {
    poly.push(vertices[stack[i]]);
  }
  return poly;
}

// are three points in counter-clockwise order?
function d3_geom_hullCCW(i1, i2, i3, v) {
  var t, a, b, c, d, e, f;
  t = v[i1]; a = t[0]; b = t[1];
  t = v[i2]; c = t[0]; d = t[1];
  t = v[i3]; e = t[0]; f = t[1];
  return ((f-b)*(c-a) - (d-b)*(e-a)) > 0;
}
// Note: requires coordinates to be counterclockwise and convex!
d3.geom.polygon = function(coordinates) {

  coordinates.area = function() {
    var i = 0,
        n = coordinates.length,
        a = coordinates[n - 1][0] * coordinates[0][1],
        b = coordinates[n - 1][1] * coordinates[0][0];
    while (++i < n) {
      a += coordinates[i - 1][0] * coordinates[i][1];
      b += coordinates[i - 1][1] * coordinates[i][0];
    }
    return (b - a) * .5;
  };

  coordinates.centroid = function(k) {
    var i = -1,
        n = coordinates.length,
        x = 0,
        y = 0,
        a,
        b = coordinates[n - 1],
        c;
    if (!arguments.length) k = -1 / (6 * coordinates.area());
    while (++i < n) {
      a = b;
      b = coordinates[i];
      c = a[0] * b[1] - b[0] * a[1];
      x += (a[0] + b[0]) * c;
      y += (a[1] + b[1]) * c;
    }
    return [x * k, y * k];
  };

  // The Sutherland-Hodgman clipping algorithm.
  coordinates.clip = function(subject) {
    var input,
        i = -1,
        n = coordinates.length,
        j,
        m,
        a = coordinates[n - 1],
        b,
        c,
        d;
    while (++i < n) {
      input = subject.slice();
      subject.length = 0;
      b = coordinates[i];
      c = input[(m = input.length) - 1];
      j = -1;
      while (++j < m) {
        d = input[j];
        if (d3_geom_polygonInside(d, a, b)) {
          if (!d3_geom_polygonInside(c, a, b)) {
            subject.push(d3_geom_polygonIntersect(c, d, a, b));
          }
          subject.push(d);
        } else if (d3_geom_polygonInside(c, a, b)) {
          subject.push(d3_geom_polygonIntersect(c, d, a, b));
        }
        c = d;
      }
      a = b;
    }
    return subject;
  };

  return coordinates;
};

function d3_geom_polygonInside(p, a, b) {
  return (b[0] - a[0]) * (p[1] - a[1]) < (b[1] - a[1]) * (p[0] - a[0]);
}

// Intersect two infinite lines cd and ab.
function d3_geom_polygonIntersect(c, d, a, b) {
  var x1 = c[0], x2 = d[0], x3 = a[0], x4 = b[0],
      y1 = c[1], y2 = d[1], y3 = a[1], y4 = b[1],
      x13 = x1 - x3,
      x21 = x2 - x1,
      x43 = x4 - x3,
      y13 = y1 - y3,
      y21 = y2 - y1,
      y43 = y4 - y3,
      ua = (x43 * y13 - y43 * x13) / (y43 * x21 - x43 * y21);
  return [x1 + ua * x21, y1 + ua * y21];
}
// Adapted from Nicolas Garcia Belmonte's JIT implementation:
// http://blog.thejit.org/2010/02/12/voronoi-tessellation/
// http://blog.thejit.org/assets/voronoijs/voronoi.js
// See lib/jit/LICENSE for details.

// Notes:
//
// This implementation does not clip the returned polygons, so if you want to
// clip them to a particular shape you will need to do that either in SVG or by
// post-processing with d3.geom.polygon's clip method.
//
// If any vertices are coincident or have NaN positions, the behavior of this
// method is undefined. Most likely invalid polygons will be returned. You
// should filter invalid points, and consolidate coincident points, before
// computing the tessellation.

/**
 * @param vertices [[x1, y1], [x2, y2], …]
 * @returns polygons [[[x1, y1], [x2, y2], …], …]
 */
d3.geom.voronoi = function(vertices) {
  var polygons = vertices.map(function() { return []; });

  d3_voronoi_tessellate(vertices, function(e) {
    var s1,
        s2,
        x1,
        x2,
        y1,
        y2;
    if (e.a === 1 && e.b >= 0) {
      s1 = e.ep.r;
      s2 = e.ep.l;
    } else {
      s1 = e.ep.l;
      s2 = e.ep.r;
    }
    if (e.a === 1) {
      y1 = s1 ? s1.y : -1e6;
      x1 = e.c - e.b * y1;
      y2 = s2 ? s2.y : 1e6;
      x2 = e.c - e.b * y2;
    } else {
      x1 = s1 ? s1.x : -1e6;
      y1 = e.c - e.a * x1;
      x2 = s2 ? s2.x : 1e6;
      y2 = e.c - e.a * x2;
    }
    var v1 = [x1, y1],
        v2 = [x2, y2];
    polygons[e.region.l.index].push(v1, v2);
    polygons[e.region.r.index].push(v1, v2);
  });

  // Reconnect the polygon segments into counterclockwise loops.
  return polygons.map(function(polygon, i) {
    var cx = vertices[i][0],
        cy = vertices[i][1];
    polygon.forEach(function(v) {
      v.angle = Math.atan2(v[0] - cx, v[1] - cy);
    });
    return polygon.sort(function(a, b) {
      return a.angle - b.angle;
    }).filter(function(d, i) {
      return !i || (d.angle - polygon[i - 1].angle > 1e-10);
    });
  });
};

var d3_voronoi_opposite = {"l": "r", "r": "l"};

function d3_voronoi_tessellate(vertices, callback) {

  var Sites = {
    list: vertices
      .map(function(v, i) {
        return {
          index: i,
          x: v[0],
          y: v[1]
        };
      })
      .sort(function(a, b) {
        return a.y < b.y ? -1
          : a.y > b.y ? 1
          : a.x < b.x ? -1
          : a.x > b.x ? 1
          : 0;
      }),
    bottomSite: null
  };

  var EdgeList = {
    list: [],
    leftEnd: null,
    rightEnd: null,

    init: function() {
      EdgeList.leftEnd = EdgeList.createHalfEdge(null, "l");
      EdgeList.rightEnd = EdgeList.createHalfEdge(null, "l");
      EdgeList.leftEnd.r = EdgeList.rightEnd;
      EdgeList.rightEnd.l = EdgeList.leftEnd;
      EdgeList.list.unshift(EdgeList.leftEnd, EdgeList.rightEnd);
    },

    createHalfEdge: function(edge, side) {
      return {
        edge: edge,
        side: side,
        vertex: null,
        "l": null,
        "r": null
      };
    },

    insert: function(lb, he) {
      he.l = lb;
      he.r = lb.r;
      lb.r.l = he;
      lb.r = he;
    },

    leftBound: function(p) {
      var he = EdgeList.leftEnd;
      do {
        he = he.r;
      } while (he != EdgeList.rightEnd && Geom.rightOf(he, p));
      he = he.l;
      return he;
    },

    del: function(he) {
      he.l.r = he.r;
      he.r.l = he.l;
      he.edge = null;
    },

    right: function(he) {
      return he.r;
    },

    left: function(he) {
      return he.l;
    },

    leftRegion: function(he) {
      return he.edge == null
          ? Sites.bottomSite
          : he.edge.region[he.side];
    },

    rightRegion: function(he) {
      return he.edge == null
          ? Sites.bottomSite
          : he.edge.region[d3_voronoi_opposite[he.side]];
    }
  };

  var Geom = {

    bisect: function(s1, s2) {
      var newEdge = {
        region: {"l": s1, "r": s2},
        ep: {"l": null, "r": null}
      };

      var dx = s2.x - s1.x,
          dy = s2.y - s1.y,
          adx = dx > 0 ? dx : -dx,
          ady = dy > 0 ? dy : -dy;

      newEdge.c = s1.x * dx + s1.y * dy
          + (dx * dx + dy * dy) * .5;

      if (adx > ady) {
        newEdge.a = 1;
        newEdge.b = dy / dx;
        newEdge.c /= dx;
      } else {
        newEdge.b = 1;
        newEdge.a = dx / dy;
        newEdge.c /= dy;
      }

      return newEdge;
    },

    intersect: function(el1, el2) {
      var e1 = el1.edge,
          e2 = el2.edge;
      if (!e1 || !e2 || (e1.region.r == e2.region.r)) {
        return null;
      }
      var d = (e1.a * e2.b) - (e1.b * e2.a);
      if (Math.abs(d) < 1e-10) {
        return null;
      }
      var xint = (e1.c * e2.b - e2.c * e1.b) / d,
          yint = (e2.c * e1.a - e1.c * e2.a) / d,
          e1r = e1.region.r,
          e2r = e2.region.r,
          el,
          e;
      if ((e1r.y < e2r.y) ||
         (e1r.y == e2r.y && e1r.x < e2r.x)) {
        el = el1;
        e = e1;
      } else {
        el = el2;
        e = e2;
      }
      var rightOfSite = (xint >= e.region.r.x);
      if ((rightOfSite && (el.side === "l")) ||
        (!rightOfSite && (el.side === "r"))) {
        return null;
      }
      return {
        x: xint,
        y: yint
      };
    },

    rightOf: function(he, p) {
      var e = he.edge,
          topsite = e.region.r,
          rightOfSite = (p.x > topsite.x);

      if (rightOfSite && (he.side === "l")) {
        return 1;
      }
      if (!rightOfSite && (he.side === "r")) {
        return 0;
      }
      if (e.a === 1) {
        var dyp = p.y - topsite.y,
            dxp = p.x - topsite.x,
            fast = 0,
            above = 0;

        if ((!rightOfSite && (e.b < 0)) ||
          (rightOfSite && (e.b >= 0))) {
          above = fast = (dyp >= e.b * dxp);
        } else {
          above = ((p.x + p.y * e.b) > e.c);
          if (e.b < 0) {
            above = !above;
          }
          if (!above) {
            fast = 1;
          }
        }
        if (!fast) {
          var dxs = topsite.x - e.region.l.x;
          above = (e.b * (dxp * dxp - dyp * dyp)) <
            (dxs * dyp * (1 + 2 * dxp / dxs + e.b * e.b));

          if (e.b < 0) {
            above = !above;
          }
        }
      } else /* e.b == 1 */ {
        var yl = e.c - e.a * p.x,
            t1 = p.y - yl,
            t2 = p.x - topsite.x,
            t3 = yl - topsite.y;

        above = (t1 * t1) > (t2 * t2 + t3 * t3);
      }
      return he.side === "l" ? above : !above;
    },

    endPoint: function(edge, side, site) {
      edge.ep[side] = site;
      if (!edge.ep[d3_voronoi_opposite[side]]) return;
      callback(edge);
    },

    distance: function(s, t) {
      var dx = s.x - t.x,
          dy = s.y - t.y;
      return Math.sqrt(dx * dx + dy * dy);
    }
  };

  var EventQueue = {
    list: [],

    insert: function(he, site, offset) {
      he.vertex = site;
      he.ystar = site.y + offset;
      for (var i=0, list=EventQueue.list, l=list.length; i<l; i++) {
        var next = list[i];
        if (he.ystar > next.ystar ||
          (he.ystar == next.ystar &&
          site.x > next.vertex.x)) {
          continue;
        } else {
          break;
        }
      }
      list.splice(i, 0, he);
    },

    del: function(he) {
      for (var i=0, ls=EventQueue.list, l=ls.length; i<l && (ls[i] != he); ++i) {}
      ls.splice(i, 1);
    },

    empty: function() { return EventQueue.list.length === 0; },

    nextEvent: function(he) {
      for (var i=0, ls=EventQueue.list, l=ls.length; i<l; ++i) {
        if (ls[i] == he) return ls[i+1];
      }
      return null;
    },

    min: function() {
      var elem = EventQueue.list[0];
      return {
        x: elem.vertex.x,
        y: elem.ystar
      };
    },

    extractMin: function() {
      return EventQueue.list.shift();
    }
  };

  EdgeList.init();
  Sites.bottomSite = Sites.list.shift();

  var newSite = Sites.list.shift(), newIntStar;
  var lbnd, rbnd, llbnd, rrbnd, bisector;
  var bot, top, temp, p, v;
  var e, pm;

  while (true) {
    if (!EventQueue.empty()) {
      newIntStar = EventQueue.min();
    }
    if (newSite && (EventQueue.empty()
      || newSite.y < newIntStar.y
      || (newSite.y == newIntStar.y
      && newSite.x < newIntStar.x))) { //new site is smallest
      lbnd = EdgeList.leftBound(newSite);
      rbnd = EdgeList.right(lbnd);
      bot = EdgeList.rightRegion(lbnd);
      e = Geom.bisect(bot, newSite);
      bisector = EdgeList.createHalfEdge(e, "l");
      EdgeList.insert(lbnd, bisector);
      p = Geom.intersect(lbnd, bisector);
      if (p) {
        EventQueue.del(lbnd);
        EventQueue.insert(lbnd, p, Geom.distance(p, newSite));
      }
      lbnd = bisector;
      bisector = EdgeList.createHalfEdge(e, "r");
      EdgeList.insert(lbnd, bisector);
      p = Geom.intersect(bisector, rbnd);
      if (p) {
        EventQueue.insert(bisector, p, Geom.distance(p, newSite));
      }
      newSite = Sites.list.shift();
    } else if (!EventQueue.empty()) { //intersection is smallest
      lbnd = EventQueue.extractMin();
      llbnd = EdgeList.left(lbnd);
      rbnd = EdgeList.right(lbnd);
      rrbnd = EdgeList.right(rbnd);
      bot = EdgeList.leftRegion(lbnd);
      top = EdgeList.rightRegion(rbnd);
      v = lbnd.vertex;
      Geom.endPoint(lbnd.edge, lbnd.side, v);
      Geom.endPoint(rbnd.edge, rbnd.side, v);
      EdgeList.del(lbnd);
      EventQueue.del(rbnd);
      EdgeList.del(rbnd);
      pm = "l";
      if (bot.y > top.y) {
        temp = bot;
        bot = top;
        top = temp;
        pm = "r";
      }
      e = Geom.bisect(bot, top);
      bisector = EdgeList.createHalfEdge(e, pm);
      EdgeList.insert(llbnd, bisector);
      Geom.endPoint(e, d3_voronoi_opposite[pm], v);
      p = Geom.intersect(llbnd, bisector);
      if (p) {
        EventQueue.del(llbnd);
        EventQueue.insert(llbnd, p, Geom.distance(p, bot));
      }
      p = Geom.intersect(bisector, rrbnd);
      if (p) {
        EventQueue.insert(bisector, p, Geom.distance(p, bot));
      }
    } else {
      break;
    }
  }//end while

  for (lbnd = EdgeList.right(EdgeList.leftEnd);
      lbnd != EdgeList.rightEnd;
      lbnd = EdgeList.right(lbnd)) {
    callback(lbnd.edge);
  }
}
/**
* @param vertices [[x1, y1], [x2, y2], …]
* @returns triangles [[[x1, y1], [x2, y2], [x3, y3]], …]
 */
d3.geom.delaunay = function(vertices) {
  var edges = vertices.map(function() { return []; }),
      triangles = [];

  // Use the Voronoi tessellation to determine Delaunay edges.
  d3_voronoi_tessellate(vertices, function(e) {
    edges[e.region.l.index].push(vertices[e.region.r.index]);
  });

  // Reconnect the edges into counterclockwise triangles.
  edges.forEach(function(edge, i) {
    var v = vertices[i],
        cx = v[0],
        cy = v[1];
    edge.forEach(function(v) {
      v.angle = Math.atan2(v[0] - cx, v[1] - cy);
    });
    edge.sort(function(a, b) {
      return a.angle - b.angle;
    });
    for (var j = 0, m = edge.length - 1; j < m; j++) {
      triangles.push([v, edge[j], edge[j + 1]]);
    }
  });

  return triangles;
};
// Constructs a new quadtree for the specified array of points. A quadtree is a
// two-dimensional recursive spatial subdivision. This implementation uses
// square partitions, dividing each square into four equally-sized squares. Each
// point exists in a unique node; if multiple points are in the same position,
// some points may be stored on internal nodes rather than leaf nodes. Quadtrees
// can be used to accelerate various spatial operations, such as the Barnes-Hut
// approximation for computing n-body forces, or collision detection.
d3.geom.quadtree = function(points, x1, y1, x2, y2) {
  var p,
      i = -1,
      n = points.length;

  // Type conversion for deprecated API.
  if (n && isNaN(points[0].x)) points = points.map(d3_geom_quadtreePoint);

  // Allow bounds to be specified explicitly.
  if (arguments.length < 5) {
    if (arguments.length === 3) {
      y2 = x2 = y1;
      y1 = x1;
    } else {
      x1 = y1 = Infinity;
      x2 = y2 = -Infinity;

      // Compute bounds.
      while (++i < n) {
        p = points[i];
        if (p.x < x1) x1 = p.x;
        if (p.y < y1) y1 = p.y;
        if (p.x > x2) x2 = p.x;
        if (p.y > y2) y2 = p.y;
      }

      // Squarify the bounds.
      var dx = x2 - x1,
          dy = y2 - y1;
      if (dx > dy) y2 = y1 + dx;
      else x2 = x1 + dy;
    }
  }

  // Recursively inserts the specified point p at the node n or one of its
  // descendants. The bounds are defined by [x1, x2] and [y1, y2].
  function insert(n, p, x1, y1, x2, y2) {
    if (isNaN(p.x) || isNaN(p.y)) return; // ignore invalid points
    if (n.leaf) {
      var v = n.point;
      if (v) {
        // If the point at this leaf node is at the same position as the new
        // point we are adding, we leave the point associated with the
        // internal node while adding the new point to a child node. This
        // avoids infinite recursion.
        if ((Math.abs(v.x - p.x) + Math.abs(v.y - p.y)) < .01) {
          insertChild(n, p, x1, y1, x2, y2);
        } else {
          n.point = null;
          insertChild(n, v, x1, y1, x2, y2);
          insertChild(n, p, x1, y1, x2, y2);
        }
      } else {
        n.point = p;
      }
    } else {
      insertChild(n, p, x1, y1, x2, y2);
    }
  }

  // Recursively inserts the specified point p into a descendant of node n. The
  // bounds are defined by [x1, x2] and [y1, y2].
  function insertChild(n, p, x1, y1, x2, y2) {
    // Compute the split point, and the quadrant in which to insert p.
    var sx = (x1 + x2) * .5,
        sy = (y1 + y2) * .5,
        right = p.x >= sx,
        bottom = p.y >= sy,
        i = (bottom << 1) + right;

    // Recursively insert into the child node.
    n.leaf = false;
    n = n.nodes[i] || (n.nodes[i] = d3_geom_quadtreeNode());

    // Update the bounds as we recurse.
    if (right) x1 = sx; else x2 = sx;
    if (bottom) y1 = sy; else y2 = sy;
    insert(n, p, x1, y1, x2, y2);
  }

  // Create the root node.
  var root = d3_geom_quadtreeNode();

  root.add = function(p) {
    insert(root, p, x1, y1, x2, y2);
  };

  root.visit = function(f) {
    d3_geom_quadtreeVisit(f, root, x1, y1, x2, y2);
  };

  // Insert all points.
  points.forEach(root.add);
  return root;
};

function d3_geom_quadtreeNode() {
  return {
    leaf: true,
    nodes: [],
    point: null
  };
}

function d3_geom_quadtreeVisit(f, node, x1, y1, x2, y2) {
  if (!f(node, x1, y1, x2, y2)) {
    var sx = (x1 + x2) * .5,
        sy = (y1 + y2) * .5,
        children = node.nodes;
    if (children[0]) d3_geom_quadtreeVisit(f, children[0], x1, y1, sx, sy);
    if (children[1]) d3_geom_quadtreeVisit(f, children[1], sx, y1, x2, sy);
    if (children[2]) d3_geom_quadtreeVisit(f, children[2], x1, sy, sx, y2);
    if (children[3]) d3_geom_quadtreeVisit(f, children[3], sx, sy, x2, y2);
  }
}

function d3_geom_quadtreePoint(p) {
  return {
    x: p[0],
    y: p[1]
  };
}
d3.time = {};

var d3_time = Date;

function d3_time_utc() {
  this._ = new Date(arguments.length > 1
      ? Date.UTC.apply(this, arguments)
      : arguments[0]);
}

d3_time_utc.prototype = {
  getDate: function() { return this._.getUTCDate(); },
  getDay: function() { return this._.getUTCDay(); },
  getFullYear: function() { return this._.getUTCFullYear(); },
  getHours: function() { return this._.getUTCHours(); },
  getMilliseconds: function() { return this._.getUTCMilliseconds(); },
  getMinutes: function() { return this._.getUTCMinutes(); },
  getMonth: function() { return this._.getUTCMonth(); },
  getSeconds: function() { return this._.getUTCSeconds(); },
  getTime: function() { return this._.getTime(); },
  getTimezoneOffset: function() { return 0; },
  valueOf: function() { return this._.valueOf(); },
  setDate: function(x) { this._.setUTCDate(x); },
  setDay: function(x) { this._.setUTCDay(x); },
  setFullYear: function(x) { this._.setUTCFullYear(x); },
  setHours: function(x) { this._.setUTCHours(x); },
  setMilliseconds: function(x) { this._.setUTCMilliseconds(x); },
  setMinutes: function(x) { this._.setUTCMinutes(x); },
  setMonth: function(x) { this._.setUTCMonth(x); },
  setSeconds: function(x) { this._.setUTCSeconds(x); },
  setTime: function(x) { this._.setTime(x); }
};
d3.time.format = function(template) {
  var n = template.length;

  function format(date) {
    var string = [],
        i = -1,
        j = 0,
        c,
        f;
    while (++i < n) {
      if (template.charCodeAt(i) == 37) {
        string.push(
            template.substring(j, i),
            (f = d3_time_formats[c = template.charAt(++i)])
            ? f(date) : c);
        j = i + 1;
      }
    }
    string.push(template.substring(j, i));
    return string.join("");
  }

  format.parse = function(string) {
    var date = new d3_time(1900, 0, 1),
        i = d3_time_parse(date, template, string, 0);
    if (i != string.length) return null;
    if (date.hour12) {
      var hours = date.getHours() % 12;
      date.setHours(date.hour12pm ? hours + 12 : hours);
    }
    delete date.hour12;
    delete date.hour12pm;
    return date;
  };

  format.toString = function() {
    return template;
  };

  return format;
};

function d3_time_parse(date, template, string, j) {
  var c,
      p,
      i = 0,
      n = template.length,
      m = string.length;
  while (i < n) {
    if (j >= m) return -1;
    c = template.charCodeAt(i++);
    if (c == 37) {
      p = d3_time_parsers[template.charAt(i++)];
      if (!p || ((j = p(date, string, j)) < 0)) return -1;
    } else if (c != string.charCodeAt(j++)) {
      return -1;
    }
  }
  return j;
}

var d3_time_zfill2 = d3.format("02d"),
    d3_time_zfill3 = d3.format("03d"),
    d3_time_zfill4 = d3.format("04d"),
    d3_time_sfill2 = d3.format("2d");

var d3_time_formats = {
  a: function(d) { return d3_time_weekdays[d.getDay()].substring(0, 3); },
  A: function(d) { return d3_time_weekdays[d.getDay()]; },
  b: function(d) { return d3_time_months[d.getMonth()].substring(0, 3); },
  B: function(d) { return d3_time_months[d.getMonth()]; },
  c: d3.time.format("%a %b %e %H:%M:%S %Y"),
  d: function(d) { return d3_time_zfill2(d.getDate()); },
  e: function(d) { return d3_time_sfill2(d.getDate()); },
  H: function(d) { return d3_time_zfill2(d.getHours()); },
  I: function(d) { return d3_time_zfill2(d.getHours() % 12 || 12); },
  j: function(d) { return d3_time_zfill3(1 + d3.time.dayOfYear(d)); },
  L: function(d) { return d3_time_zfill3(d.getMilliseconds()); },
  m: function(d) { return d3_time_zfill2(d.getMonth() + 1); },
  M: function(d) { return d3_time_zfill2(d.getMinutes()); },
  p: function(d) { return d.getHours() >= 12 ? "PM" : "AM"; },
  S: function(d) { return d3_time_zfill2(d.getSeconds()); },
  U: function(d) { return d3_time_zfill2(d3.time.sundayOfYear(d)); },
  w: function(d) { return d.getDay(); },
  W: function(d) { return d3_time_zfill2(d3.time.mondayOfYear(d)); },
  x: d3.time.format("%m/%d/%y"),
  X: d3.time.format("%H:%M:%S"),
  y: function(d) { return d3_time_zfill2(d.getFullYear() % 100); },
  Y: function(d) { return d3_time_zfill4(d.getFullYear() % 10000); },
  Z: d3_time_zone,
  "%": function(d) { return "%"; }
};

var d3_time_parsers = {
  a: d3_time_parseWeekdayAbbrev,
  A: d3_time_parseWeekday,
  b: d3_time_parseMonthAbbrev,
  B: d3_time_parseMonth,
  c: d3_time_parseLocaleFull,
  d: d3_time_parseDay,
  e: d3_time_parseDay,
  H: d3_time_parseHour24,
  I: d3_time_parseHour12,
  // j: function(d, s, i) { /*TODO day of year [001,366] */ return i; },
  L: d3_time_parseMilliseconds,
  m: d3_time_parseMonthNumber,
  M: d3_time_parseMinutes,
  p: d3_time_parseAmPm,
  S: d3_time_parseSeconds,
  // U: function(d, s, i) { /*TODO week number (sunday) [00,53] */ return i; },
  // w: function(d, s, i) { /*TODO weekday [0,6] */ return i; },
  // W: function(d, s, i) { /*TODO week number (monday) [00,53] */ return i; },
  x: d3_time_parseLocaleDate,
  X: d3_time_parseLocaleTime,
  y: d3_time_parseYear,
  Y: d3_time_parseFullYear
  // ,
  // Z: function(d, s, i) { /*TODO time zone */ return i; },
  // "%": function(d, s, i) { /*TODO literal % */ return i; }
};

// Note: weekday is validated, but does not set the date.
function d3_time_parseWeekdayAbbrev(date, string, i) {
  return string.substring(i, i += 3).toLowerCase() in d3_time_weekdayAbbrevLookup ? i : -1;
}

var d3_time_weekdayAbbrevLookup = {
  sun: 3,
  mon: 3,
  tue: 3,
  wed: 3,
  thu: 3,
  fri: 3,
  sat: 3
};

// Note: weekday is validated, but does not set the date.
function d3_time_parseWeekday(date, string, i) {
  d3_time_weekdayRe.lastIndex = 0;
  var n = d3_time_weekdayRe.exec(string.substring(i, i + 10));
  return n ? i += n[0].length : -1;
}

var d3_time_weekdayRe = /^(?:Sunday|Monday|Tuesday|Wednesday|Thursday|Friday|Saturday)/ig;

var d3_time_weekdays = [
  "Sunday",
  "Monday",
  "Tuesday",
  "Wednesday",
  "Thursday",
  "Friday",
  "Saturday"
];

function d3_time_parseMonthAbbrev(date, string, i) {
  var n = d3_time_monthAbbrevLookup[string.substring(i, i += 3).toLowerCase()];
  return n == null ? -1 : (date.setMonth(n), i);
}

var d3_time_monthAbbrevLookup = {
  jan: 0,
  feb: 1,
  mar: 2,
  apr: 3,
  may: 4,
  jun: 5,
  jul: 6,
  aug: 7,
  sep: 8,
  oct: 9,
  nov: 10,
  dec: 11
};

function d3_time_parseMonth(date, string, i) {
  d3_time_monthRe.lastIndex = 0;
  var n = d3_time_monthRe.exec(string.substring(i, i + 12));
  return n ? (date.setMonth(d3_time_monthLookup[n[0].toLowerCase()]), i += n[0].length) : -1;
}

var d3_time_monthRe = /^(?:January|February|March|April|May|June|July|August|September|October|November|December)/ig;

var d3_time_monthLookup = {
  january: 0,
  february: 1,
  march: 2,
  april: 3,
  may: 4,
  june: 5,
  july: 6,
  august: 7,
  september: 8,
  october: 9,
  november: 10,
  december: 11
};

var d3_time_months = [
  "January",
  "February",
  "March",
  "April",
  "May",
  "June",
  "July",
  "August",
  "September",
  "October",
  "November",
  "December"
];

function d3_time_parseLocaleFull(date, string, i) {
  return d3_time_parse(date, d3_time_formats.c.toString(), string, i);
}

function d3_time_parseLocaleDate(date, string, i) {
  return d3_time_parse(date, d3_time_formats.x.toString(), string, i);
}

function d3_time_parseLocaleTime(date, string, i) {
  return d3_time_parse(date, d3_time_formats.X.toString(), string, i);
}

function d3_time_parseFullYear(date, string, i) {
  d3_time_numberRe.lastIndex = 0;
  var n = d3_time_numberRe.exec(string.substring(i, i + 4));
  return n ? (date.setFullYear(n[0]), i += n[0].length) : -1;
}

function d3_time_parseYear(date, string, i) {
  d3_time_numberRe.lastIndex = 0;
  var n = d3_time_numberRe.exec(string.substring(i, i + 2));
  return n ? (date.setFullYear(d3_time_century() + +n[0]), i += n[0].length) : -1;
}

function d3_time_century() {
  return ~~(new Date().getFullYear() / 1000) * 1000;
}

function d3_time_parseMonthNumber(date, string, i) {
  d3_time_numberRe.lastIndex = 0;
  var n = d3_time_numberRe.exec(string.substring(i, i + 2));
  return n ? (date.setMonth(n[0] - 1), i += n[0].length) : -1;
}

function d3_time_parseDay(date, string, i) {
  d3_time_numberRe.lastIndex = 0;
  var n = d3_time_numberRe.exec(string.substring(i, i + 2));
  return n ? (date.setDate(+n[0]), i += n[0].length) : -1;
}

// Note: we don't validate that the hour is in the range [0,23].
function d3_time_parseHour24(date, string, i) {
  d3_time_numberRe.lastIndex = 0;
  var n = d3_time_numberRe.exec(string.substring(i, i + 2));
  return n ? (date.setHours(+n[0]), i += n[0].length) : -1;
}

// Note: we don't validate that the hour is in the range [1,12].
function d3_time_parseHour12(date, string, i) {
  date.hour12 = true;
  return d3_time_parseHour24(date, string, i);
}

function d3_time_parseMinutes(date, string, i) {
  d3_time_numberRe.lastIndex = 0;
  var n = d3_time_numberRe.exec(string.substring(i, i + 2));
  return n ? (date.setMinutes(+n[0]), i += n[0].length) : -1;
}

function d3_time_parseSeconds(date, string, i) {
  d3_time_numberRe.lastIndex = 0;
  var n = d3_time_numberRe.exec(string.substring(i, i + 2));
  return n ? (date.setSeconds(+n[0]), i += n[0].length) : -1;
}

function d3_time_parseMilliseconds(date, string, i) {
  d3_time_numberRe.lastIndex = 0;
  var n = d3_time_numberRe.exec(string.substring(i, i + 3));
  return n ? (date.setMilliseconds(+n[0]), i += n[0].length) : -1;
}

// Note: we don't look at the next directive.
var d3_time_numberRe = /\s*\d+/;

function d3_time_parseAmPm(date, string, i) {
  var n = d3_time_amPmLookup[string.substring(i, i += 2).toLowerCase()];
  return n == null ? -1 : (date.hour12pm = n, i);
}

var d3_time_amPmLookup = {
  am: 0,
  pm: 1
};

// TODO table of time zone offset names?
function d3_time_zone(d) {
  var z = d.getTimezoneOffset(),
      zs = z > 0 ? "-" : "+",
      zh = ~~(Math.abs(z) / 60),
      zm = Math.abs(z) % 60;
  return zs + d3_time_zfill2(zh) + d3_time_zfill2(zm);
}
d3.time.format.utc = function(template) {
  var local = d3.time.format(template);

  function format(date) {
    try {
      d3_time = d3_time_utc;
      var utc = new d3_time();
      utc._ = date;
      return local(utc);
    } finally {
      d3_time = Date;
    }
  }

  format.parse = function(string) {
    try {
      d3_time = d3_time_utc;
      var date = local.parse(string);
      return date && date._;
    } finally {
      d3_time = Date;
    }
  };

  format.toString = local.toString;

  return format;
};
var d3_time_formatIso = d3.time.format.utc("%Y-%m-%dT%H:%M:%S.%LZ");

d3.time.format.iso = Date.prototype.toISOString ? d3_time_formatIsoNative : d3_time_formatIso;

function d3_time_formatIsoNative(date) {
  return date.toISOString();
}

d3_time_formatIsoNative.parse = function(string) {
  return new Date(string);
};

d3_time_formatIsoNative.toString = d3_time_formatIso.toString;
function d3_time_interval(local, step, number) {

  function offset(date, offset) {
    step(date = new d3_time(+date), offset);
    return date;
  }

  function ceil(date) {
    step(date = local(new d3_time(date - 1)), 1);
    return date;
  }

  function range(t0, t1, dt) {
    var time = ceil(t0), times = [];
    if (dt > 1) {
      while (time < t1) {
        if (!(number(time) % dt)) times.push(new Date(+time));
        step(time, 1);
      }
    } else {
      while (time < t1) times.push(new Date(+time)), step(time, 1);
    }
    return times;
  }

  function range_utc(t0, t1, dt) {
    try {
      d3_time = d3_time_utc;
      var utc = new d3_time_utc();
      utc._ = t0;
      return range(utc, t1, dt);
    } finally {
      d3_time = Date;
    }
  }

  local.floor = local;
  local.ceil = ceil;
  local.offset = offset;
  local.range = range;

  var utc = local.utc = d3_time_interval_utc(local);
  utc.floor = utc;
  utc.ceil = d3_time_interval_utc(ceil);
  utc.offset = d3_time_interval_utc(offset);
  utc.range = range_utc;

  return local;
}

function d3_time_interval_utc(method) {
  return function(date, offset) {
    try {
      d3_time = d3_time_utc;
      var utc = new d3_time_utc();
      utc._ = date;
      return method(utc, offset)._;
    } finally {
      d3_time = Date;
    }
  };
}
d3.time.second = d3_time_interval(function(date) {
  return new d3_time(Math.floor(date / 1e3) * 1e3);
}, function(date, offset) {
  date.setTime(date.getTime() + Math.floor(offset) * 1e3); // DST breaks setSeconds
}, function(date) {
  return date.getSeconds();
});

d3.time.seconds = d3.time.second.range;
d3.time.seconds.utc = d3.time.second.utc.range;
d3.time.minute = d3_time_interval(function(date) {
  return new d3_time(Math.floor(date / 6e4) * 6e4);
}, function(date, offset) {
  date.setTime(date.getTime() + Math.floor(offset) * 6e4); // DST breaks setMinutes
}, function(date) {
  return date.getMinutes();
});

d3.time.minutes = d3.time.minute.range;
d3.time.minutes.utc = d3.time.minute.utc.range;
d3.time.hour = d3_time_interval(function(date) {
  var timezone = date.getTimezoneOffset() / 60;
  return new d3_time((Math.floor(date / 36e5 - timezone) + timezone) * 36e5);
}, function(date, offset) {
  date.setTime(date.getTime() + Math.floor(offset) * 36e5); // DST breaks setHours
}, function(date) {
  return date.getHours();
});

d3.time.hours = d3.time.hour.range;
d3.time.hours.utc = d3.time.hour.utc.range;
d3.time.day = d3_time_interval(function(date) {
  return new d3_time(date.getFullYear(), date.getMonth(), date.getDate());
}, function(date, offset) {
  date.setDate(date.getDate() + offset);
}, function(date) {
  return date.getDate() - 1;
});

d3.time.days = d3.time.day.range;
d3.time.days.utc = d3.time.day.utc.range;

d3.time.dayOfYear = function(date) {
  var year = d3.time.year(date);
  return Math.floor((date - year) / 864e5 - (date.getTimezoneOffset() - year.getTimezoneOffset()) / 1440);
};
d3_time_weekdays.forEach(function(day, i) {
  day = day.toLowerCase();
  i = 7 - i;

  var interval = d3.time[day] = d3_time_interval(function(date) {
    (date = d3.time.day(date)).setDate(date.getDate() - (date.getDay() + i) % 7);
    return date;
  }, function(date, offset) {
    date.setDate(date.getDate() + Math.floor(offset) * 7);
  }, function(date) {
    var day = d3.time.year(date).getDay();
    return Math.floor((d3.time.dayOfYear(date) + (day + i) % 7) / 7) - (day !== i);
  });

  d3.time[day + "s"] = interval.range;
  d3.time[day + "s"].utc = interval.utc.range;

  d3.time[day + "OfYear"] = function(date) {
    var day = d3.time.year(date).getDay();
    return Math.floor((d3.time.dayOfYear(date) + (day + i) % 7) / 7);
  };
});

d3.time.week = d3.time.sunday;
d3.time.weeks = d3.time.sunday.range;
d3.time.weeks.utc = d3.time.sunday.utc.range;
d3.time.weekOfYear = d3.time.sundayOfYear;
d3.time.month = d3_time_interval(function(date) {
  return new d3_time(date.getFullYear(), date.getMonth(), 1);
}, function(date, offset) {
  date.setMonth(date.getMonth() + offset);
}, function(date) {
  return date.getMonth();
});

d3.time.months = d3.time.month.range;
d3.time.months.utc = d3.time.month.utc.range;
d3.time.year = d3_time_interval(function(date) {
  return new d3_time(date.getFullYear(), 0, 1);
}, function(date, offset) {
  date.setFullYear(date.getFullYear() + offset);
}, function(date) {
  return date.getFullYear();
});

d3.time.years = d3.time.year.range;
d3.time.years.utc = d3.time.year.utc.range;
function d3_time_scale(linear, methods, format) {

  function scale(x) {
    return linear(x);
  }

  scale.invert = function(x) {
    return d3_time_scaleDate(linear.invert(x));
  };

  scale.domain = function(x) {
    if (!arguments.length) return linear.domain().map(d3_time_scaleDate);
    linear.domain(x);
    return scale;
  };

  scale.nice = function(m) {
    var extent = d3_time_scaleExtent(scale.domain());
    return scale.domain([m.floor(extent[0]), m.ceil(extent[1])]);
  };

  scale.ticks = function(m, k) {
    var extent = d3_time_scaleExtent(scale.domain());
    if (typeof m !== "function") {
      var span = extent[1] - extent[0],
          target = span / m,
          i = d3.bisect(d3_time_scaleSteps, target);
      if (i == d3_time_scaleSteps.length) return methods.year(extent, m);
      if (!i) return linear.ticks(m).map(d3_time_scaleDate);
      if (Math.log(target / d3_time_scaleSteps[i - 1]) < Math.log(d3_time_scaleSteps[i] / target)) --i;
      m = methods[i];
      k = m[1];
      m = m[0].range;
    }
    return m(extent[0], new Date(+extent[1] + 1), k); // inclusive upper bound
  };

  scale.tickFormat = function() {
    return format;
  };

  scale.copy = function() {
    return d3_time_scale(linear.copy(), methods, format);
  };

  // TOOD expose d3_scale_linear_rebind?
  return d3.rebind(scale, linear, "range", "rangeRound", "interpolate", "clamp");
}

// TODO expose d3_scaleExtent?
function d3_time_scaleExtent(domain) {
  var start = domain[0], stop = domain[domain.length - 1];
  return start < stop ? [start, stop] : [stop, start];
}

function d3_time_scaleDate(t) {
  return new Date(t);
}

function d3_time_scaleFormat(formats) {
  return function(date) {
    var i = formats.length - 1, f = formats[i];
    while (!f[1](date)) f = formats[--i];
    return f[0](date);
  };
}

function d3_time_scaleSetYear(y) {
  var d = new Date(y, 0, 1);
  d.setFullYear(y); // Y2K fail
  return d;
}

function d3_time_scaleGetYear(d) {
  var y = d.getFullYear(),
      d0 = d3_time_scaleSetYear(y),
      d1 = d3_time_scaleSetYear(y + 1);
  return y + (d - d0) / (d1 - d0);
}

var d3_time_scaleSteps = [
  1e3,    // 1-second
  5e3,    // 5-second
  15e3,   // 15-second
  3e4,    // 30-second
  6e4,    // 1-minute
  3e5,    // 5-minute
  9e5,    // 15-minute
  18e5,   // 30-minute
  36e5,   // 1-hour
  108e5,  // 3-hour
  216e5,  // 6-hour
  432e5,  // 12-hour
  864e5,  // 1-day
  1728e5, // 2-day
  6048e5, // 1-week
  2592e6, // 1-month
  7776e6, // 3-month
  31536e6 // 1-year
];

var d3_time_scaleLocalMethods = [
  [d3.time.second, 1],
  [d3.time.second, 5],
  [d3.time.second, 15],
  [d3.time.second, 30],
  [d3.time.minute, 1],
  [d3.time.minute, 5],
  [d3.time.minute, 15],
  [d3.time.minute, 30],
  [d3.time.hour, 1],
  [d3.time.hour, 3],
  [d3.time.hour, 6],
  [d3.time.hour, 12],
  [d3.time.day, 1],
  [d3.time.day, 2],
  [d3.time.week, 1],
  [d3.time.month, 1],
  [d3.time.month, 3],
  [d3.time.year, 1]
];

var d3_time_scaleLocalFormats = [
  [d3.time.format("%Y"), function(d) { return true; }],
  [d3.time.format("%B"), function(d) { return d.getMonth(); }],
  [d3.time.format("%b %d"), function(d) { return d.getDate() != 1; }],
  [d3.time.format("%a %d"), function(d) { return d.getDay() && d.getDate() != 1; }],
  [d3.time.format("%I %p"), function(d) { return d.getHours(); }],
  [d3.time.format("%I:%M"), function(d) { return d.getMinutes(); }],
  [d3.time.format(":%S"), function(d) { return d.getSeconds(); }],
  [d3.time.format(".%L"), function(d) { return d.getMilliseconds(); }]
];

var d3_time_scaleLinear = d3.scale.linear(),
    d3_time_scaleLocalFormat = d3_time_scaleFormat(d3_time_scaleLocalFormats);

d3_time_scaleLocalMethods.year = function(extent, m) {
  return d3_time_scaleLinear.domain(extent.map(d3_time_scaleGetYear)).ticks(m).map(d3_time_scaleSetYear);
};

d3.time.scale = function() {
  return d3_time_scale(d3.scale.linear(), d3_time_scaleLocalMethods, d3_time_scaleLocalFormat);
};
var d3_time_scaleUTCMethods = d3_time_scaleLocalMethods.map(function(m) {
  return [m[0].utc, m[1]];
});

var d3_time_scaleUTCFormats = [
  [d3.time.format.utc("%Y"), function(d) { return true; }],
  [d3.time.format.utc("%B"), function(d) { return d.getUTCMonth(); }],
  [d3.time.format.utc("%b %d"), function(d) { return d.getUTCDate() != 1; }],
  [d3.time.format.utc("%a %d"), function(d) { return d.getUTCDay() && d.getUTCDate() != 1; }],
  [d3.time.format.utc("%I %p"), function(d) { return d.getUTCHours(); }],
  [d3.time.format.utc("%I:%M"), function(d) { return d.getUTCMinutes(); }],
  [d3.time.format.utc(":%S"), function(d) { return d.getUTCSeconds(); }],
  [d3.time.format.utc(".%L"), function(d) { return d.getUTCMilliseconds(); }]
];

var d3_time_scaleUTCFormat = d3_time_scaleFormat(d3_time_scaleUTCFormats);

function d3_time_scaleUTCSetYear(y) {
  var d = new Date(Date.UTC(y, 0, 1));
  d.setUTCFullYear(y); // Y2K fail
  return d;
}

function d3_time_scaleUTCGetYear(d) {
  var y = d.getUTCFullYear(),
      d0 = d3_time_scaleUTCSetYear(y),
      d1 = d3_time_scaleUTCSetYear(y + 1);
  return y + (d - d0) / (d1 - d0);
}

d3_time_scaleUTCMethods.year = function(extent, m) {
  return d3_time_scaleLinear.domain(extent.map(d3_time_scaleUTCGetYear)).ticks(m).map(d3_time_scaleUTCSetYear);
};

d3.time.scale.utc = function() {
  return d3_time_scale(d3.scale.linear(), d3_time_scaleUTCMethods, d3_time_scaleUTCFormat);
};
})();<|MERGE_RESOLUTION|>--- conflicted
+++ resolved
@@ -2421,8 +2421,7 @@
     return [point.x, point.y];
   }
   var rect = container.getBoundingClientRect();
-  return [e.clientX - rect.left - container.clientLeft,
-      e.clientY - rect.top - container.clientTop];
+  return [e.clientX - rect.left - container.clientLeft, e.clientY - rect.top - container.clientTop];
 };
 d3.touches = function(container, touches) {
   if (arguments.length < 2) touches = d3.event.touches;
@@ -4143,11 +4142,7 @@
     d3_svg_brush = brush;
     d3_svg_brushTarget = this;
     d3_svg_brushExtent = extent;
-<<<<<<< HEAD
     d3_svg_brushPoint = d3_svg_brushMouse();
-=======
-    d3_svg_brushOffset = d3.mouse(d3_svg_brushTarget);
->>>>>>> 06482263
 
     // If the extent was clicked on, drag rather than brush;
     // store the point between the mouse and extent origin instead.
@@ -4284,8 +4279,8 @@
 function d3_svg_brushMouse() {
   var touches = d3.event.changedTouches;
   return touches
-      ? d3.svg.touches(d3_svg_brushTarget, touches)[0]
-      : d3.svg.mouse(d3_svg_brushTarget);
+      ? d3.touches(d3_svg_brushTarget, touches)[0]
+      : d3.mouse(d3_svg_brushTarget);
 }
 
 function d3_svg_brushRedraw(g, extent) {
@@ -4326,13 +4321,8 @@
 }
 
 function d3_svg_brushMove() {
-<<<<<<< HEAD
   if (d3_svg_brushPoint) {
     var mouse = d3_svg_brushMouse(),
-=======
-  if (d3_svg_brushOffset) {
-    var mouse = d3.mouse(d3_svg_brushTarget),
->>>>>>> 06482263
         g = d3.select(d3_svg_brushTarget);
 
     // Preserve the offset for thick resizers.
@@ -4659,26 +4649,19 @@
   }
 
   function mousedown() {
-<<<<<<< HEAD
     var moved = 0,
         that = this,
         argumentz = arguments,
         target = d3.event.target,
         w = d3.select(window).on("mousemove.zoom", mousemove).on("mouseup.zoom", mouseup),
-        l = location(d3.svg.mouse(that));
-
-=======
-    start.apply(this, arguments);
-    d3_behavior_zoomPanning = d3_behavior_zoomLocation(d3.mouse(d3_behavior_zoomTarget));
-    d3_behavior_zoomMoved = 0;
-    d3.event.preventDefault();
->>>>>>> 06482263
+        l = location(d3.mouse(that));
+
     window.focus();
     d3_eventCancel();
 
     function mousemove() {
       moved = 1;
-      translateTo(d3.svg.mouse(that), l);
+      translateTo(d3.mouse(that), l);
       dispatch(argumentz);
     }
 
@@ -4694,10 +4677,9 @@
   }
 
   function mousewheel() {
-<<<<<<< HEAD
-    if (!translate0) translate0 = location(d3.svg.mouse(this));
+    if (!translate0) translate0 = location(d3.mouse(this));
     scaleTo(Math.pow(2, d3_behavior_zoomDelta() * .002) * scale);
-    translateTo(d3.svg.mouse(this), translate0);
+    translateTo(d3.mouse(this), translate0);
     dispatch(arguments);
   }
 
@@ -4706,25 +4688,14 @@
   }
 
   function dblclick() {
-    var p = d3.svg.mouse(this), l = location(p);
+    var p = d3.mouse(this), l = location(p);
     scaleTo(d3.event.shiftKey ? scale / 2 : scale * 2);
     translateTo(p, l);
     dispatch(arguments);
-=======
-    start.apply(this, arguments);
-    if (!d3_behavior_zoomZooming) d3_behavior_zoomZooming = d3_behavior_zoomLocation(d3.mouse(d3_behavior_zoomTarget));
-    d3_behavior_zoomTo(d3_behavior_zoomDelta() + xyz[2], d3.mouse(d3_behavior_zoomTarget), d3_behavior_zoomZooming);
-  }
-
-  function dblclick() {
-    start.apply(this, arguments);
-    var mouse = d3.mouse(d3_behavior_zoomTarget);
-    d3_behavior_zoomTo(d3.event.shiftKey ? Math.ceil(xyz[2] - 1) : Math.floor(xyz[2] + 1), mouse, d3_behavior_zoomLocation(mouse));
->>>>>>> 06482263
   }
 
   function touchstart() {
-    var touches = d3.svg.touches(this),
+    var touches = d3.touches(this),
         now = Date.now();
 
     scale0 = scale;
@@ -4742,7 +4713,7 @@
   }
 
   function touchmove() {
-    var touches = d3.svg.touches(this),
+    var touches = d3.touches(this),
         p0 = touches[0],
         l0 = translate0[p0.identifier];
     if (p1 = touches[1]) {
@@ -4787,129 +4758,7 @@
     delta = e.wheelDelta || (-e.detail * 5);
   }
 
-<<<<<<< HEAD
   return delta;
-=======
-  return delta * .005;
-}
-
-// Note: Since we don't rotate, it's possible for the touches to become
-// slightly detached from their original positions. Thus, we recompute the
-// touch points on touchend as well as touchstart!
-function d3_behavior_zoomTouchup() {
-  var touches = d3.touches(d3_behavior_zoomTarget),
-      i = -1,
-      n = touches.length,
-      touch;
-  while (++i < n) d3_behavior_zoomLocations[(touch = touches[i]).identifier] = d3_behavior_zoomLocation(touch);
-  return touches;
-}
-
-function d3_behavior_zoomTouchmove() {
-  var touches = d3.touches(d3_behavior_zoomTarget);
-  switch (touches.length) {
-
-    // single-touch pan
-    case 1: {
-      var touch = touches[0];
-      d3_behavior_zoomTo(d3_behavior_zoomXyz[2], touch, d3_behavior_zoomLocations[touch.identifier]);
-      break;
-    }
-
-    // double-touch pan + zoom
-    case 2: {
-      var p0 = touches[0],
-          p1 = touches[1],
-          p2 = [(p0[0] + p1[0]) / 2, (p0[1] + p1[1]) / 2],
-          l0 = d3_behavior_zoomLocations[p0.identifier],
-          l1 = d3_behavior_zoomLocations[p1.identifier],
-          l2 = [(l0[0] + l1[0]) / 2, (l0[1] + l1[1]) / 2, l0[2]];
-      d3_behavior_zoomTo(Math.log(d3.event.scale) / Math.LN2 + l0[2], p2, l2);
-      break;
-    }
-  }
-}
-
-function d3_behavior_zoomMousemove() {
-  d3_behavior_zoomZooming = null;
-  if (d3_behavior_zoomPanning) {
-    d3_behavior_zoomMoved = 1;
-    d3_behavior_zoomTo(d3_behavior_zoomXyz[2], d3.mouse(d3_behavior_zoomTarget), d3_behavior_zoomPanning);
-  }
-}
-
-function d3_behavior_zoomMouseup() {
-  if (d3_behavior_zoomPanning) {
-    if (d3_behavior_zoomMoved) {
-      d3_eventCancel();
-      d3_behavior_zoomMoved = d3_behavior_zoomEventTarget === d3.event.target;
-    }
-
-    d3_behavior_zoomXyz =
-    d3_behavior_zoomExtent =
-    d3_behavior_zoomDispatch =
-    d3_behavior_zoomEventTarget =
-    d3_behavior_zoomTarget =
-    d3_behavior_zoomArguments =
-    d3_behavior_zoomPanning = null;
-  }
-}
-
-function d3_behavior_zoomClick() {
-  if (d3_behavior_zoomMoved) {
-    d3_eventCancel();
-    d3_behavior_zoomMoved = 0;
-  }
-}
-
-function d3_behavior_zoomTo(z, x0, x1) {
-  z = d3_behavior_zoomExtentClamp(z, 2);
-  var j = Math.pow(2, d3_behavior_zoomXyz[2]),
-      k = Math.pow(2, z),
-      K = Math.pow(2, (d3_behavior_zoomXyz[2] = z) - x1[2]),
-      x_ = d3_behavior_zoomXyz[0],
-      y_ = d3_behavior_zoomXyz[1],
-      x = d3_behavior_zoomXyz[0] = d3_behavior_zoomExtentClamp((x0[0] - x1[0] * K), 0, k),
-      y = d3_behavior_zoomXyz[1] = d3_behavior_zoomExtentClamp((x0[1] - x1[1] * K), 1, k),
-      o = d3.event; // Events can be reentrant (e.g., focus).
-
-  d3.event = {
-    scale: k,
-    translate: [x, y],
-    transform: function(sx, sy) {
-      if (sx) transform(sx, x_, x);
-      if (sy) transform(sy, y_, y);
-    }
-  };
-
-  function transform(scale, a, b) {
-    scale.domain(scale.range().map(function(v) { return scale.invert(((v - b) * j) / k + a); }));
-  }
-
-  try {
-    d3_behavior_zoomDispatch.apply(d3_behavior_zoomTarget, d3_behavior_zoomArguments);
-  } finally {
-    d3.event = o;
-  }
-
-  o.preventDefault();
-}
-
-var d3_behavior_zoomInfiniteExtent = [
-  [-Infinity, Infinity],
-  [-Infinity, Infinity],
-  [-Infinity, Infinity]
-];
-
-function d3_behavior_zoomExtentClamp(x, i, k) {
-  var range = d3_behavior_zoomExtent[i],
-      r0 = range[0],
-      r1 = range[1];
-  return arguments.length === 3
-      ? Math.max(r1 * (r1 === Infinity ? -Infinity : 1 / k - 1),
-        Math.min(r0 === -Infinity ? Infinity : r0, x / k)) * k
-      : Math.max(r0, Math.min(r1, x));
->>>>>>> 06482263
 }
 d3.layout = {};
 // Implements hierarchical edge bundling using Holten's algorithm. For each
