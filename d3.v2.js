--- conflicted
+++ resolved
@@ -356,7 +356,6 @@
   d3.merge = function(arrays) {
     return Array.prototype.concat.apply([], arrays);
   };
-<<<<<<< HEAD
   d3.split = function(array, f) {
     var arrays = [], values = [], value, i = -1, n = array.length;
     if (arguments.length < 2) f = d3_splitter;
@@ -372,284 +371,10 @@
   };
   function d3_splitter(d) {
     return d == null;
-=======
-
-  arc.centroid = function() {
-    var r = (innerRadius.apply(this, arguments)
-        + outerRadius.apply(this, arguments)) / 2,
-        a = (startAngle.apply(this, arguments)
-        + endAngle.apply(this, arguments)) / 2 + d3_svg_arcOffset;
-    return [Math.cos(a) * r, Math.sin(a) * r];
-  };
-
-  return arc;
-};
-
-var d3_svg_arcOffset = -Math.PI / 2,
-    d3_svg_arcMax = 2 * Math.PI - 1e-6;
-
-function d3_svg_arcInnerRadius(d) {
-  return d.innerRadius;
-}
-
-function d3_svg_arcOuterRadius(d) {
-  return d.outerRadius;
-}
-
-function d3_svg_arcStartAngle(d) {
-  return d.startAngle;
-}
-
-function d3_svg_arcEndAngle(d) {
-  return d.endAngle;
-}
-function d3_svg_line(projection) {
-  var x = d3_svg_lineX,
-      y = d3_svg_lineY,
-      defined = d3_true,
-      interpolate = d3_svg_lineLinear,
-      interpolateKey = interpolate.key,
-      tension = .7;
-
-  function line(data) {
-    var segments = [],
-        points = [],
-        i = -1,
-        n = data.length,
-        d,
-        fx = d3_functor(x),
-        fy = d3_functor(y);
-
-    function segment() {
-      segments.push("M", interpolate(projection(points), tension));
-    }
-
-    while (++i < n) {
-      if (defined.call(this, d = data[i], i)) {
-        points.push([+fx.call(this, d, i), +fy.call(this, d, i)]);
-      } else if (points.length) {
-        segment();
-        points = [];
-      }
-    }
-
-    if (points.length) segment();
-
-    return segments.length ? segments.join("") : null;
-  }
-
-  line.x = function(_) {
-    if (!arguments.length) return x;
-    x = _;
-    return line;
-  };
-
-  line.y = function(_) {
-    if (!arguments.length) return y;
-    y = _;
-    return line;
-  };
-
-  line.defined  = function(_) {
-    if (!arguments.length) return defined;
-    defined = _;
-    return line;
-  };
-
-  line.interpolate = function(_) {
-    if (!arguments.length) return interpolateKey;
-    if (typeof _ === "function") interpolateKey = interpolate = _;
-    else interpolateKey = (interpolate = d3_svg_lineInterpolators.get(_) || d3_svg_lineLinear).key;
-    return line;
-  };
-
-  line.tension = function(_) {
-    if (!arguments.length) return tension;
-    tension = _;
-    return line;
-  };
-
-  return line;
-}
-
-d3.svg.line = function() {
-  return d3_svg_line(d3_identity);
-};
-
-// The default `x` property, which references d[0].
-function d3_svg_lineX(d) {
-  return d[0];
-}
-
-// The default `y` property, which references d[1].
-function d3_svg_lineY(d) {
-  return d[1];
-}
-
-// The various interpolators supported by the `line` class.
-var d3_svg_lineInterpolators = d3.map({
-  "linear": d3_svg_lineLinear,
-  "step-before": d3_svg_lineStepBefore,
-  "step-after": d3_svg_lineStepAfter,
-  "basis": d3_svg_lineBasis,
-  "basis-open": d3_svg_lineBasisOpen,
-  "basis-closed": d3_svg_lineBasisClosed,
-  "bundle": d3_svg_lineBundle,
-  "cardinal": d3_svg_lineCardinal,
-  "cardinal-open": d3_svg_lineCardinalOpen,
-  "cardinal-closed": d3_svg_lineCardinalClosed,
-  "monotone": d3_svg_lineMonotone
-});
-
-d3_svg_lineInterpolators.forEach(function(key, value) {
-  value.key = key;
-  value.closed = /-closed$/.test(key);
-});
-
-// Linear interpolation; generates "L" commands.
-function d3_svg_lineLinear(points) {
-  return points.join("L");
-}
-
-// Step interpolation; generates "H" and "V" commands.
-function d3_svg_lineStepBefore(points) {
-  var i = 0,
-      n = points.length,
-      p = points[0],
-      path = [p[0], ",", p[1]];
-  while (++i < n) path.push("V", (p = points[i])[1], "H", p[0]);
-  return path.join("");
-}
-
-// Step interpolation; generates "H" and "V" commands.
-function d3_svg_lineStepAfter(points) {
-  var i = 0,
-      n = points.length,
-      p = points[0],
-      path = [p[0], ",", p[1]];
-  while (++i < n) path.push("H", (p = points[i])[0], "V", p[1]);
-  return path.join("");
-}
-
-// Open cardinal spline interpolation; generates "C" commands.
-function d3_svg_lineCardinalOpen(points, tension) {
-  return points.length < 4
-      ? d3_svg_lineLinear(points)
-      : points[1] + d3_svg_lineHermite(points.slice(1, points.length - 1),
-        d3_svg_lineCardinalTangents(points, tension));
-}
-
-// Closed cardinal spline interpolation; generates "C" commands.
-function d3_svg_lineCardinalClosed(points, tension) {
-  return points.length < 3
-      ? d3_svg_lineLinear(points)
-      : points[0] + d3_svg_lineHermite((points.push(points[0]), points),
-        d3_svg_lineCardinalTangents([points[points.length - 2]]
-        .concat(points, [points[1]]), tension));
-}
-
-// Cardinal spline interpolation; generates "C" commands.
-function d3_svg_lineCardinal(points, tension, closed) {
-  return points.length < 3
-      ? d3_svg_lineLinear(points)
-      : points[0] + d3_svg_lineHermite(points,
-        d3_svg_lineCardinalTangents(points, tension));
-}
-
-// Hermite spline construction; generates "C" commands.
-function d3_svg_lineHermite(points, tangents) {
-  if (tangents.length < 1
-      || (points.length != tangents.length
-      && points.length != tangents.length + 2)) {
-    return d3_svg_lineLinear(points);
-  }
-
-  var quad = points.length != tangents.length,
-      path = "",
-      p0 = points[0],
-      p = points[1],
-      t0 = tangents[0],
-      t = t0,
-      pi = 1;
-
-  if (quad) {
-    path += "Q" + (p[0] - t0[0] * 2 / 3) + "," + (p[1] - t0[1] * 2 / 3)
-        + "," + p[0] + "," + p[1];
-    p0 = points[1];
-    pi = 2;
-  }
-
-  if (tangents.length > 1) {
-    t = tangents[1];
-    p = points[pi];
-    pi++;
-    path += "C" + (p0[0] + t0[0]) + "," + (p0[1] + t0[1])
-        + "," + (p[0] - t[0]) + "," + (p[1] - t[1])
-        + "," + p[0] + "," + p[1];
-    for (var i = 2; i < tangents.length; i++, pi++) {
-      p = points[pi];
-      t = tangents[i];
-      path += "S" + (p[0] - t[0]) + "," + (p[1] - t[1])
-          + "," + p[0] + "," + p[1];
-    }
-  }
-
-  if (quad) {
-    var lp = points[pi];
-    path += "Q" + (p[0] + t[0] * 2 / 3) + "," + (p[1] + t[1] * 2 / 3)
-        + "," + lp[0] + "," + lp[1];
-  }
-
-  return path;
-}
-
-// Generates tangents for a cardinal spline.
-function d3_svg_lineCardinalTangents(points, tension) {
-  var tangents = [],
-      a = (1 - tension) / 2,
-      p0,
-      p1 = points[0],
-      p2 = points[1],
-      i = 1,
-      n = points.length;
-  while (++i < n) {
-    p0 = p1;
-    p1 = p2;
-    p2 = points[i];
-    tangents.push([a * (p2[0] - p0[0]), a * (p2[1] - p0[1])]);
-  }
-  return tangents;
-}
-
-// B-spline interpolation; generates "C" commands.
-function d3_svg_lineBasis(points) {
-  if (points.length < 3) return d3_svg_lineLinear(points);
-  var i = 1,
-      n = points.length,
-      pi = points[0],
-      x0 = pi[0],
-      y0 = pi[1],
-      px = [x0, x0, x0, (pi = points[1])[0]],
-      py = [y0, y0, y0, pi[1]],
-      path = [x0, ",", y0];
-  d3_svg_lineBasisBezier(path, px, py);
-  while (++i < n) {
-    pi = points[i];
-    px.shift(); px.push(pi[0]);
-    py.shift(); py.push(pi[1]);
-    d3_svg_lineBasisBezier(path, px, py);
-  }
-  i = -1;
-  while (++i < 2) {
-    px.shift(); px.push(pi[0]);
-    py.shift(); py.push(pi[1]);
-    d3_svg_lineBasisBezier(path, px, py);
->>>>>>> 53fa8f1a
   }
   function d3_collapse(s) {
     return s.replace(/^\s+|\s+$/g, "").replace(/\s+/g, " ");
   }
-<<<<<<< HEAD
   d3.range = function(start, stop, step) {
     if (arguments.length < 3) {
       step = 1;
@@ -688,220 +413,6 @@
       }
     };
     req.send(null);
-=======
-  return path.join("");
-}
-
-function d3_svg_lineBundle(points, tension) {
-  var n = points.length - 1;
-  if (n) {
-    var x0 = points[0][0],
-        y0 = points[0][1],
-        dx = points[n][0] - x0,
-        dy = points[n][1] - y0,
-        i = -1,
-        p,
-        t;
-    while (++i <= n) {
-      p = points[i];
-      t = i / n;
-      p[0] = tension * p[0] + (1 - tension) * (x0 + t * dx);
-      p[1] = tension * p[1] + (1 - tension) * (y0 + t * dy);
-    }
-  }
-  return d3_svg_lineBasis(points);
-}
-
-// Returns the dot product of the given four-element vectors.
-function d3_svg_lineDot4(a, b) {
-  return a[0] * b[0] + a[1] * b[1] + a[2] * b[2] + a[3] * b[3];
-}
-
-// Matrix to transform basis (b-spline) control points to bezier
-// control points. Derived from FvD 11.2.8.
-var d3_svg_lineBasisBezier1 = [0, 2/3, 1/3, 0],
-    d3_svg_lineBasisBezier2 = [0, 1/3, 2/3, 0],
-    d3_svg_lineBasisBezier3 = [0, 1/6, 2/3, 1/6];
-
-// Pushes a "C" Bézier curve onto the specified path array, given the
-// two specified four-element arrays which define the control points.
-function d3_svg_lineBasisBezier(path, x, y) {
-  path.push(
-      "C", d3_svg_lineDot4(d3_svg_lineBasisBezier1, x),
-      ",", d3_svg_lineDot4(d3_svg_lineBasisBezier1, y),
-      ",", d3_svg_lineDot4(d3_svg_lineBasisBezier2, x),
-      ",", d3_svg_lineDot4(d3_svg_lineBasisBezier2, y),
-      ",", d3_svg_lineDot4(d3_svg_lineBasisBezier3, x),
-      ",", d3_svg_lineDot4(d3_svg_lineBasisBezier3, y));
-}
-
-// Computes the slope from points p0 to p1.
-function d3_svg_lineSlope(p0, p1) {
-  return (p1[1] - p0[1]) / (p1[0] - p0[0]);
-}
-
-// Compute three-point differences for the given points.
-// http://en.wikipedia.org/wiki/Cubic_Hermite_spline#Finite_difference
-function d3_svg_lineFiniteDifferences(points) {
-  var i = 0,
-      j = points.length - 1,
-      m = [],
-      p0 = points[0],
-      p1 = points[1],
-      d = m[0] = d3_svg_lineSlope(p0, p1);
-  while (++i < j) {
-    m[i] = d + (d = d3_svg_lineSlope(p0 = p1, p1 = points[i + 1]));
-  }
-  m[i] = d;
-  return m;
-}
-
-// Interpolates the given points using Fritsch-Carlson Monotone cubic Hermite
-// interpolation. Returns an array of tangent vectors. For details, see
-// http://en.wikipedia.org/wiki/Monotone_cubic_interpolation
-function d3_svg_lineMonotoneTangents(points) {
-  var tangents = [],
-      d,
-      a,
-      b,
-      s,
-      m = d3_svg_lineFiniteDifferences(points),
-      i = -1,
-      j = points.length - 1;
-
-  // The first two steps are done by computing finite-differences:
-  // 1. Compute the slopes of the secant lines between successive points.
-  // 2. Initialize the tangents at every point as the average of the secants.
-
-  // Then, for each segment…
-  while (++i < j) {
-    d = d3_svg_lineSlope(points[i], points[i + 1]);
-
-    // 3. If two successive yk = y{k + 1} are equal (i.e., d is zero), then set
-    // mk = m{k + 1} = 0 as the spline connecting these points must be flat to
-    // preserve monotonicity. Ignore step 4 and 5 for those k.
-
-    if (Math.abs(d) < 1e-6) {
-      m[i] = m[i + 1] = 0;
-    } else {
-      // 4. Let ak = mk / dk and bk = m{k + 1} / dk.
-      a = m[i] / d;
-      b = m[i + 1] / d;
-
-      // 5. Prevent overshoot and ensure monotonicity by restricting the
-      // magnitude of vector <ak, bk> to a circle of radius 3.
-      s = a * a + b * b;
-      if (s > 9) {
-        s = d * 3 / Math.sqrt(s);
-        m[i] = s * a;
-        m[i + 1] = s * b;
-      }
-    }
-  }
-
-  // Compute the normalized tangent vector from the slopes. Note that if x is
-  // not monotonic, it's possible that the slope will be infinite, so we protect
-  // against NaN by setting the coordinate to zero.
-  i = -1; while (++i <= j) {
-    s = (points[Math.min(j, i + 1)][0] - points[Math.max(0, i - 1)][0]) / (6 * (1 + m[i] * m[i]));
-    tangents.push([s || 0, m[i] * s || 0]);
-  }
-
-  return tangents;
-}
-
-function d3_svg_lineMonotone(points) {
-  return points.length < 3
-      ? d3_svg_lineLinear(points)
-      : points[0] + d3_svg_lineHermite(points, d3_svg_lineMonotoneTangents(points));
-}
-d3.svg.line.radial = function() {
-  var line = d3_svg_line(d3_svg_lineRadial);
-  line.radius = line.x, delete line.x;
-  line.angle = line.y, delete line.y;
-  return line;
-};
-
-function d3_svg_lineRadial(points) {
-  var point,
-      i = -1,
-      n = points.length,
-      r,
-      a;
-  while (++i < n) {
-    point = points[i];
-    r = point[0];
-    a = point[1] + d3_svg_arcOffset;
-    point[0] = r * Math.cos(a);
-    point[1] = r * Math.sin(a);
-  }
-  return points;
-}
-function d3_svg_area(projection) {
-  var x0 = d3_svg_lineX,
-      x1 = d3_svg_lineX,
-      y0 = 0,
-      y1 = d3_svg_lineY,
-      defined = d3_true,
-      interpolate = d3_svg_lineLinear,
-      interpolateKey = interpolate.key,
-      interpolateReverse = interpolate,
-      L = "L",
-      tension = .7;
-
-  function area(data) {
-    var segments = [],
-        points0 = [],
-        points1 = [],
-        i = -1,
-        n = data.length,
-        d,
-        fx0 = d3_functor(x0),
-        fy0 = d3_functor(y0),
-        fx1 = x0 === x1 ? function() { return x; } : d3_functor(x1),
-        fy1 = y0 === y1 ? function() { return y; } : d3_functor(y1),
-        x,
-        y;
-
-    function segment() {
-      segments.push("M", interpolate(projection(points1), tension),
-          L, interpolateReverse(projection(points0.reverse()), tension),
-          "Z");
-    }
-
-    while (++i < n) {
-      if (defined.call(this, d = data[i], i)) {
-        points0.push([x = +fx0.call(this, d, i), y = +fy0.call(this, d, i)]);
-        points1.push([+fx1.call(this, d, i), +fy1.call(this, d, i)]);
-      } else if (points0.length) {
-        segment();
-        points0 = [];
-        points1 = [];
-      }
-    }
-
-    if (points0.length) segment();
-
-    return segments.length ? segments.join("") : null;
-  }
-
-  area.x = function(_) {
-    if (!arguments.length) return x1;
-    x0 = x1 = _;
-    return area;
-  };
-
-  area.x0 = function(_) {
-    if (!arguments.length) return x0;
-    x0 = _;
-    return area;
-  };
-
-  area.x1 = function(_) {
-    if (!arguments.length) return x1;
-    x1 = _;
-    return area;
->>>>>>> 53fa8f1a
   };
   d3.text = function(url, mime, callback) {
     function ready(req) {
@@ -959,21 +470,10 @@
       } : name;
     }
   };
-<<<<<<< HEAD
   d3.dispatch = function() {
     var dispatch = new d3_dispatch, i = -1, n = arguments.length;
     while (++i < n) dispatch[arguments[i]] = d3_dispatch_event(dispatch);
     return dispatch;
-=======
-
-  area.interpolate = function(_) {
-    if (!arguments.length) return interpolateKey;
-    if (typeof _ === "function") interpolateKey = interpolate = _;
-    else interpolateKey = (interpolate = d3_svg_lineInterpolators.get(_) || d3_svg_lineLinear).key;
-    interpolateReverse = interpolate.reverse || interpolate;
-    L = interpolate.closed ? "M" : "L";
-    return area;
->>>>>>> 53fa8f1a
   };
   function d3_dispatch() {}
   d3_dispatch.prototype.on = function(type, listener) {
@@ -1064,7 +564,6 @@
       return value + suffix;
     };
   };
-<<<<<<< HEAD
   var d3_format_re = /(?:([^{])?([<>=^]))?([+\- ])?(#)?(0)?([0-9]+)?(,)?(\.[0-9]+)?([a-zA-Z%])?/;
   var d3_format_types = d3.map({
     g: function(x, p) {
@@ -1104,54 +603,6 @@
   };
   function d3_formatPrefix(d, i) {
     var k = Math.pow(10, Math.abs(8 - i) * 3);
-=======
-
-  return area;
-}
-
-d3_svg_lineStepBefore.reverse = d3_svg_lineStepAfter;
-d3_svg_lineStepAfter.reverse = d3_svg_lineStepBefore;
-
-d3.svg.area = function() {
-  return d3_svg_area(d3_identity);
-};
-d3.svg.area.radial = function() {
-  var area = d3_svg_area(d3_svg_lineRadial);
-  area.radius = area.x, delete area.x;
-  area.innerRadius = area.x0, delete area.x0;
-  area.outerRadius = area.x1, delete area.x1;
-  area.angle = area.y, delete area.y;
-  area.startAngle = area.y0, delete area.y0;
-  area.endAngle = area.y1, delete area.y1;
-  return area;
-};
-d3.svg.chord = function() {
-  var source = d3_svg_chordSource,
-      target = d3_svg_chordTarget,
-      radius = d3_svg_chordRadius,
-      startAngle = d3_svg_arcStartAngle,
-      endAngle = d3_svg_arcEndAngle;
-
-  // TODO Allow control point to be customized.
-
-  function chord(d, i) {
-    var s = subgroup(this, source, d, i),
-        t = subgroup(this, target, d, i);
-    return "M" + s.p0
-      + arc(s.r, s.p1, s.a1 - s.a0) + (equals(s, t)
-      ? curve(s.r, s.p1, s.r, s.p0)
-      : curve(s.r, s.p1, t.r, t.p0)
-      + arc(t.r, t.p1, t.a1 - t.a0)
-      + curve(t.r, t.p1, s.r, s.p0))
-      + "Z";
-  }
-
-  function subgroup(self, f, d, i) {
-    var subgroup = f.call(self, d, i),
-        r = radius.call(self, subgroup, i),
-        a0 = startAngle.call(self, subgroup, i) + d3_svg_arcOffset,
-        a1 = endAngle.call(self, subgroup, i) + d3_svg_arcOffset;
->>>>>>> 53fa8f1a
     return {
       scale: i > 8 ? function(d) {
         return d / k;
@@ -3054,11 +2505,11 @@
     return d.endAngle;
   }
   function d3_svg_line(projection) {
-    var x = d3_svg_lineX, y = d3_svg_lineY, defined = d3_true, interpolate = d3_svg_lineInterpolatorDefault, interpolator = d3_svg_lineLinear, tension = .7;
+    var x = d3_svg_lineX, y = d3_svg_lineY, defined = d3_true, interpolate = d3_svg_lineLinear, interpolateKey = interpolate.key, tension = .7;
     function line(data) {
       var segments = [], points = [], i = -1, n = data.length, d, fx = d3_functor(x), fy = d3_functor(y);
       function segment() {
-        segments.push("M", interpolator(projection(points), tension));
+        segments.push("M", interpolate(projection(points), tension));
       }
       while (++i < n) {
         if (defined.call(this, d = data[i], i)) {
@@ -3087,9 +2538,8 @@
       return line;
     };
     line.interpolate = function(_) {
-      if (!arguments.length) return interpolate;
-      if (!d3_svg_lineInterpolators.has(_ += "")) _ = d3_svg_lineInterpolatorDefault;
-      interpolator = d3_svg_lineInterpolators.get(interpolate = _);
+      if (!arguments.length) return interpolateKey;
+      if (typeof _ === "function") interpolateKey = interpolate = _; else interpolateKey = (interpolate = d3_svg_lineInterpolators.get(_) || d3_svg_lineLinear).key;
       return line;
     };
     line.tension = function(_) {
@@ -3108,7 +2558,6 @@
   function d3_svg_lineY(d) {
     return d[1];
   }
-  var d3_svg_lineInterpolatorDefault = "linear";
   var d3_svg_lineInterpolators = d3.map({
     linear: d3_svg_lineLinear,
     "linear-closed": d3_svg_lineLinearClosed,
@@ -3123,6 +2572,10 @@
     "cardinal-closed": d3_svg_lineCardinalClosed,
     monotone: d3_svg_lineMonotone
   });
+  d3_svg_lineInterpolators.forEach(function(key, value) {
+    value.key = key;
+    value.closed = /-closed$/.test(key);
+  });
   function d3_svg_lineLinear(points) {
     return points.join("L");
   }
@@ -3322,7 +2775,7 @@
     return points;
   }
   function d3_svg_area(projection) {
-    var x0 = d3_svg_lineX, x1 = d3_svg_lineX, y0 = 0, y1 = d3_svg_lineY, defined = d3_true, interpolate = d3_svg_lineInterpolatorDefault, i0 = d3_svg_lineLinear, i1 = d3_svg_lineLinear, L = "L", tension = .7;
+    var x0 = d3_svg_lineX, x1 = d3_svg_lineX, y0 = 0, y1 = d3_svg_lineY, defined = d3_true, interpolate = d3_svg_lineLinear, interpolateKey = interpolate.key, interpolateReverse = interpolate, L = "L", tension = .7;
     function area(data) {
       var segments = [], points0 = [], points1 = [], i = -1, n = data.length, d, fx0 = d3_functor(x0), fy0 = d3_functor(y0), fx1 = x0 === x1 ? function() {
         return x;
@@ -3330,7 +2783,7 @@
         return y;
       } : d3_functor(y1), x, y;
       function segment() {
-        segments.push("M", i0(projection(points1), tension), L, i1(projection(points0.reverse()), tension), "Z");
+        segments.push("M", interpolate(projection(points1), tension), L, interpolateReverse(projection(points0.reverse()), tension), "Z");
       }
       while (++i < n) {
         if (defined.call(this, d = data[i], i)) {
@@ -3381,11 +2834,10 @@
       return area;
     };
     area.interpolate = function(_) {
-      if (!arguments.length) return interpolate;
-      if (!d3_svg_lineInterpolators.has(_ += "")) _ = d3_svg_lineInterpolatorDefault;
-      i0 = d3_svg_lineInterpolators.get(interpolate = _);
-      i1 = i0.reverse || i0;
-      L = /-closed$/.test(_) ? "M" : "L";
+      if (!arguments.length) return interpolateKey;
+      if (typeof _ === "function") interpolateKey = interpolate = _; else interpolateKey = (interpolate = d3_svg_lineInterpolators.get(_) || d3_svg_lineLinear).key;
+      interpolateReverse = interpolate.reverse || interpolate;
+      L = interpolate.closed ? "M" : "L";
       return area;
     };
     area.tension = function(_) {
@@ -3398,7 +2850,7 @@
   d3_svg_lineStepBefore.reverse = d3_svg_lineStepAfter;
   d3_svg_lineStepAfter.reverse = d3_svg_lineStepBefore;
   d3.svg.area = function() {
-    return d3_svg_area(Object);
+    return d3_svg_area(d3_identity);
   };
   d3.svg.area.radial = function() {
     var area = d3_svg_area(d3_svg_lineRadial);
