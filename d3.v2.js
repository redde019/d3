--- conflicted
+++ resolved
@@ -1920,50 +1920,6 @@
     };
     return albers;
   }
-<<<<<<< HEAD
-  function d3_geo_bounds(o, f) {
-    if (d3_geo_boundsTypes.hasOwnProperty(o.type)) d3_geo_boundsTypes[o.type](o, f);
-  }
-  function d3_geo_boundsFeature(o, f) {
-    d3_geo_bounds(o.geometry, f);
-  }
-  function d3_geo_boundsFeatureCollection(o, f) {
-    for (var a = o.features, i = 0, n = a.length; i < n; i++) {
-      d3_geo_bounds(a[i].geometry, f);
-    }
-  }
-  function d3_geo_boundsGeometryCollection(o, f) {
-    for (var a = o.geometries, i = 0, n = a.length; i < n; i++) {
-      d3_geo_bounds(a[i], f);
-    }
-  }
-  function d3_geo_boundsLineString(o, f) {
-    for (var a = o.coordinates, i = 0, n = a.length; i < n; i++) {
-      f.apply(null, a[i]);
-    }
-  }
-  function d3_geo_boundsMultiLineString(o, f) {
-    for (var a = o.coordinates, i = 0, n = a.length; i < n; i++) {
-      for (var b = a[i], j = 0, m = b.length; j < m; j++) {
-        f.apply(null, b[j]);
-      }
-    }
-  }
-  function d3_geo_boundsMultiPolygon(o, f) {
-    for (var a = o.coordinates, i = 0, n = a.length; i < n; i++) {
-      for (var b = a[i][0], j = 0, m = b.length; j < m; j++) {
-        f.apply(null, b[j]);
-      }
-    }
-  }
-  function d3_geo_boundsPoint(o, f) {
-    f.apply(null, o.coordinates);
-  }
-  function d3_geo_boundsPolygon(o, f) {
-    for (var a = o.coordinates[0], i = 0, n = a.length; i < n; i++) {
-      f.apply(null, a[i]);
-    }
-  }
   function d3_geo_circleContext(lineStrings) {
     var lineString = null;
     return {
@@ -2155,8 +2111,6 @@
       return segments;
     };
   }
-=======
->>>>>>> 14235f4a
   function d3_geo_compose(a, b) {
     function compose(λ, φ) {
       var coordinates = a(λ, φ);
@@ -2250,39 +2204,6 @@
       coordinates = projectRotate.invert((coordinates[0] - δx) / k, (δy - coordinates[1]) / k);
       return [ coordinates[0] * d3_degrees, coordinates[1] * d3_degrees ];
     }
-<<<<<<< HEAD
-=======
-    function ring(coordinates, context) {
-      if (!(n = coordinates.length)) return;
-      context = resample(context);
-      var p = rotatePoint(coordinates[0]), λ0 = p[0], φ0 = p[1], segment = [ p ], λ1, φ1, sλ0 = λ0 > 0 ? π : -π, sλ1, segmentSide, i = 0, first = true, side, n;
-      while (++i < n) {
-        p = rotatePoint(coordinates[i]);
-        λ1 = p[0];
-        φ1 = p[1];
-        sλ1 = λ1 > 0 ? π : -π;
-        if (sλ0 !== sλ1 && Math.abs(λ1 - λ0) >= π) {
-          φ0 = d3_geo_projectionIntersectAntemeridian(λ0, φ0, λ1, φ1);
-          if (first) segment.push([ sλ0, φ0 ]), segmentSide = sλ0; else {
-            context.lineTo(sλ0, φ0);
-            if (sλ0 !== side) interpolateTo(side, context);
-            context.closePath();
-          }
-          context.moveTo(sλ1, φ0);
-          side = sλ1;
-          first = false;
-        }
-        if (first) segment.push(p); else context.lineTo(λ1, φ1);
-        λ0 = λ1;
-        φ0 = φ1;
-        sλ0 = sλ1;
-      }
-      if (first) context.moveTo((p = segment[0])[0], p[1]);
-      for (i = 1, n = segment.length - 1; i < n; i++) context.lineTo((p = segment[i])[0], p[1]);
-      if (!first && side !== segmentSide) interpolateTo(side, context);
-      context.closePath();
-    }
->>>>>>> 14235f4a
     function resample(context) {
       function moveTo(λ, φ) {
         var p = projectPoint(λ00 = λ0 = λ, φ00 = φ0 = φ);
@@ -6528,60 +6449,13 @@
   });
   d3.geo.circle = function() {
     function circle() {}
-<<<<<<< HEAD
     var origin = [ 0, 0 ], degrees = 90, clip, precision;
     circle.clip = function(d) {
       var o = typeof origin === "function" ? origin.apply(this, arguments) : origin, rotate = d3_geo_rotation(-o[0] * d3_radians, -o[1] * d3_radians, 0);
       clip = d3_geo_circleClip(degrees, function(coordinates) {
         return rotate(coordinates[0] * d3_radians, coordinates[1] * d3_radians);
       });
-      return clipType(d) || null;
-=======
-    function visible(point) {
-      return arc.distance(point) < radians;
-    }
-    function clip(coordinates) {
-      var i = -1, n = coordinates.length, clipped = [], p0, p1, p2, d0, d1;
-      while (++i < n) {
-        d1 = arc.distance(p2 = coordinates[i]);
-        if (d1 < radians) {
-          if (p1) clipped.push(d3_geo_greatArcInterpolate(p1, p2)((d0 - radians) / (d0 - d1)));
-          clipped.push(p2);
-          p0 = p1 = null;
-        } else {
-          p1 = p2;
-          if (!p0 && clipped.length) {
-            clipped.push(d3_geo_greatArcInterpolate(clipped[clipped.length - 1], p1)((radians - d0) / (d1 - d0)));
-            p0 = p1;
-          }
-        }
-        d0 = d1;
-      }
-      return clipped;
-    }
-    function clipLine(coordinates) {
-      return resample(clip(coordinates));
-    }
-    function clipRing(coordinates) {
-      coordinates.pop();
-      coordinates = clip(coordinates);
-      if (coordinates.length) coordinates.push(coordinates[0]);
-      return resample(coordinates);
-    }
-    function resample(coordinates) {
-      var i = 0, n = coordinates.length, j, m, resampled = n ? [ coordinates[0] ] : coordinates, resamples, origin = arc.source();
-      while (++i < n) {
-        resamples = arc.source(coordinates[i - 1])(coordinates[i]).coordinates;
-        for (j = 0, m = resamples.length; ++j < m; ) resampled.push(resamples[j]);
-      }
-      arc.source(origin);
-      return resampled;
-    }
-    var origin = [ 0, 0 ], degrees = 90 - .01, radians = degrees * d3_radians, arc = d3.geo.greatArc().source(origin).target(d3_identity);
-    circle.clip = function(d) {
-      if (typeof origin === "function") arc.source(origin.apply(this, arguments));
       return clipType.object(d) || null;
->>>>>>> 14235f4a
     };
     var clipType = d3_geo_type({
       FeatureCollection: function(o) {
@@ -6598,17 +6472,13 @@
         return d.length && o;
       },
       MultiPoint: function(o) {
-<<<<<<< HEAD
         var coordinates = [], context = d3_geo_circleContext(coordinates);
         o.coordinates.forEach(function(coordinates) {
           clip.point(coordinates, context);
         });
-        return coordinates.length && {
-          type: o.type,
-          coordinates: coordinates.map(function(lineString) {
-            return lineString[0];
-          })
-        };
+        return coordinates.length && (o = Object.create(o), o.coordinates = coordinates.map(function(lineString) {
+          return lineString[0];
+        }), o);
       },
       LineString: function(o) {
         var lineStrings = [], context = d3_geo_circleContext(lineStrings);
@@ -6619,23 +6489,10 @@
         var lineStrings = [], context = d3_geo_circleContext(lineStrings);
         o.coordinates.forEach(function(coordinates) {
           clip.line(coordinates, context);
-=======
-        var coordinates = o.coordinates.filter(visible);
-        return coordinates.length && (o = Object.create(o), o.coordinates = coordinates, o);
-      },
-      LineString: function(o) {
-        var coordinates = clipLine(o.coordinates);
-        return coordinates.length && (o = Object.create(o), o.coordinates = coordinates, o);
-      },
-      MultiLineString: function(o) {
-        var coordinates = o.coordinates.map(clipLine).filter(function(d) {
-          return d.length;
->>>>>>> 14235f4a
         });
         return lineStrings.length && (o = Object.create(o), o.coordinates = lineStrings, o);
       },
       Polygon: function(o) {
-<<<<<<< HEAD
         var lineStrings = [];
         clip.polygon(o.coordinates, d3_geo_circleContext(lineStrings));
         var polygons = lineStrings.map(function(lineString) {
@@ -6650,16 +6507,6 @@
         });
         var polygons = lineStrings.map(function(lineString) {
           return [ lineString ];
-=======
-        var coordinates = o.coordinates.map(clipRing);
-        return coordinates[0].length && (o = Object.create(o), o.coordinates = coordinates, o);
-      },
-      MultiPolygon: function(o) {
-        var coordinates = o.coordinates.map(function(d) {
-          return d.map(clipRing);
-        }).filter(function(d) {
-          return d[0].length;
->>>>>>> 14235f4a
         });
         return polygons.length && (o = Object.create(o), o.type = "MultiPolygon", o.coordinates = polygons, o);
       },
