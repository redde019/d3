--- conflicted
+++ resolved
@@ -2226,43 +2226,6 @@
       coordinates = projectRotate.invert((coordinates[0] - δx) / k, (δy - coordinates[1]) / k);
       return [ coordinates[0] * d3_degrees, coordinates[1] * d3_degrees ];
     }
-<<<<<<< HEAD
-    function clipAntemeridian() {}
-    function clipCircle(angle) {
-      var clip = d3_geo_circleClip(angle, rotatePoint);
-      return p;
-=======
-    function ring(coordinates, context) {
-      if (!(n = coordinates.length)) return;
-      context = resample(context);
-      var p = rotatePoint(coordinates[0]), λ0 = p[0], φ0 = p[1], segment = [ p ], λ1, φ1, sλ0 = λ0 > 0 ? π : -π, sλ1, segmentSide, i = 0, first = true, side, n;
-      while (++i < n) {
-        p = rotatePoint(coordinates[i]);
-        λ1 = p[0];
-        φ1 = p[1];
-        sλ1 = λ1 > 0 ? π : -π;
-        if (sλ0 !== sλ1 && Math.abs(λ1 - λ0) >= π) {
-          φ0 = d3_geo_projectionIntersectAntemeridian(λ0, φ0, λ1, φ1);
-          if (first) segment.push([ sλ0, φ0 ]), segmentSide = sλ0; else {
-            context.lineTo(sλ0, φ0);
-            if (sλ0 !== side) interpolateTo(side, context);
-            context.closePath();
-          }
-          context.moveTo(sλ1, φ0);
-          side = sλ1;
-          first = false;
-        }
-        if (first) segment.push(p); else context.lineTo(λ1, φ1);
-        λ0 = λ1;
-        φ0 = φ1;
-        sλ0 = sλ1;
-      }
-      if (first) context.moveTo((p = segment[0])[0], p[1]);
-      for (i = 1, n = segment.length; i < n; i++) context.lineTo((p = segment[i])[0], p[1]);
-      if (!first && side !== segmentSide) interpolateTo(side, context);
-      context.closePath();
->>>>>>> a0ef36d5
-    }
     function resample(context) {
       function moveTo(λ, φ) {
         var p = projectPoint(λ00 = λ0 = λ, φ00 = φ0 = φ);
@@ -2295,15 +2258,6 @@
         closePath: closePath
       };
     }
-<<<<<<< HEAD
-=======
-    function interpolateTo(s, context) {
-      var φ = s / 2;
-      context.lineTo(-s, φ);
-      context.lineTo(0, φ);
-      context.lineTo(s, φ);
-    }
->>>>>>> a0ef36d5
     function rotatePoint(coordinates) {
       return rotate(coordinates[0] * d3_radians, coordinates[1] * d3_radians);
     }
@@ -2318,61 +2272,27 @@
       δy = y + center[1] * k;
       return projection;
     }
-<<<<<<< HEAD
     var project, rotate, projectRotate, k = 150, x = 480, y = 250, λ = 0, φ = 0, δλ = 0, δφ = 0, δγ = 0, δx = x, δy = y, δ2 = .5, clip = d3_geo_projectionCutAntemeridian(rotatePoint), clipAngle = null;
-    p.point = function(coordinates, context) {
+    projection.point = function(coordinates, context) {
       clip.point(coordinates, resample(context));
     };
-    p.line = function(coordinates, context) {
+    projection.line = function(coordinates, context) {
       clip.line(coordinates, resample(context));
     };
-    p.polygon = function(coordinates, context) {
+    projection.polygon = function(coordinates, context) {
       clip.polygon(coordinates, resample(context));
-=======
-    var project, rotate, projectRotate, k = 150, x = 480, y = 250, λ = 0, φ = 0, δλ = 0, δφ = 0, δγ = 0, δx = x, δy = y, δ2 = .5;
-    projection.point = function(coordinates, context) {
-      var p = projection(coordinates);
-      context.point(p[0], p[1]);
-    };
-    projection.line = function(coordinates, context) {
-      if (!(n = coordinates.length)) return;
-      context = resample(context);
-      var p = rotatePoint(coordinates[0]), λ0 = p[0], φ0 = p[1], λ1, φ1, sλ0 = λ0 > 0 ? π : -π, sλ1, i = 0, n;
-      context.moveTo(λ0, φ0);
-      while (++i < n) {
-        p = rotatePoint(coordinates[i]);
-        λ1 = p[0];
-        φ1 = p[1];
-        sλ1 = λ1 > 0 ? π : -π;
-        if (sλ0 !== sλ1 && Math.abs(λ1 - λ0) >= π) {
-          φ0 = d3_geo_projectionIntersectAntemeridian(λ0, φ0, λ1, φ1);
-          context.lineTo(sλ0, φ0);
-          context.moveTo(sλ1, φ0);
-        }
-        context.lineTo(λ0 = λ1, φ0 = φ1);
-        sλ0 = sλ1;
-      }
-    };
-    projection.polygon = function(coordinates, context) {
-      var i = -1, n = coordinates.length;
-      while (++i < n) ring(coordinates[i], context);
->>>>>>> a0ef36d5
     };
     projection.precision = function(_) {
       if (!arguments.length) return Math.sqrt(δ2);
       δ2 = _ * _;
       return projection;
     };
-<<<<<<< HEAD
-    p.clipAngle = function(_) {
+    projection.clipAngle = function(_) {
       if (!arguments.length) return clipAngle;
       clip = _ == null ? (clipAngle = _, d3_geo_projectionCutAntemeridian(rotatePoint)) : d3_geo_circleClip(clipAngle = +_, rotatePoint);
-      return p;
-    };
-    p.scale = function(_) {
-=======
+      return projection;
+    };
     projection.scale = function(_) {
->>>>>>> a0ef36d5
       if (!arguments.length) return k;
       k = +_;
       return reset();
@@ -6726,13 +6646,7 @@
     }
     function pathMultiPolygon(multiPolygon, context) {
       var coordinates = multiPolygon.coordinates, i = -1, n = coordinates.length;
-<<<<<<< HEAD
-      while (++i < n) {
-        projection.polygon(coordinates[i], context);
-      }
-=======
       while (++i < n) projection.polygon(coordinates[i], context);
->>>>>>> a0ef36d5
     }
     function pathPoint(point, context) {
       projection.point(point.coordinates, context);
