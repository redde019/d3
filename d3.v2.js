(function() {
  if (!Date.now) Date.now = function() {
    return +(new Date);
  };
  try {
    document.createElement("div").style.setProperty("opacity", 0, "");
  } catch (error) {
    var d3_style_prototype = CSSStyleDeclaration.prototype, d3_style_setProperty = d3_style_prototype.setProperty;
    d3_style_prototype.setProperty = function(name, value, priority) {
      d3_style_setProperty.call(this, name, value + "", priority);
    };
  }
  d3 = {
    version: "2.9.7"
  };
  function d3_class(ctor, properties) {
    try {
      for (var key in properties) {
        Object.defineProperty(ctor.prototype, key, {
          value: properties[key],
          enumerable: false
        });
      }
    } catch (e) {
      ctor.prototype = properties;
    }
  }
  var d3_array = d3_arraySlice;
  function d3_arrayCopy(pseudoarray) {
    var i = -1, n = pseudoarray.length, array = [];
    while (++i < n) array.push(pseudoarray[i]);
    return array;
  }
  function d3_arraySlice(pseudoarray) {
    return Array.prototype.slice.call(pseudoarray);
  }
  try {
    d3_array(document.documentElement.childNodes)[0].nodeType;
  } catch (e) {
    d3_array = d3_arrayCopy;
  }
  var d3_arraySubclass = [].__proto__ ? function(array, prototype) {
    array.__proto__ = prototype;
  } : function(array, prototype) {
    for (var property in prototype) array[property] = prototype[property];
  };
  d3.map = function(object) {
    var map = new d3_Map;
    for (var key in object) map.set(key, object[key]);
    return map;
  };
  function d3_Map() {}
  d3_class(d3_Map, {
    has: function(key) {
      return d3_map_prefix + key in this;
    },
    get: function(key) {
      return this[d3_map_prefix + key];
    },
    set: function(key, value) {
      return this[d3_map_prefix + key] = value;
    },
    remove: function(key) {
      key = d3_map_prefix + key;
      return key in this && delete this[key];
    },
    keys: function() {
      var keys = [];
      this.forEach(function(key) {
        keys.push(key);
      });
      return keys;
    },
    values: function() {
      var values = [];
      this.forEach(function(key, value) {
        values.push(value);
      });
      return values;
    },
    entries: function() {
      var entries = [];
      this.forEach(function(key, value) {
        entries.push({
          key: key,
          value: value
        });
      });
      return entries;
    },
    forEach: function(f) {
      for (var key in this) {
        if (key.charCodeAt(0) === d3_map_prefixCode) {
          f.call(this, key.substring(1), this[key]);
        }
      }
    }
  });
  var d3_map_prefix = "\0", d3_map_prefixCode = d3_map_prefix.charCodeAt(0);
  function d3_identity(d) {
    return d;
  }
  function d3_this() {
    return this;
  }
  function d3_true() {
    return true;
  }
  function d3_functor(v) {
    return typeof v === "function" ? v : function() {
      return v;
    };
  }
  d3.functor = d3_functor;
  d3.rebind = function(target, source) {
    var i = 1, n = arguments.length, method;
    while (++i < n) target[method = arguments[i]] = d3_rebind(target, source, source[method]);
    return target;
  };
  function d3_rebind(target, source, method) {
    return function() {
      var value = method.apply(source, arguments);
      return arguments.length ? target : value;
    };
  }
  d3.ascending = function(a, b) {
    return a < b ? -1 : a > b ? 1 : a >= b ? 0 : NaN;
  };
  d3.descending = function(a, b) {
    return b < a ? -1 : b > a ? 1 : b >= a ? 0 : NaN;
  };
  d3.mean = function(array, f) {
    var n = array.length, a, m = 0, i = -1, j = 0;
    if (arguments.length === 1) {
      while (++i < n) if (d3_number(a = array[i])) m += (a - m) / ++j;
    } else {
      while (++i < n) if (d3_number(a = f.call(array, array[i], i))) m += (a - m) / ++j;
    }
    return j ? m : undefined;
  };
  d3.median = function(array, f) {
    if (arguments.length > 1) array = array.map(f);
    array = array.filter(d3_number);
    return array.length ? d3.quantile(array.sort(d3.ascending), .5) : undefined;
  };
  d3.min = function(array, f) {
    var i = -1, n = array.length, a, b;
    if (arguments.length === 1) {
      while (++i < n && ((a = array[i]) == null || a != a)) a = undefined;
      while (++i < n) if ((b = array[i]) != null && a > b) a = b;
    } else {
      while (++i < n && ((a = f.call(array, array[i], i)) == null || a != a)) a = undefined;
      while (++i < n) if ((b = f.call(array, array[i], i)) != null && a > b) a = b;
    }
    return a;
  };
  d3.max = function(array, f) {
    var i = -1, n = array.length, a, b;
    if (arguments.length === 1) {
      while (++i < n && ((a = array[i]) == null || a != a)) a = undefined;
      while (++i < n) if ((b = array[i]) != null && b > a) a = b;
    } else {
      while (++i < n && ((a = f.call(array, array[i], i)) == null || a != a)) a = undefined;
      while (++i < n) if ((b = f.call(array, array[i], i)) != null && b > a) a = b;
    }
    return a;
  };
  d3.extent = function(array, f) {
    var i = -1, n = array.length, a, b, c;
    if (arguments.length === 1) {
      while (++i < n && ((a = c = array[i]) == null || a != a)) a = c = undefined;
      while (++i < n) if ((b = array[i]) != null) {
        if (a > b) a = b;
        if (c < b) c = b;
      }
    } else {
      while (++i < n && ((a = c = f.call(array, array[i], i)) == null || a != a)) a = undefined;
      while (++i < n) if ((b = f.call(array, array[i], i)) != null) {
        if (a > b) a = b;
        if (c < b) c = b;
      }
    }
    return [ a, c ];
  };
  d3.random = {
    normal: function(mean, deviation) {
      if (arguments.length < 2) deviation = 1;
      if (arguments.length < 1) mean = 0;
      return function() {
        var x, y, r;
        do {
          x = Math.random() * 2 - 1;
          y = Math.random() * 2 - 1;
          r = x * x + y * y;
        } while (!r || r > 1);
        return mean + deviation * x * Math.sqrt(-2 * Math.log(r) / r);
      };
    }
  };
  function d3_number(x) {
    return x != null && !isNaN(x);
  }
  d3.sum = function(array, f) {
    var s = 0, n = array.length, a, i = -1;
    if (arguments.length === 1) {
      while (++i < n) if (!isNaN(a = +array[i])) s += a;
    } else {
      while (++i < n) if (!isNaN(a = +f.call(array, array[i], i))) s += a;
    }
    return s;
  };
  d3.quantile = function(values, p) {
    var H = (values.length - 1) * p + 1, h = Math.floor(H), v = values[h - 1], e = H - h;
    return e ? v + e * (values[h] - v) : v;
  };
  d3.transpose = function(matrix) {
    return d3.zip.apply(d3, matrix);
  };
  d3.zip = function() {
    if (!(n = arguments.length)) return [];
    for (var i = -1, m = d3.min(arguments, d3_zipLength), zips = new Array(m); ++i < m; ) {
      for (var j = -1, n, zip = zips[i] = new Array(n); ++j < n; ) {
        zip[j] = arguments[j][i];
      }
    }
    return zips;
  };
  function d3_zipLength(d) {
    return d.length;
  }
  d3.bisector = function(f) {
    return {
      left: function(a, x, lo, hi) {
        if (arguments.length < 3) lo = 0;
        if (arguments.length < 4) hi = a.length;
        while (lo < hi) {
          var mid = lo + hi >>> 1;
          if (f.call(a, a[mid], mid) < x) lo = mid + 1; else hi = mid;
        }
        return lo;
      },
      right: function(a, x, lo, hi) {
        if (arguments.length < 3) lo = 0;
        if (arguments.length < 4) hi = a.length;
        while (lo < hi) {
          var mid = lo + hi >>> 1;
          if (x < f.call(a, a[mid], mid)) hi = mid; else lo = mid + 1;
        }
        return lo;
      }
    };
  };
  var d3_bisector = d3.bisector(function(d) {
    return d;
  });
  d3.bisectLeft = d3_bisector.left;
  d3.bisect = d3.bisectRight = d3_bisector.right;
  d3.first = function(array, f) {
    var i = 0, n = array.length, a = array[0], b;
    if (arguments.length === 1) f = d3.ascending;
    while (++i < n) {
      if (f.call(array, a, b = array[i]) > 0) {
        a = b;
      }
    }
    return a;
  };
  d3.last = function(array, f) {
    var i = 0, n = array.length, a = array[0], b;
    if (arguments.length === 1) f = d3.ascending;
    while (++i < n) {
      if (f.call(array, a, b = array[i]) <= 0) {
        a = b;
      }
    }
    return a;
  };
  d3.nest = function() {
    var nest = {}, keys = [], sortKeys = [], sortValues, rollup;
    function map(array, depth) {
      if (depth >= keys.length) return rollup ? rollup.call(nest, array) : sortValues ? array.sort(sortValues) : array;
      var i = -1, n = array.length, key = keys[depth++], keyValue, object, valuesByKey = new d3_Map, values, o = {};
      while (++i < n) {
        if (values = valuesByKey.get(keyValue = key(object = array[i]))) {
          values.push(object);
        } else {
          valuesByKey.set(keyValue, [ object ]);
        }
      }
      valuesByKey.forEach(function(keyValue) {
        o[keyValue] = map(valuesByKey.get(keyValue), depth);
      });
      return o;
    }
    function entries(map, depth) {
      if (depth >= keys.length) return map;
      var a = [], sortKey = sortKeys[depth++], key;
      for (key in map) {
        a.push({
          key: key,
          values: entries(map[key], depth)
        });
      }
      if (sortKey) a.sort(function(a, b) {
        return sortKey(a.key, b.key);
      });
      return a;
    }
    nest.map = function(array) {
      return map(array, 0);
    };
    nest.entries = function(array) {
      return entries(map(array, 0), 0);
    };
    nest.key = function(d) {
      keys.push(d);
      return nest;
    };
    nest.sortKeys = function(order) {
      sortKeys[keys.length - 1] = order;
      return nest;
    };
    nest.sortValues = function(order) {
      sortValues = order;
      return nest;
    };
    nest.rollup = function(f) {
      rollup = f;
      return nest;
    };
    return nest;
  };
  d3.keys = function(map) {
    var keys = [];
    for (var key in map) keys.push(key);
    return keys;
  };
  d3.values = function(map) {
    var values = [];
    for (var key in map) values.push(map[key]);
    return values;
  };
  d3.entries = function(map) {
    var entries = [];
    for (var key in map) entries.push({
      key: key,
      value: map[key]
    });
    return entries;
  };
  d3.permute = function(array, indexes) {
    var permutes = [], i = -1, n = indexes.length;
    while (++i < n) permutes[i] = array[indexes[i]];
    return permutes;
  };
  d3.merge = function(arrays) {
    return Array.prototype.concat.apply([], arrays);
  };
  d3.split = function(array, f) {
    var arrays = [], values = [], value, i = -1, n = array.length;
    if (arguments.length < 2) f = d3_splitter;
    while (++i < n) {
      if (f.call(values, value = array[i], i)) {
        values = [];
      } else {
        if (!values.length) arrays.push(values);
        values.push(value);
      }
    }
    return arrays;
  };
  function d3_splitter(d) {
    return d == null;
  }
  function d3_collapse(s) {
    return s.replace(/^\s+|\s+$/g, "").replace(/\s+/g, " ");
  }
  d3.range = function(start, stop, step) {
    if (arguments.length < 3) {
      step = 1;
      if (arguments.length < 2) {
        stop = start;
        start = 0;
      }
    }
    if ((stop - start) / step === Infinity) throw new Error("infinite range");
    var range = [], k = d3_range_integerScale(Math.abs(step)), i = -1, j;
    start *= k, stop *= k, step *= k;
    if (step < 0) while ((j = start + step * ++i) > stop) range.push(j / k); else while ((j = start + step * ++i) < stop) range.push(j / k);
    return range;
  };
  function d3_range_integerScale(x) {
    var k = 1;
    while (x * k % 1) k *= 10;
    return k;
  }
  d3.requote = function(s) {
    return s.replace(d3_requote_re, "\\$&");
  };
  var d3_requote_re = /[\\\^\$\*\+\?\|\[\]\(\)\.\{\}]/g;
  d3.round = function(x, n) {
    return n ? Math.round(x * (n = Math.pow(10, n))) / n : Math.round(x);
  };
  d3.xhr = function(url, mime, callback) {
    var req = new XMLHttpRequest;
    if (arguments.length < 3) callback = mime, mime = null; else if (mime && req.overrideMimeType) req.overrideMimeType(mime);
    req.open("GET", url, true);
    if (mime) req.setRequestHeader("Accept", mime);
    req.onreadystatechange = function() {
      if (req.readyState === 4) {
        var s = req.status;
        callback(!s && req.response || s >= 200 && s < 300 || s === 304 ? req : null);
      }
    };
    req.send(null);
  };
  d3.text = function(url, mime, callback) {
    function ready(req) {
      callback(req && req.responseText);
    }
    if (arguments.length < 3) {
      callback = mime;
      mime = null;
    }
    d3.xhr(url, mime, ready);
  };
  d3.json = function(url, callback) {
    d3.text(url, "application/json", function(text) {
      callback(text ? JSON.parse(text) : null);
    });
  };
  d3.html = function(url, callback) {
    d3.text(url, "text/html", function(text) {
      if (text != null) {
        var range = document.createRange();
        range.selectNode(document.body);
        text = range.createContextualFragment(text);
      }
      callback(text);
    });
  };
  d3.xml = function(url, mime, callback) {
    function ready(req) {
      callback(req && req.responseXML);
    }
    if (arguments.length < 3) {
      callback = mime;
      mime = null;
    }
    d3.xhr(url, mime, ready);
  };
  var d3_nsPrefix = {
    svg: "http://www.w3.org/2000/svg",
    xhtml: "http://www.w3.org/1999/xhtml",
    xlink: "http://www.w3.org/1999/xlink",
    xml: "http://www.w3.org/XML/1998/namespace",
    xmlns: "http://www.w3.org/2000/xmlns/"
  };
  d3.ns = {
    prefix: d3_nsPrefix,
    qualify: function(name) {
      var i = name.indexOf(":"), prefix = name;
      if (i >= 0) {
        prefix = name.substring(0, i);
        name = name.substring(i + 1);
      }
      return d3_nsPrefix.hasOwnProperty(prefix) ? {
        space: d3_nsPrefix[prefix],
        local: name
      } : name;
    }
  };
  d3.dispatch = function() {
    var dispatch = new d3_dispatch, i = -1, n = arguments.length;
    while (++i < n) dispatch[arguments[i]] = d3_dispatch_event(dispatch);
    return dispatch;
  };
  function d3_dispatch() {}
  d3_dispatch.prototype.on = function(type, listener) {
    var i = type.indexOf("."), name = "";
    if (i > 0) {
      name = type.substring(i + 1);
      type = type.substring(0, i);
    }
    return arguments.length < 2 ? this[type].on(name) : this[type].on(name, listener);
  };
  function d3_dispatch_event(dispatch) {
    var listeners = [], listenerByName = new d3_Map;
    function event() {
      var z = listeners, i = -1, n = z.length, l;
      while (++i < n) if (l = z[i].on) l.apply(this, arguments);
      return dispatch;
    }
    event.on = function(name, listener) {
      var l = listenerByName.get(name), i;
      if (arguments.length < 2) return l && l.on;
      if (l) {
        l.on = null;
        listeners = listeners.slice(0, i = listeners.indexOf(l)).concat(listeners.slice(i + 1));
        listenerByName.remove(name);
      }
      if (listener) listeners.push(listenerByName.set(name, {
        on: listener
      }));
      return dispatch;
    };
    return event;
  }
  d3.format = function(specifier) {
    var match = d3_format_re.exec(specifier), fill = match[1] || " ", sign = match[3] || "", zfill = match[5], width = +match[6], comma = match[7], precision = match[8], type = match[9], scale = 1, suffix = "", integer = false;
    if (precision) precision = +precision.substring(1);
    if (zfill) {
      fill = "0";
      if (comma) width -= Math.floor((width - 1) / 4);
    }
    switch (type) {
     case "n":
      comma = true;
      type = "g";
      break;
     case "%":
      scale = 100;
      suffix = "%";
      type = "f";
      break;
     case "p":
      scale = 100;
      suffix = "%";
      type = "r";
      break;
     case "d":
      integer = true;
      precision = 0;
      break;
     case "s":
      scale = -1;
      type = "r";
      break;
    }
    if (type == "r" && !precision) type = "g";
    type = d3_format_types.get(type) || d3_format_typeDefault;
    return function(value) {
      if (integer && value % 1) return "";
      var negative = value < 0 && (value = -value) ? "-" : sign;
      if (scale < 0) {
        var prefix = d3.formatPrefix(value, precision);
        value = prefix.scale(value);
        suffix = prefix.symbol;
      } else {
        value *= scale;
      }
      value = type(value, precision);
      if (zfill) {
        var length = value.length + negative.length;
        if (length < width) value = (new Array(width - length + 1)).join(fill) + value;
        if (comma) value = d3_format_group(value);
        value = negative + value;
      } else {
        if (comma) value = d3_format_group(value);
        value = negative + value;
        var length = value.length;
        if (length < width) value = (new Array(width - length + 1)).join(fill) + value;
      }
      return value + suffix;
    };
  };
  var d3_format_re = /(?:([^{])?([<>=^]))?([+\- ])?(#)?(0)?([0-9]+)?(,)?(\.[0-9]+)?([a-zA-Z%])?/;
  var d3_format_types = d3.map({
    g: function(x, p) {
      return x.toPrecision(p);
    },
    e: function(x, p) {
      return x.toExponential(p);
    },
    f: function(x, p) {
      return x.toFixed(p);
    },
    r: function(x, p) {
      return d3.round(x, p = d3_format_precision(x, p)).toFixed(Math.max(0, Math.min(20, p)));
    }
  });
  function d3_format_precision(x, p) {
    return p - (x ? 1 + Math.floor(Math.log(x + Math.pow(10, 1 + Math.floor(Math.log(x) / Math.LN10) - p)) / Math.LN10) : 1);
  }
  function d3_format_typeDefault(x) {
    return x + "";
  }
  function d3_format_group(value) {
    var i = value.lastIndexOf("."), f = i >= 0 ? value.substring(i) : (i = value.length, ""), t = [];
    while (i > 0) t.push(value.substring(i -= 3, i + 3));
    return t.reverse().join(",") + f;
  }
  var d3_formatPrefixes = [ "y", "z", "a", "f", "p", "n", "μ", "m", "", "k", "M", "G", "T", "P", "E", "Z", "Y" ].map(d3_formatPrefix);
  d3.formatPrefix = function(value, precision) {
    var i = 0;
    if (value) {
      if (value < 0) value *= -1;
      if (precision) value = d3.round(value, d3_format_precision(value, precision));
      i = 1 + Math.floor(1e-12 + Math.log(value) / Math.LN10);
      i = Math.max(-24, Math.min(24, Math.floor((i <= 0 ? i + 1 : i - 1) / 3) * 3));
    }
    return d3_formatPrefixes[8 + i / 3];
  };
  function d3_formatPrefix(d, i) {
    var k = Math.pow(10, Math.abs(8 - i) * 3);
    return {
      scale: i > 8 ? function(d) {
        return d / k;
      } : function(d) {
        return d * k;
      },
      symbol: d
    };
  }
  var d3_ease_quad = d3_ease_poly(2), d3_ease_cubic = d3_ease_poly(3), d3_ease_default = function() {
    return d3_ease_identity;
  };
  var d3_ease = d3.map({
    linear: d3_ease_default,
    poly: d3_ease_poly,
    quad: function() {
      return d3_ease_quad;
    },
    cubic: function() {
      return d3_ease_cubic;
    },
    sin: function() {
      return d3_ease_sin;
    },
    exp: function() {
      return d3_ease_exp;
    },
    circle: function() {
      return d3_ease_circle;
    },
    elastic: d3_ease_elastic,
    back: d3_ease_back,
    bounce: function() {
      return d3_ease_bounce;
    }
  });
  var d3_ease_mode = d3.map({
    "in": d3_ease_identity,
    out: d3_ease_reverse,
    "in-out": d3_ease_reflect,
    "out-in": function(f) {
      return d3_ease_reflect(d3_ease_reverse(f));
    }
  });
  d3.ease = function(name) {
    var i = name.indexOf("-"), t = i >= 0 ? name.substring(0, i) : name, m = i >= 0 ? name.substring(i + 1) : "in";
    t = d3_ease.get(t) || d3_ease_default;
    m = d3_ease_mode.get(m) || d3_ease_identity;
    return d3_ease_clamp(m(t.apply(null, Array.prototype.slice.call(arguments, 1))));
  };
  function d3_ease_clamp(f) {
    return function(t) {
      return t <= 0 ? 0 : t >= 1 ? 1 : f(t);
    };
  }
  function d3_ease_reverse(f) {
    return function(t) {
      return 1 - f(1 - t);
    };
  }
  function d3_ease_reflect(f) {
    return function(t) {
      return .5 * (t < .5 ? f(2 * t) : 2 - f(2 - 2 * t));
    };
  }
  function d3_ease_identity(t) {
    return t;
  }
  function d3_ease_poly(e) {
    return function(t) {
      return Math.pow(t, e);
    };
  }
  function d3_ease_sin(t) {
    return 1 - Math.cos(t * Math.PI / 2);
  }
  function d3_ease_exp(t) {
    return Math.pow(2, 10 * (t - 1));
  }
  function d3_ease_circle(t) {
    return 1 - Math.sqrt(1 - t * t);
  }
  function d3_ease_elastic(a, p) {
    var s;
    if (arguments.length < 2) p = .45;
    if (arguments.length < 1) {
      a = 1;
      s = p / 4;
    } else s = p / (2 * Math.PI) * Math.asin(1 / a);
    return function(t) {
      return 1 + a * Math.pow(2, 10 * -t) * Math.sin((t - s) * 2 * Math.PI / p);
    };
  }
  function d3_ease_back(s) {
    if (!s) s = 1.70158;
    return function(t) {
      return t * t * ((s + 1) * t - s);
    };
  }
  function d3_ease_bounce(t) {
    return t < 1 / 2.75 ? 7.5625 * t * t : t < 2 / 2.75 ? 7.5625 * (t -= 1.5 / 2.75) * t + .75 : t < 2.5 / 2.75 ? 7.5625 * (t -= 2.25 / 2.75) * t + .9375 : 7.5625 * (t -= 2.625 / 2.75) * t + .984375;
  }
  d3.event = null;
  function d3_eventCancel() {
    d3.event.stopPropagation();
    d3.event.preventDefault();
  }
  function d3_eventSource() {
    var e = d3.event, s;
    while (s = e.sourceEvent) e = s;
    return e;
  }
  function d3_eventDispatch(target) {
    var dispatch = new d3_dispatch, i = 0, n = arguments.length;
    while (++i < n) dispatch[arguments[i]] = d3_dispatch_event(dispatch);
    dispatch.of = function(thiz, argumentz) {
      return function(e1) {
        try {
          var e0 = e1.sourceEvent = d3.event;
          e1.target = target;
          d3.event = e1;
          dispatch[e1.type].apply(thiz, argumentz);
        } finally {
          d3.event = e0;
        }
      };
    };
    return dispatch;
  }
  d3.transform = function(string) {
    var g = document.createElementNS(d3.ns.prefix.svg, "g");
    return (d3.transform = function(string) {
      g.setAttribute("transform", string);
      var t = g.transform.baseVal.consolidate();
      return new d3_transform(t ? t.matrix : d3_transformIdentity);
    })(string);
  };
  function d3_transform(m) {
    var r0 = [ m.a, m.b ], r1 = [ m.c, m.d ], kx = d3_transformNormalize(r0), kz = d3_transformDot(r0, r1), ky = d3_transformNormalize(d3_transformCombine(r1, r0, -kz)) || 0;
    if (r0[0] * r1[1] < r1[0] * r0[1]) {
      r0[0] *= -1;
      r0[1] *= -1;
      kx *= -1;
      kz *= -1;
    }
    this.rotate = (kx ? Math.atan2(r0[1], r0[0]) : Math.atan2(-r1[0], r1[1])) * d3_transformDegrees;
    this.translate = [ m.e, m.f ];
    this.scale = [ kx, ky ];
    this.skew = ky ? Math.atan2(kz, ky) * d3_transformDegrees : 0;
  }
  d3_transform.prototype.toString = function() {
    return "translate(" + this.translate + ")rotate(" + this.rotate + ")skewX(" + this.skew + ")scale(" + this.scale + ")";
  };
  function d3_transformDot(a, b) {
    return a[0] * b[0] + a[1] * b[1];
  }
  function d3_transformNormalize(a) {
    var k = Math.sqrt(d3_transformDot(a, a));
    if (k) {
      a[0] /= k;
      a[1] /= k;
    }
    return k;
  }
  function d3_transformCombine(a, b, k) {
    a[0] += k * b[0];
    a[1] += k * b[1];
    return a;
  }
  var d3_transformDegrees = 180 / Math.PI, d3_transformIdentity = {
    a: 1,
    b: 0,
    c: 0,
    d: 1,
    e: 0,
    f: 0
  };
  d3.interpolate = function(a, b) {
    var i = d3.interpolators.length, f;
    while (--i >= 0 && !(f = d3.interpolators[i](a, b))) ;
    return f;
  };
  d3.interpolateNumber = function(a, b) {
    b -= a;
    return function(t) {
      return a + b * t;
    };
  };
  d3.interpolateRound = function(a, b) {
    b -= a;
    return function(t) {
      return Math.round(a + b * t);
    };
  };
  d3.interpolateString = function(a, b) {
    var m, i, j, s0 = 0, s1 = 0, s = [], q = [], n, o;
    d3_interpolate_number.lastIndex = 0;
    for (i = 0; m = d3_interpolate_number.exec(b); ++i) {
      if (m.index) s.push(b.substring(s0, s1 = m.index));
      q.push({
        i: s.length,
        x: m[0]
      });
      s.push(null);
      s0 = d3_interpolate_number.lastIndex;
    }
    if (s0 < b.length) s.push(b.substring(s0));
    for (i = 0, n = q.length; (m = d3_interpolate_number.exec(a)) && i < n; ++i) {
      o = q[i];
      if (o.x == m[0]) {
        if (o.i) {
          if (s[o.i + 1] == null) {
            s[o.i - 1] += o.x;
            s.splice(o.i, 1);
            for (j = i + 1; j < n; ++j) q[j].i--;
          } else {
            s[o.i - 1] += o.x + s[o.i + 1];
            s.splice(o.i, 2);
            for (j = i + 1; j < n; ++j) q[j].i -= 2;
          }
        } else {
          if (s[o.i + 1] == null) {
            s[o.i] = o.x;
          } else {
            s[o.i] = o.x + s[o.i + 1];
            s.splice(o.i + 1, 1);
            for (j = i + 1; j < n; ++j) q[j].i--;
          }
        }
        q.splice(i, 1);
        n--;
        i--;
      } else {
        o.x = d3.interpolateNumber(parseFloat(m[0]), parseFloat(o.x));
      }
    }
    while (i < n) {
      o = q.pop();
      if (s[o.i + 1] == null) {
        s[o.i] = o.x;
      } else {
        s[o.i] = o.x + s[o.i + 1];
        s.splice(o.i + 1, 1);
      }
      n--;
    }
    if (s.length === 1) {
      return s[0] == null ? q[0].x : function() {
        return b;
      };
    }
    return function(t) {
      for (i = 0; i < n; ++i) s[(o = q[i]).i] = o.x(t);
      return s.join("");
    };
  };
  d3.interpolateTransform = function(a, b) {
    var s = [], q = [], n, A = d3.transform(a), B = d3.transform(b), ta = A.translate, tb = B.translate, ra = A.rotate, rb = B.rotate, wa = A.skew, wb = B.skew, ka = A.scale, kb = B.scale;
    if (ta[0] != tb[0] || ta[1] != tb[1]) {
      s.push("translate(", null, ",", null, ")");
      q.push({
        i: 1,
        x: d3.interpolateNumber(ta[0], tb[0])
      }, {
        i: 3,
        x: d3.interpolateNumber(ta[1], tb[1])
      });
    } else if (tb[0] || tb[1]) {
      s.push("translate(" + tb + ")");
    } else {
      s.push("");
    }
    if (ra != rb) {
      if (ra - rb > 180) rb += 360; else if (rb - ra > 180) ra += 360;
      q.push({
        i: s.push(s.pop() + "rotate(", null, ")") - 2,
        x: d3.interpolateNumber(ra, rb)
      });
    } else if (rb) {
      s.push(s.pop() + "rotate(" + rb + ")");
    }
    if (wa != wb) {
      q.push({
        i: s.push(s.pop() + "skewX(", null, ")") - 2,
        x: d3.interpolateNumber(wa, wb)
      });
    } else if (wb) {
      s.push(s.pop() + "skewX(" + wb + ")");
    }
    if (ka[0] != kb[0] || ka[1] != kb[1]) {
      n = s.push(s.pop() + "scale(", null, ",", null, ")");
      q.push({
        i: n - 4,
        x: d3.interpolateNumber(ka[0], kb[0])
      }, {
        i: n - 2,
        x: d3.interpolateNumber(ka[1], kb[1])
      });
    } else if (kb[0] != 1 || kb[1] != 1) {
      s.push(s.pop() + "scale(" + kb + ")");
    }
    n = q.length;
    return function(t) {
      var i = -1, o;
      while (++i < n) s[(o = q[i]).i] = o.x(t);
      return s.join("");
    };
  };
  d3.interpolateRgb = function(a, b) {
    a = d3.rgb(a);
    b = d3.rgb(b);
    var ar = a.r, ag = a.g, ab = a.b, br = b.r - ar, bg = b.g - ag, bb = b.b - ab;
    return function(t) {
      return "#" + d3_rgb_hex(Math.round(ar + br * t)) + d3_rgb_hex(Math.round(ag + bg * t)) + d3_rgb_hex(Math.round(ab + bb * t));
    };
  };
  d3.interpolateHsl = function(a, b) {
    a = d3.hsl(a);
    b = d3.hsl(b);
    var h0 = a.h, s0 = a.s, l0 = a.l, h1 = b.h - h0, s1 = b.s - s0, l1 = b.l - l0;
    if (h1 > 180) h1 -= 360; else if (h1 < -180) h1 += 360;
    return function(t) {
      return d3_hsl_rgb(h0 + h1 * t, s0 + s1 * t, l0 + l1 * t).toString();
    };
  };
  d3.interpolateArray = function(a, b) {
    var x = [], c = [], na = a.length, nb = b.length, n0 = Math.min(a.length, b.length), i;
    for (i = 0; i < n0; ++i) x.push(d3.interpolate(a[i], b[i]));
    for (; i < na; ++i) c[i] = a[i];
    for (; i < nb; ++i) c[i] = b[i];
    return function(t) {
      for (i = 0; i < n0; ++i) c[i] = x[i](t);
      return c;
    };
  };
  d3.interpolateObject = function(a, b) {
    var i = {}, c = {}, k;
    for (k in a) {
      if (k in b) {
        i[k] = d3_interpolateByName(k)(a[k], b[k]);
      } else {
        c[k] = a[k];
      }
    }
    for (k in b) {
      if (!(k in a)) {
        c[k] = b[k];
      }
    }
    return function(t) {
      for (k in i) c[k] = i[k](t);
      return c;
    };
  };
  var d3_interpolate_number = /[-+]?(?:\d+\.?\d*|\.?\d+)(?:[eE][-+]?\d+)?/g;
  function d3_interpolateByName(n) {
    return n == "transform" ? d3.interpolateTransform : d3.interpolate;
  }
  d3.interpolators = [ d3.interpolateObject, function(a, b) {
    return b instanceof Array && d3.interpolateArray(a, b);
  }, function(a, b) {
    return (typeof a === "string" || typeof b === "string") && d3.interpolateString(a + "", b + "");
  }, function(a, b) {
    return (typeof b === "string" ? d3_rgb_names.has(b) || /^(#|rgb\(|hsl\()/.test(b) : b instanceof d3_Rgb || b instanceof d3_Hsl) && d3.interpolateRgb(a, b);
  }, function(a, b) {
    return !isNaN(a = +a) && !isNaN(b = +b) && d3.interpolateNumber(a, b);
  } ];
  function d3_uninterpolateNumber(a, b) {
    b = b - (a = +a) ? 1 / (b - a) : 0;
    return function(x) {
      return (x - a) * b;
    };
  }
  function d3_uninterpolateClamp(a, b) {
    b = b - (a = +a) ? 1 / (b - a) : 0;
    return function(x) {
      return Math.max(0, Math.min(1, (x - a) * b));
    };
  }
  d3.rgb = function(r, g, b) {
    return arguments.length === 1 ? r instanceof d3_Rgb ? d3_rgb(r.r, r.g, r.b) : d3_rgb_parse("" + r, d3_rgb, d3_hsl_rgb) : d3_rgb(~~r, ~~g, ~~b);
  };
  function d3_rgb(r, g, b) {
    return new d3_Rgb(r, g, b);
  }
  function d3_Rgb(r, g, b) {
    this.r = r;
    this.g = g;
    this.b = b;
  }
  d3_Rgb.prototype.brighter = function(k) {
    k = Math.pow(.7, arguments.length ? k : 1);
    var r = this.r, g = this.g, b = this.b, i = 30;
    if (!r && !g && !b) return d3_rgb(i, i, i);
    if (r && r < i) r = i;
    if (g && g < i) g = i;
    if (b && b < i) b = i;
    return d3_rgb(Math.min(255, Math.floor(r / k)), Math.min(255, Math.floor(g / k)), Math.min(255, Math.floor(b / k)));
  };
  d3_Rgb.prototype.darker = function(k) {
    k = Math.pow(.7, arguments.length ? k : 1);
    return d3_rgb(Math.floor(k * this.r), Math.floor(k * this.g), Math.floor(k * this.b));
  };
  d3_Rgb.prototype.hsl = function() {
    return d3_rgb_hsl(this.r, this.g, this.b);
  };
  d3_Rgb.prototype.toString = function() {
    return "#" + d3_rgb_hex(this.r) + d3_rgb_hex(this.g) + d3_rgb_hex(this.b);
  };
  function d3_rgb_hex(v) {
    return v < 16 ? "0" + Math.max(0, v).toString(16) : Math.min(255, v).toString(16);
  }
  function d3_rgb_parse(format, rgb, hsl) {
    var r = 0, g = 0, b = 0, m1, m2, name;
    m1 = /([a-z]+)\((.*)\)/i.exec(format);
    if (m1) {
      m2 = m1[2].split(",");
      switch (m1[1]) {
       case "hsl":
        {
          return hsl(parseFloat(m2[0]), parseFloat(m2[1]) / 100, parseFloat(m2[2]) / 100);
        }
       case "rgb":
        {
          return rgb(d3_rgb_parseNumber(m2[0]), d3_rgb_parseNumber(m2[1]), d3_rgb_parseNumber(m2[2]));
        }
      }
    }
    if (name = d3_rgb_names.get(format)) return rgb(name.r, name.g, name.b);
    if (format != null && format.charAt(0) === "#") {
      if (format.length === 4) {
        r = format.charAt(1);
        r += r;
        g = format.charAt(2);
        g += g;
        b = format.charAt(3);
        b += b;
      } else if (format.length === 7) {
        r = format.substring(1, 3);
        g = format.substring(3, 5);
        b = format.substring(5, 7);
      }
      r = parseInt(r, 16);
      g = parseInt(g, 16);
      b = parseInt(b, 16);
    }
    return rgb(r, g, b);
  }
  function d3_rgb_hsl(r, g, b) {
    var min = Math.min(r /= 255, g /= 255, b /= 255), max = Math.max(r, g, b), d = max - min, h, s, l = (max + min) / 2;
    if (d) {
      s = l < .5 ? d / (max + min) : d / (2 - max - min);
      if (r == max) h = (g - b) / d + (g < b ? 6 : 0); else if (g == max) h = (b - r) / d + 2; else h = (r - g) / d + 4;
      h *= 60;
    } else {
      s = h = 0;
    }
    return d3_hsl(h, s, l);
  }
  function d3_rgb_parseNumber(c) {
    var f = parseFloat(c);
    return c.charAt(c.length - 1) === "%" ? Math.round(f * 2.55) : f;
  }
  var d3_rgb_names = d3.map({
    aliceblue: "#f0f8ff",
    antiquewhite: "#faebd7",
    aqua: "#00ffff",
    aquamarine: "#7fffd4",
    azure: "#f0ffff",
    beige: "#f5f5dc",
    bisque: "#ffe4c4",
    black: "#000000",
    blanchedalmond: "#ffebcd",
    blue: "#0000ff",
    blueviolet: "#8a2be2",
    brown: "#a52a2a",
    burlywood: "#deb887",
    cadetblue: "#5f9ea0",
    chartreuse: "#7fff00",
    chocolate: "#d2691e",
    coral: "#ff7f50",
    cornflowerblue: "#6495ed",
    cornsilk: "#fff8dc",
    crimson: "#dc143c",
    cyan: "#00ffff",
    darkblue: "#00008b",
    darkcyan: "#008b8b",
    darkgoldenrod: "#b8860b",
    darkgray: "#a9a9a9",
    darkgreen: "#006400",
    darkgrey: "#a9a9a9",
    darkkhaki: "#bdb76b",
    darkmagenta: "#8b008b",
    darkolivegreen: "#556b2f",
    darkorange: "#ff8c00",
    darkorchid: "#9932cc",
    darkred: "#8b0000",
    darksalmon: "#e9967a",
    darkseagreen: "#8fbc8f",
    darkslateblue: "#483d8b",
    darkslategray: "#2f4f4f",
    darkslategrey: "#2f4f4f",
    darkturquoise: "#00ced1",
    darkviolet: "#9400d3",
    deeppink: "#ff1493",
    deepskyblue: "#00bfff",
    dimgray: "#696969",
    dimgrey: "#696969",
    dodgerblue: "#1e90ff",
    firebrick: "#b22222",
    floralwhite: "#fffaf0",
    forestgreen: "#228b22",
    fuchsia: "#ff00ff",
    gainsboro: "#dcdcdc",
    ghostwhite: "#f8f8ff",
    gold: "#ffd700",
    goldenrod: "#daa520",
    gray: "#808080",
    green: "#008000",
    greenyellow: "#adff2f",
    grey: "#808080",
    honeydew: "#f0fff0",
    hotpink: "#ff69b4",
    indianred: "#cd5c5c",
    indigo: "#4b0082",
    ivory: "#fffff0",
    khaki: "#f0e68c",
    lavender: "#e6e6fa",
    lavenderblush: "#fff0f5",
    lawngreen: "#7cfc00",
    lemonchiffon: "#fffacd",
    lightblue: "#add8e6",
    lightcoral: "#f08080",
    lightcyan: "#e0ffff",
    lightgoldenrodyellow: "#fafad2",
    lightgray: "#d3d3d3",
    lightgreen: "#90ee90",
    lightgrey: "#d3d3d3",
    lightpink: "#ffb6c1",
    lightsalmon: "#ffa07a",
    lightseagreen: "#20b2aa",
    lightskyblue: "#87cefa",
    lightslategray: "#778899",
    lightslategrey: "#778899",
    lightsteelblue: "#b0c4de",
    lightyellow: "#ffffe0",
    lime: "#00ff00",
    limegreen: "#32cd32",
    linen: "#faf0e6",
    magenta: "#ff00ff",
    maroon: "#800000",
    mediumaquamarine: "#66cdaa",
    mediumblue: "#0000cd",
    mediumorchid: "#ba55d3",
    mediumpurple: "#9370db",
    mediumseagreen: "#3cb371",
    mediumslateblue: "#7b68ee",
    mediumspringgreen: "#00fa9a",
    mediumturquoise: "#48d1cc",
    mediumvioletred: "#c71585",
    midnightblue: "#191970",
    mintcream: "#f5fffa",
    mistyrose: "#ffe4e1",
    moccasin: "#ffe4b5",
    navajowhite: "#ffdead",
    navy: "#000080",
    oldlace: "#fdf5e6",
    olive: "#808000",
    olivedrab: "#6b8e23",
    orange: "#ffa500",
    orangered: "#ff4500",
    orchid: "#da70d6",
    palegoldenrod: "#eee8aa",
    palegreen: "#98fb98",
    paleturquoise: "#afeeee",
    palevioletred: "#db7093",
    papayawhip: "#ffefd5",
    peachpuff: "#ffdab9",
    peru: "#cd853f",
    pink: "#ffc0cb",
    plum: "#dda0dd",
    powderblue: "#b0e0e6",
    purple: "#800080",
    red: "#ff0000",
    rosybrown: "#bc8f8f",
    royalblue: "#4169e1",
    saddlebrown: "#8b4513",
    salmon: "#fa8072",
    sandybrown: "#f4a460",
    seagreen: "#2e8b57",
    seashell: "#fff5ee",
    sienna: "#a0522d",
    silver: "#c0c0c0",
    skyblue: "#87ceeb",
    slateblue: "#6a5acd",
    slategray: "#708090",
    slategrey: "#708090",
    snow: "#fffafa",
    springgreen: "#00ff7f",
    steelblue: "#4682b4",
    tan: "#d2b48c",
    teal: "#008080",
    thistle: "#d8bfd8",
    tomato: "#ff6347",
    turquoise: "#40e0d0",
    violet: "#ee82ee",
    wheat: "#f5deb3",
    white: "#ffffff",
    whitesmoke: "#f5f5f5",
    yellow: "#ffff00",
    yellowgreen: "#9acd32"
  });
  d3_rgb_names.forEach(function(key, value) {
    d3_rgb_names.set(key, d3_rgb_parse(value, d3_rgb, d3_hsl_rgb));
  });
  d3.hsl = function(h, s, l) {
    return arguments.length === 1 ? h instanceof d3_Hsl ? d3_hsl(h.h, h.s, h.l) : d3_rgb_parse("" + h, d3_rgb_hsl, d3_hsl) : d3_hsl(+h, +s, +l);
  };
  function d3_hsl(h, s, l) {
    return new d3_Hsl(h, s, l);
  }
  function d3_Hsl(h, s, l) {
    this.h = h;
    this.s = s;
    this.l = l;
  }
  d3_Hsl.prototype.brighter = function(k) {
    k = Math.pow(.7, arguments.length ? k : 1);
    return d3_hsl(this.h, this.s, this.l / k);
  };
  d3_Hsl.prototype.darker = function(k) {
    k = Math.pow(.7, arguments.length ? k : 1);
    return d3_hsl(this.h, this.s, k * this.l);
  };
  d3_Hsl.prototype.rgb = function() {
    return d3_hsl_rgb(this.h, this.s, this.l);
  };
  d3_Hsl.prototype.toString = function() {
    return this.rgb().toString();
  };
  function d3_hsl_rgb(h, s, l) {
    var m1, m2;
    h = h % 360;
    if (h < 0) h += 360;
    s = s < 0 ? 0 : s > 1 ? 1 : s;
    l = l < 0 ? 0 : l > 1 ? 1 : l;
    m2 = l <= .5 ? l * (1 + s) : l + s - l * s;
    m1 = 2 * l - m2;
    function v(h) {
      if (h > 360) h -= 360; else if (h < 0) h += 360;
      if (h < 60) return m1 + (m2 - m1) * h / 60;
      if (h < 180) return m2;
      if (h < 240) return m1 + (m2 - m1) * (240 - h) / 60;
      return m1;
    }
    function vv(h) {
      return Math.round(v(h) * 255);
    }
    return d3_rgb(vv(h + 120), vv(h), vv(h - 120));
  }
  function d3_selection(groups) {
    d3_arraySubclass(groups, d3_selectionPrototype);
    return groups;
  }
  var d3_select = function(s, n) {
    return n.querySelector(s);
  }, d3_selectAll = function(s, n) {
    return n.querySelectorAll(s);
  }, d3_selectRoot = document.documentElement, d3_selectMatcher = d3_selectRoot.matchesSelector || d3_selectRoot.webkitMatchesSelector || d3_selectRoot.mozMatchesSelector || d3_selectRoot.msMatchesSelector || d3_selectRoot.oMatchesSelector, d3_selectMatches = function(n, s) {
    return d3_selectMatcher.call(n, s);
  };
  if (typeof Sizzle === "function") {
    d3_select = function(s, n) {
      return Sizzle(s, n)[0] || null;
    };
    d3_selectAll = function(s, n) {
      return Sizzle.uniqueSort(Sizzle(s, n));
    };
    d3_selectMatches = Sizzle.matchesSelector;
  }
  var d3_selectionPrototype = [];
  d3.selection = function() {
    return d3_selectionRoot;
  };
  d3.selection.prototype = d3_selectionPrototype;
  d3_selectionPrototype.select = function(selector) {
    var subgroups = [], subgroup, subnode, group, node;
    if (typeof selector !== "function") selector = d3_selection_selector(selector);
    for (var j = -1, m = this.length; ++j < m; ) {
      subgroups.push(subgroup = []);
      subgroup.parentNode = (group = this[j]).parentNode;
      for (var i = -1, n = group.length; ++i < n; ) {
        if (node = group[i]) {
          subgroup.push(subnode = selector.call(node, node.__data__, i));
          if (subnode && "__data__" in node) subnode.__data__ = node.__data__;
        } else {
          subgroup.push(null);
        }
      }
    }
    return d3_selection(subgroups);
  };
  function d3_selection_selector(selector) {
    return function() {
      return d3_select(selector, this);
    };
  }
  d3_selectionPrototype.selectAll = function(selector) {
    var subgroups = [], subgroup, node;
    if (typeof selector !== "function") selector = d3_selection_selectorAll(selector);
    for (var j = -1, m = this.length; ++j < m; ) {
      for (var group = this[j], i = -1, n = group.length; ++i < n; ) {
        if (node = group[i]) {
          subgroups.push(subgroup = d3_array(selector.call(node, node.__data__, i)));
          subgroup.parentNode = node;
        }
      }
    }
    return d3_selection(subgroups);
  };
  function d3_selection_selectorAll(selector) {
    return function() {
      return d3_selectAll(selector, this);
    };
  }
  d3_selectionPrototype.attr = function(name, value) {
    name = d3.ns.qualify(name);
    if (arguments.length < 2) {
      var node = this.node();
      return name.local ? node.getAttributeNS(name.space, name.local) : node.getAttribute(name);
    }
    function attrNull() {
      this.removeAttribute(name);
    }
    function attrNullNS() {
      this.removeAttributeNS(name.space, name.local);
    }
    function attrConstant() {
      this.setAttribute(name, value);
    }
    function attrConstantNS() {
      this.setAttributeNS(name.space, name.local, value);
    }
    function attrFunction() {
      var x = value.apply(this, arguments);
      if (x == null) this.removeAttribute(name); else this.setAttribute(name, x);
    }
    function attrFunctionNS() {
      var x = value.apply(this, arguments);
      if (x == null) this.removeAttributeNS(name.space, name.local); else this.setAttributeNS(name.space, name.local, x);
    }
    return this.each(value == null ? name.local ? attrNullNS : attrNull : typeof value === "function" ? name.local ? attrFunctionNS : attrFunction : name.local ? attrConstantNS : attrConstant);
  };
  d3_selectionPrototype.classed = function(name, value) {
    var names = d3_collapse(name).split(" "), n = names.length, i = -1;
    if (arguments.length > 1) {
      while (++i < n) d3_selection_classed.call(this, names[i], value);
      return this;
    } else {
      while (++i < n) if (!d3_selection_classed.call(this, names[i])) return false;
      return true;
    }
  };
  function d3_selection_classed(name, value) {
    var re = new RegExp("(^|\\s+)" + d3.requote(name) + "(\\s+|$)", "g");
    if (arguments.length < 2) {
      var node = this.node();
      if (c = node.classList) return c.contains(name);
      var c = node.className;
      re.lastIndex = 0;
      return re.test(c.baseVal != null ? c.baseVal : c);
    }
    function classedAdd() {
      if (c = this.classList) return c.add(name);
      var c = this.className, cb = c.baseVal != null, cv = cb ? c.baseVal : c;
      re.lastIndex = 0;
      if (!re.test(cv)) {
        cv = d3_collapse(cv + " " + name);
        if (cb) c.baseVal = cv; else this.className = cv;
      }
    }
    function classedRemove() {
      if (c = this.classList) return c.remove(name);
      var c = this.className, cb = c.baseVal != null, cv = cb ? c.baseVal : c;
      if (cv) {
        cv = d3_collapse(cv.replace(re, " "));
        if (cb) c.baseVal = cv; else this.className = cv;
      }
    }
    function classedFunction() {
      (value.apply(this, arguments) ? classedAdd : classedRemove).call(this);
    }
    return this.each(typeof value === "function" ? classedFunction : value ? classedAdd : classedRemove);
  }
  d3_selectionPrototype.style = function(name, value, priority) {
    if (arguments.length < 3) priority = "";
    if (arguments.length < 2) return window.getComputedStyle(this.node(), null).getPropertyValue(name);
    function styleNull() {
      this.style.removeProperty(name);
    }
    function styleConstant() {
      this.style.setProperty(name, value, priority);
    }
    function styleFunction() {
      var x = value.apply(this, arguments);
      if (x == null) this.style.removeProperty(name); else this.style.setProperty(name, x, priority);
    }
    return this.each(value == null ? styleNull : typeof value === "function" ? styleFunction : styleConstant);
  };
  d3_selectionPrototype.property = function(name, value) {
    if (arguments.length < 2) return this.node()[name];
    function propertyNull() {
      delete this[name];
    }
    function propertyConstant() {
      this[name] = value;
    }
    function propertyFunction() {
      var x = value.apply(this, arguments);
      if (x == null) delete this[name]; else this[name] = x;
    }
    return this.each(value == null ? propertyNull : typeof value === "function" ? propertyFunction : propertyConstant);
  };
  d3_selectionPrototype.text = function(value) {
    return arguments.length < 1 ? this.node().textContent : this.each(typeof value === "function" ? function() {
      var v = value.apply(this, arguments);
      this.textContent = v == null ? "" : v;
    } : value == null ? function() {
      this.textContent = "";
    } : function() {
      this.textContent = value;
    });
  };
  d3_selectionPrototype.html = function(value) {
    return arguments.length < 1 ? this.node().innerHTML : this.each(typeof value === "function" ? function() {
      var v = value.apply(this, arguments);
      this.innerHTML = v == null ? "" : v;
    } : value == null ? function() {
      this.innerHTML = "";
    } : function() {
      this.innerHTML = value;
    });
  };
  d3_selectionPrototype.append = function(name) {
    name = d3.ns.qualify(name);
    function append() {
      return this.appendChild(document.createElementNS(this.namespaceURI, name));
    }
    function appendNS() {
      return this.appendChild(document.createElementNS(name.space, name.local));
    }
    return this.select(name.local ? appendNS : append);
  };
  d3_selectionPrototype.insert = function(name, before) {
    name = d3.ns.qualify(name);
    function insert() {
      return this.insertBefore(document.createElementNS(this.namespaceURI, name), d3_select(before, this));
    }
    function insertNS() {
      return this.insertBefore(document.createElementNS(name.space, name.local), d3_select(before, this));
    }
    return this.select(name.local ? insertNS : insert);
  };
  d3_selectionPrototype.remove = function() {
    return this.each(function() {
      var parent = this.parentNode;
      if (parent) parent.removeChild(this);
    });
  };
  d3_selectionPrototype.data = function(value, key) {
    var i = -1, n = this.length, group, node;
    if (!arguments.length) {
      value = new Array(n = (group = this[0]).length);
      while (++i < n) {
        if (node = group[i]) {
          value[i] = node.__data__;
        }
      }
      return value;
    }
    function bind(group, groupData) {
      var i, n = group.length, m = groupData.length, n0 = Math.min(n, m), n1 = Math.max(n, m), updateNodes = [], enterNodes = [], exitNodes = [], node, nodeData;
      if (key) {
        var nodeByKeyValue = new d3_Map, keyValues = [], keyValue, j = groupData.length;
        for (i = -1; ++i < n; ) {
          keyValue = key.call(node = group[i], node.__data__, i);
          if (nodeByKeyValue.has(keyValue)) {
            exitNodes[j++] = node;
          } else {
            nodeByKeyValue.set(keyValue, node);
          }
          keyValues.push(keyValue);
        }
        for (i = -1; ++i < m; ) {
          keyValue = key.call(groupData, nodeData = groupData[i], i);
          if (nodeByKeyValue.has(keyValue)) {
            updateNodes[i] = node = nodeByKeyValue.get(keyValue);
            node.__data__ = nodeData;
            enterNodes[i] = exitNodes[i] = null;
          } else {
            enterNodes[i] = d3_selection_dataNode(nodeData);
            updateNodes[i] = exitNodes[i] = null;
          }
          nodeByKeyValue.remove(keyValue);
        }
        for (i = -1; ++i < n; ) {
          if (nodeByKeyValue.has(keyValues[i])) {
            exitNodes[i] = group[i];
          }
        }
      } else {
        for (i = -1; ++i < n0; ) {
          node = group[i];
          nodeData = groupData[i];
          if (node) {
            node.__data__ = nodeData;
            updateNodes[i] = node;
            enterNodes[i] = exitNodes[i] = null;
          } else {
            enterNodes[i] = d3_selection_dataNode(nodeData);
            updateNodes[i] = exitNodes[i] = null;
          }
        }
        for (; i < m; ++i) {
          enterNodes[i] = d3_selection_dataNode(groupData[i]);
          updateNodes[i] = exitNodes[i] = null;
        }
        for (; i < n1; ++i) {
          exitNodes[i] = group[i];
          enterNodes[i] = updateNodes[i] = null;
        }
      }
      enterNodes.update = updateNodes;
      enterNodes.parentNode = updateNodes.parentNode = exitNodes.parentNode = group.parentNode;
      enter.push(enterNodes);
      update.push(updateNodes);
      exit.push(exitNodes);
    }
    var enter = d3_selection_enter([]), update = d3_selection([]), exit = d3_selection([]);
    if (typeof value === "function") {
      while (++i < n) {
        bind(group = this[i], value.call(group, group.parentNode.__data__, i));
      }
    } else {
      while (++i < n) {
        bind(group = this[i], value);
      }
    }
    update.enter = function() {
      return enter;
    };
    update.exit = function() {
      return exit;
    };
    return update;
  };
  function d3_selection_dataNode(data) {
    return {
      __data__: data
    };
  }
  d3_selectionPrototype.datum = d3_selectionPrototype.map = function(value) {
    return arguments.length < 1 ? this.property("__data__") : this.property("__data__", value);
  };
  d3_selectionPrototype.filter = function(filter) {
    var subgroups = [], subgroup, group, node;
    if (typeof filter !== "function") filter = d3_selection_filter(filter);
    for (var j = 0, m = this.length; j < m; j++) {
      subgroups.push(subgroup = []);
      subgroup.parentNode = (group = this[j]).parentNode;
      for (var i = 0, n = group.length; i < n; i++) {
        if ((node = group[i]) && filter.call(node, node.__data__, i)) {
          subgroup.push(node);
        }
      }
    }
    return d3_selection(subgroups);
  };
  function d3_selection_filter(selector) {
    return function() {
      return d3_selectMatches(this, selector);
    };
  }
  d3_selectionPrototype.order = function() {
    for (var j = -1, m = this.length; ++j < m; ) {
      for (var group = this[j], i = group.length - 1, next = group[i], node; --i >= 0; ) {
        if (node = group[i]) {
          if (next && next !== node.nextSibling) next.parentNode.insertBefore(node, next);
          next = node;
        }
      }
    }
    return this;
  };
  d3_selectionPrototype.sort = function(comparator) {
    comparator = d3_selection_sortComparator.apply(this, arguments);
    for (var j = -1, m = this.length; ++j < m; ) this[j].sort(comparator);
    return this.order();
  };
  function d3_selection_sortComparator(comparator) {
    if (!arguments.length) comparator = d3.ascending;
    return function(a, b) {
      return comparator(a && a.__data__, b && b.__data__);
    };
  }
  d3_selectionPrototype.on = function(type, listener, capture) {
    if (arguments.length < 3) capture = false;
    var name = "__on" + type, i = type.indexOf(".");
    if (i > 0) type = type.substring(0, i);
    if (arguments.length < 2) return (i = this.node()[name]) && i._;
    return this.each(function() {
      var node = this, args = arguments, o = node[name];
      if (o) {
        node.removeEventListener(type, o, o.$);
        delete node[name];
      }
      if (listener) {
        node.addEventListener(type, node[name] = l, l.$ = capture);
        l._ = listener;
      }
      function l(e) {
        var o = d3.event;
        d3.event = e;
        args[0] = node.__data__;
        try {
          listener.apply(node, args);
        } finally {
          d3.event = o;
        }
      }
    });
  };
  d3_selectionPrototype.each = function(callback) {
    return d3_selection_each(this, function(node, i, j) {
      callback.call(node, node.__data__, i, j);
    });
  };
  function d3_selection_each(groups, callback) {
    for (var j = 0, m = groups.length; j < m; j++) {
      for (var group = groups[j], i = 0, n = group.length, node; i < n; i++) {
        if (node = group[i]) callback(node, i, j);
      }
    }
    return groups;
  }
  d3_selectionPrototype.call = function(callback) {
    callback.apply(this, (arguments[0] = this, arguments));
    return this;
  };
  d3_selectionPrototype.empty = function() {
    return !this.node();
  };
  d3_selectionPrototype.node = function(callback) {
    for (var j = 0, m = this.length; j < m; j++) {
      for (var group = this[j], i = 0, n = group.length; i < n; i++) {
        var node = group[i];
        if (node) return node;
      }
    }
    return null;
  };
  d3_selectionPrototype.transition = function() {
    var subgroups = [], subgroup, node;
    for (var j = -1, m = this.length; ++j < m; ) {
      subgroups.push(subgroup = []);
      for (var group = this[j], i = -1, n = group.length; ++i < n; ) {
        subgroup.push((node = group[i]) ? {
          node: node,
          delay: d3_transitionDelay,
          duration: d3_transitionDuration
        } : null);
      }
    }
    return d3_transition(subgroups, d3_transitionId || ++d3_transitionNextId, Date.now());
  };
  var d3_selectionRoot = d3_selection([ [ document ] ]);
  d3_selectionRoot[0].parentNode = d3_selectRoot;
  d3.select = function(selector) {
    return typeof selector === "string" ? d3_selectionRoot.select(selector) : d3_selection([ [ selector ] ]);
  };
  d3.selectAll = function(selector) {
    return typeof selector === "string" ? d3_selectionRoot.selectAll(selector) : d3_selection([ d3_array(selector) ]);
  };
  function d3_selection_enter(selection) {
    d3_arraySubclass(selection, d3_selection_enterPrototype);
    return selection;
  }
  var d3_selection_enterPrototype = [];
  d3.selection.enter = d3_selection_enter;
  d3.selection.enter.prototype = d3_selection_enterPrototype;
  d3_selection_enterPrototype.append = d3_selectionPrototype.append;
  d3_selection_enterPrototype.insert = d3_selectionPrototype.insert;
  d3_selection_enterPrototype.empty = d3_selectionPrototype.empty;
  d3_selection_enterPrototype.node = d3_selectionPrototype.node;
  d3_selection_enterPrototype.select = function(selector) {
    var subgroups = [], subgroup, subnode, upgroup, group, node;
    for (var j = -1, m = this.length; ++j < m; ) {
      upgroup = (group = this[j]).update;
      subgroups.push(subgroup = []);
      subgroup.parentNode = group.parentNode;
      for (var i = -1, n = group.length; ++i < n; ) {
        if (node = group[i]) {
          subgroup.push(upgroup[i] = subnode = selector.call(group.parentNode, node.__data__, i));
          subnode.__data__ = node.__data__;
        } else {
          subgroup.push(null);
        }
      }
    }
    return d3_selection(subgroups);
  };
  function d3_transition(groups, id, time) {
    d3_arraySubclass(groups, d3_transitionPrototype);
    var tweens = new d3_Map, event = d3.dispatch("start", "end"), ease = d3_transitionEase;
    groups.id = id;
    groups.time = time;
    groups.tween = function(name, tween) {
      if (arguments.length < 2) return tweens.get(name);
      if (tween == null) tweens.remove(name); else tweens.set(name, tween);
      return groups;
    };
    groups.ease = function(value) {
      if (!arguments.length) return ease;
      ease = typeof value === "function" ? value : d3.ease.apply(d3, arguments);
      return groups;
    };
    groups.each = function(type, listener) {
      if (arguments.length < 2) return d3_transition_each.call(groups, type);
      event.on(type, listener);
      return groups;
    };
    d3.timer(function(elapsed) {
      return d3_selection_each(groups, function(node, i, j) {
        var tweened = [], delay = node.delay, duration = node.duration, lock = (node = node.node).__transition__ || (node.__transition__ = {
          active: 0,
          count: 0
        }), d = node.__data__;
        ++lock.count;
        delay <= elapsed ? start(elapsed) : d3.timer(start, delay, time);
        function start(elapsed) {
          if (lock.active > id) return stop();
          lock.active = id;
          tweens.forEach(function(key, value) {
            if (value = value.call(node, d, i)) {
              tweened.push(value);
            }
          });
          event.start.call(node, d, i);
          if (!tick(elapsed)) d3.timer(tick, 0, time);
          return 1;
        }
        function tick(elapsed) {
          if (lock.active !== id) return stop();
          var t = (elapsed - delay) / duration, e = ease(t), n = tweened.length;
          while (n > 0) {
            tweened[--n].call(node, e);
          }
          if (t >= 1) {
            stop();
            d3_transitionId = id;
            event.end.call(node, d, i);
            d3_transitionId = 0;
            return 1;
          }
        }
        function stop() {
          if (!--lock.count) delete node.__transition__;
          return 1;
        }
      });
    }, 0, time);
    return groups;
  }
  var d3_transitionRemove = {};
  function d3_transitionNull(d, i, a) {
    return a != "" && d3_transitionRemove;
  }
  function d3_transitionTween(interpolate, b) {
    function transitionFunction(d, i, a) {
      var v = b.call(this, d, i);
      return v == null ? a != "" && d3_transitionRemove : a != v && interpolate(a, v);
    }
    function transitionString(d, i, a) {
      return a != b && interpolate(a, b);
    }
    return typeof b === "function" ? transitionFunction : b == null ? d3_transitionNull : (b += "", transitionString);
  }
  var d3_transitionPrototype = [], d3_transitionNextId = 0, d3_transitionId = 0, d3_transitionDefaultDelay = 0, d3_transitionDefaultDuration = 250, d3_transitionDefaultEase = d3.ease("cubic-in-out"), d3_transitionDelay = d3_transitionDefaultDelay, d3_transitionDuration = d3_transitionDefaultDuration, d3_transitionEase = d3_transitionDefaultEase;
  d3_transitionPrototype.call = d3_selectionPrototype.call;
  d3.transition = function(selection) {
    return arguments.length ? d3_transitionId ? selection.transition() : selection : d3_selectionRoot.transition();
  };
  d3.transition.prototype = d3_transitionPrototype;
  d3_transitionPrototype.select = function(selector) {
    var subgroups = [], subgroup, subnode, node;
    if (typeof selector !== "function") selector = d3_selection_selector(selector);
    for (var j = -1, m = this.length; ++j < m; ) {
      subgroups.push(subgroup = []);
      for (var group = this[j], i = -1, n = group.length; ++i < n; ) {
        if ((node = group[i]) && (subnode = selector.call(node.node, node.node.__data__, i))) {
          if ("__data__" in node.node) subnode.__data__ = node.node.__data__;
          subgroup.push({
            node: subnode,
            delay: node.delay,
            duration: node.duration
          });
        } else {
          subgroup.push(null);
        }
      }
    }
    return d3_transition(subgroups, this.id, this.time).ease(this.ease());
  };
  d3_transitionPrototype.selectAll = function(selector) {
    var subgroups = [], subgroup, subnodes, node;
    if (typeof selector !== "function") selector = d3_selection_selectorAll(selector);
    for (var j = -1, m = this.length; ++j < m; ) {
      for (var group = this[j], i = -1, n = group.length; ++i < n; ) {
        if (node = group[i]) {
          subnodes = selector.call(node.node, node.node.__data__, i);
          subgroups.push(subgroup = []);
          for (var k = -1, o = subnodes.length; ++k < o; ) {
            subgroup.push({
              node: subnodes[k],
              delay: node.delay,
              duration: node.duration
            });
          }
        }
      }
    }
    return d3_transition(subgroups, this.id, this.time).ease(this.ease());
  };
  d3_transitionPrototype.filter = function(filter) {
    var subgroups = [], subgroup, group, node;
    if (typeof filter !== "function") filter = d3_selection_filter(filter);
    for (var j = 0, m = this.length; j < m; j++) {
      subgroups.push(subgroup = []);
      for (var group = this[j], i = 0, n = group.length; i < n; i++) {
        if ((node = group[i]) && filter.call(node.node, node.node.__data__, i)) {
          subgroup.push(node);
        }
      }
    }
    return d3_transition(subgroups, this.id, this.time).ease(this.ease());
  };
  d3_transitionPrototype.attr = function(name, value, interpolate) {
    if (arguments.length < 3) interpolate = d3_interpolateByName(name);
    return this.attrTween(name, d3_transitionTween(interpolate, value));
  };
  d3_transitionPrototype.attrTween = function(nameNS, tween) {
    var name = d3.ns.qualify(nameNS);
    function attrTween(d, i) {
      var f = tween.call(this, d, i, this.getAttribute(name));
      return f === d3_transitionRemove ? (this.removeAttribute(name), null) : f && function(t) {
        this.setAttribute(name, f(t));
      };
    }
    function attrTweenNS(d, i) {
      var f = tween.call(this, d, i, this.getAttributeNS(name.space, name.local));
      return f === d3_transitionRemove ? (this.removeAttributeNS(name.space, name.local), null) : f && function(t) {
        this.setAttributeNS(name.space, name.local, f(t));
      };
    }
    return this.tween("attr." + nameNS, name.local ? attrTweenNS : attrTween);
  };
  d3_transitionPrototype.style = function(name, value, priority, interpolate) {
    var n = arguments.length;
    if (n < 3) interpolate = d3_interpolateByName(name), priority = ""; else if (typeof priority === "function") interpolate = priority, priority = ""; else interpolate = d3_interpolateByName(name);
    return this.styleTween(name, d3_transitionTween(interpolate, value), priority);
  };
  d3_transitionPrototype.styleTween = function(name, tween, priority) {
    if (arguments.length < 3) priority = "";
    return this.tween("style." + name, function(d, i) {
      var f = tween.call(this, d, i, window.getComputedStyle(this, null).getPropertyValue(name));
      return f === d3_transitionRemove ? (this.style.removeProperty(name), null) : f && function(t) {
        this.style.setProperty(name, f(t), priority);
      };
    });
  };
  d3_transitionPrototype.text = function(value) {
    return this.tween("text", function(d, i) {
      this.textContent = typeof value === "function" ? value.call(this, d, i) : value;
    });
  };
  d3_transitionPrototype.remove = function() {
    return this.each("end.transition", function() {
      var p;
      if (!this.__transition__ && (p = this.parentNode)) p.removeChild(this);
    });
  };
  d3_transitionPrototype.delay = function(value) {
    return d3_selection_each(this, typeof value === "function" ? function(node, i, j) {
      node.delay = value.call(node = node.node, node.__data__, i, j) | 0;
    } : (value = value | 0, function(node) {
      node.delay = value;
    }));
  };
  d3_transitionPrototype.duration = function(value) {
    return d3_selection_each(this, typeof value === "function" ? function(node, i, j) {
      node.duration = Math.max(1, value.call(node = node.node, node.__data__, i, j) | 0);
    } : (value = Math.max(1, value | 0), function(node) {
      node.duration = value;
    }));
  };
  function d3_transition_each(callback) {
    var id = d3_transitionId, ease = d3_transitionEase, delay = d3_transitionDelay, duration = d3_transitionDuration;
    d3_transitionId = this.id;
    d3_transitionEase = this.ease();
    d3_selection_each(this, function(node, i, j) {
      d3_transitionDelay = node.delay;
      d3_transitionDuration = node.duration;
      callback.call(node = node.node, node.__data__, i, j);
    });
    d3_transitionId = id;
    d3_transitionEase = ease;
    d3_transitionDelay = delay;
    d3_transitionDuration = duration;
    return this;
  }
  d3_transitionPrototype.transition = function() {
    return this.select(d3_this);
  };
  var d3_timer_queue = null, d3_timer_interval, d3_timer_timeout;
  d3.timer = function(callback, delay, then) {
    var found = false, t0, t1 = d3_timer_queue;
    if (arguments.length < 3) {
      if (arguments.length < 2) delay = 0; else if (!isFinite(delay)) return;
      then = Date.now();
    }
    while (t1) {
      if (t1.callback === callback) {
        t1.then = then;
        t1.delay = delay;
        found = true;
        break;
      }
      t0 = t1;
      t1 = t1.next;
    }
    if (!found) d3_timer_queue = {
      callback: callback,
      then: then,
      delay: delay,
      next: d3_timer_queue
    };
    if (!d3_timer_interval) {
      d3_timer_timeout = clearTimeout(d3_timer_timeout);
      d3_timer_interval = 1;
      d3_timer_frame(d3_timer_step);
    }
  };
  function d3_timer_step() {
    var elapsed, now = Date.now(), t1 = d3_timer_queue;
    while (t1) {
      elapsed = now - t1.then;
      if (elapsed >= t1.delay) t1.flush = t1.callback(elapsed);
      t1 = t1.next;
    }
    var delay = d3_timer_flush() - now;
    if (delay > 24) {
      if (isFinite(delay)) {
        clearTimeout(d3_timer_timeout);
        d3_timer_timeout = setTimeout(d3_timer_step, delay);
      }
      d3_timer_interval = 0;
    } else {
      d3_timer_interval = 1;
      d3_timer_frame(d3_timer_step);
    }
  }
  d3.timer.flush = function() {
    var elapsed, now = Date.now(), t1 = d3_timer_queue;
    while (t1) {
      elapsed = now - t1.then;
      if (!t1.delay) t1.flush = t1.callback(elapsed);
      t1 = t1.next;
    }
    d3_timer_flush();
  };
  function d3_timer_flush() {
    var t0 = null, t1 = d3_timer_queue, then = Infinity;
    while (t1) {
      if (t1.flush) {
        t1 = t0 ? t0.next = t1.next : d3_timer_queue = t1.next;
      } else {
        then = Math.min(then, t1.then + t1.delay);
        t1 = (t0 = t1).next;
      }
    }
    return then;
  }
  var d3_timer_frame = window.requestAnimationFrame || window.webkitRequestAnimationFrame || window.mozRequestAnimationFrame || window.oRequestAnimationFrame || window.msRequestAnimationFrame || function(callback) {
    setTimeout(callback, 17);
  };
  d3.mouse = function(container) {
    return d3_mousePoint(container, d3_eventSource());
  };
  var d3_mouse_bug44083 = /WebKit/.test(navigator.userAgent) ? -1 : 0;
  function d3_mousePoint(container, e) {
    var svg = container.ownerSVGElement || container;
    if (svg.createSVGPoint) {
      var point = svg.createSVGPoint();
      if (d3_mouse_bug44083 < 0 && (window.scrollX || window.scrollY)) {
        svg = d3.select(document.body).append("svg").style("position", "absolute").style("top", 0).style("left", 0);
        var ctm = svg[0][0].getScreenCTM();
        d3_mouse_bug44083 = !(ctm.f || ctm.e);
        svg.remove();
      }
      if (d3_mouse_bug44083) {
        point.x = e.pageX;
        point.y = e.pageY;
      } else {
        point.x = e.clientX;
        point.y = e.clientY;
      }
      point = point.matrixTransform(container.getScreenCTM().inverse());
      return [ point.x, point.y ];
    }
    var rect = container.getBoundingClientRect();
    return [ e.clientX - rect.left - container.clientLeft, e.clientY - rect.top - container.clientTop ];
  }
  d3.touches = function(container, touches) {
    if (arguments.length < 2) touches = d3_eventSource().touches;
    return touches ? d3_array(touches).map(function(touch) {
      var point = d3_mousePoint(container, touch);
      point.identifier = touch.identifier;
      return point;
    }) : [];
  };
  function d3_noop() {}
  d3.scale = {};
  function d3_scaleExtent(domain) {
    var start = domain[0], stop = domain[domain.length - 1];
    return start < stop ? [ start, stop ] : [ stop, start ];
  }
  function d3_scaleRange(scale) {
    return scale.rangeExtent ? scale.rangeExtent() : d3_scaleExtent(scale.range());
  }
  function d3_scale_nice(domain, nice) {
    var i0 = 0, i1 = domain.length - 1, x0 = domain[i0], x1 = domain[i1], dx;
    if (x1 < x0) {
      dx = i0, i0 = i1, i1 = dx;
      dx = x0, x0 = x1, x1 = dx;
    }
    if (nice = nice(x1 - x0)) {
      domain[i0] = nice.floor(x0);
      domain[i1] = nice.ceil(x1);
    }
    return domain;
  }
  function d3_scale_niceDefault() {
    return Math;
  }
  d3.scale.linear = function() {
    return d3_scale_linear([ 0, 1 ], [ 0, 1 ], d3.interpolate, false);
  };
  function d3_scale_linear(domain, range, interpolate, clamp) {
    var output, input;
    function rescale() {
      var linear = Math.min(domain.length, range.length) > 2 ? d3_scale_polylinear : d3_scale_bilinear, uninterpolate = clamp ? d3_uninterpolateClamp : d3_uninterpolateNumber;
      output = linear(domain, range, uninterpolate, interpolate);
      input = linear(range, domain, uninterpolate, d3.interpolate);
      return scale;
    }
    function scale(x) {
      return output(x);
    }
    scale.invert = function(y) {
      return input(y);
    };
    scale.domain = function(x) {
      if (!arguments.length) return domain;
      domain = x.map(Number);
      return rescale();
    };
    scale.range = function(x) {
      if (!arguments.length) return range;
      range = x;
      return rescale();
    };
    scale.rangeRound = function(x) {
      return scale.range(x).interpolate(d3.interpolateRound);
    };
    scale.clamp = function(x) {
      if (!arguments.length) return clamp;
      clamp = x;
      return rescale();
    };
    scale.interpolate = function(x) {
      if (!arguments.length) return interpolate;
      interpolate = x;
      return rescale();
    };
    scale.ticks = function(m) {
      return d3_scale_linearTicks(domain, m);
    };
    scale.tickFormat = function(m) {
      return d3_scale_linearTickFormat(domain, m);
    };
    scale.nice = function() {
      d3_scale_nice(domain, d3_scale_linearNice);
      return rescale();
    };
    scale.copy = function() {
      return d3_scale_linear(domain, range, interpolate, clamp);
    };
    return rescale();
  }
  function d3_scale_linearRebind(scale, linear) {
    return d3.rebind(scale, linear, "range", "rangeRound", "interpolate", "clamp");
  }
  function d3_scale_linearNice(dx) {
    dx = Math.pow(10, Math.round(Math.log(dx) / Math.LN10) - 1);
    return dx && {
      floor: function(x) {
        return Math.floor(x / dx) * dx;
      },
      ceil: function(x) {
        return Math.ceil(x / dx) * dx;
      }
    };
  }
  function d3_scale_linearTickRange(domain, m) {
    var extent = d3_scaleExtent(domain), span = extent[1] - extent[0], step = Math.pow(10, Math.floor(Math.log(span / m) / Math.LN10)), err = m / span * step;
    if (err <= .15) step *= 10; else if (err <= .35) step *= 5; else if (err <= .75) step *= 2;
    extent[0] = Math.ceil(extent[0] / step) * step;
    extent[1] = Math.floor(extent[1] / step) * step + step * .5;
    extent[2] = step;
    return extent;
  }
  function d3_scale_linearTicks(domain, m) {
    return d3.range.apply(d3, d3_scale_linearTickRange(domain, m));
  }
  function d3_scale_linearTickFormat(domain, m) {
    return d3.format(",." + Math.max(0, -Math.floor(Math.log(d3_scale_linearTickRange(domain, m)[2]) / Math.LN10 + .01)) + "f");
  }
  function d3_scale_bilinear(domain, range, uninterpolate, interpolate) {
    var u = uninterpolate(domain[0], domain[1]), i = interpolate(range[0], range[1]);
    return function(x) {
      return i(u(x));
    };
  }
  function d3_scale_polylinear(domain, range, uninterpolate, interpolate) {
    var u = [], i = [], j = 0, k = Math.min(domain.length, range.length) - 1;
    if (domain[k] < domain[0]) {
      domain = domain.slice().reverse();
      range = range.slice().reverse();
    }
    while (++j <= k) {
      u.push(uninterpolate(domain[j - 1], domain[j]));
      i.push(interpolate(range[j - 1], range[j]));
    }
    return function(x) {
      var j = d3.bisect(domain, x, 1, k) - 1;
      return i[j](u[j](x));
    };
  }
  d3.scale.log = function() {
    return d3_scale_log(d3.scale.linear(), d3_scale_logp);
  };
  function d3_scale_log(linear, log) {
    var pow = log.pow;
    function scale(x) {
      return linear(log(x));
    }
    scale.invert = function(x) {
      return pow(linear.invert(x));
    };
    scale.domain = function(x) {
      if (!arguments.length) return linear.domain().map(pow);
      log = x[0] < 0 ? d3_scale_logn : d3_scale_logp;
      pow = log.pow;
      linear.domain(x.map(log));
      return scale;
    };
    scale.nice = function() {
      linear.domain(d3_scale_nice(linear.domain(), d3_scale_niceDefault));
      return scale;
    };
    scale.ticks = function() {
      var extent = d3_scaleExtent(linear.domain()), ticks = [];
      if (extent.every(isFinite)) {
        var i = Math.floor(extent[0]), j = Math.ceil(extent[1]), u = pow(extent[0]), v = pow(extent[1]);
        if (log === d3_scale_logn) {
          ticks.push(pow(i));
          for (; i++ < j; ) for (var k = 9; k > 0; k--) ticks.push(pow(i) * k);
        } else {
          for (; i < j; i++) for (var k = 1; k < 10; k++) ticks.push(pow(i) * k);
          ticks.push(pow(i));
        }
        for (i = 0; ticks[i] < u; i++) {}
        for (j = ticks.length; ticks[j - 1] > v; j--) {}
        ticks = ticks.slice(i, j);
      }
      return ticks;
    };
    scale.tickFormat = function(n, format) {
      if (arguments.length < 2) format = d3_scale_logFormat;
      if (arguments.length < 1) return format;
      var k = Math.max(.1, n / scale.ticks().length), f = log === d3_scale_logn ? (e = -1e-12, Math.floor) : (e = 1e-12, Math.ceil), e;
      return function(d) {
        return d / pow(f(log(d) + e)) <= k ? format(d) : "";
      };
    };
    scale.copy = function() {
      return d3_scale_log(linear.copy(), log);
    };
    return d3_scale_linearRebind(scale, linear);
  }
  var d3_scale_logFormat = d3.format(".0e");
  function d3_scale_logp(x) {
    return Math.log(x < 0 ? 0 : x) / Math.LN10;
  }
  function d3_scale_logn(x) {
    return -Math.log(x > 0 ? 0 : -x) / Math.LN10;
  }
  d3_scale_logp.pow = function(x) {
    return Math.pow(10, x);
  };
  d3_scale_logn.pow = function(x) {
    return -Math.pow(10, -x);
  };
  d3.scale.pow = function() {
    return d3_scale_pow(d3.scale.linear(), 1);
  };
  function d3_scale_pow(linear, exponent) {
    var powp = d3_scale_powPow(exponent), powb = d3_scale_powPow(1 / exponent);
    function scale(x) {
      return linear(powp(x));
    }
    scale.invert = function(x) {
      return powb(linear.invert(x));
    };
    scale.domain = function(x) {
      if (!arguments.length) return linear.domain().map(powb);
      linear.domain(x.map(powp));
      return scale;
    };
    scale.ticks = function(m) {
      return d3_scale_linearTicks(scale.domain(), m);
    };
    scale.tickFormat = function(m) {
      return d3_scale_linearTickFormat(scale.domain(), m);
    };
    scale.nice = function() {
      return scale.domain(d3_scale_nice(scale.domain(), d3_scale_linearNice));
    };
    scale.exponent = function(x) {
      if (!arguments.length) return exponent;
      var domain = scale.domain();
      powp = d3_scale_powPow(exponent = x);
      powb = d3_scale_powPow(1 / exponent);
      return scale.domain(domain);
    };
    scale.copy = function() {
      return d3_scale_pow(linear.copy(), exponent);
    };
    return d3_scale_linearRebind(scale, linear);
  }
  function d3_scale_powPow(e) {
    return function(x) {
      return x < 0 ? -Math.pow(-x, e) : Math.pow(x, e);
    };
  }
  d3.scale.sqrt = function() {
    return d3.scale.pow().exponent(.5);
  };
  d3.scale.ordinal = function() {
    return d3_scale_ordinal([], {
      t: "range",
      a: [ [] ]
    });
  };
  function d3_scale_ordinal(domain, ranger) {
    var index, range, rangeBand;
    function scale(x) {
      return range[((index.get(x) || index.set(x, domain.push(x))) - 1) % range.length];
    }
    function steps(start, step) {
      return d3.range(domain.length).map(function(i) {
        return start + step * i;
      });
    }
    scale.domain = function(x) {
      if (!arguments.length) return domain;
      domain = [];
      index = new d3_Map;
      var i = -1, n = x.length, xi;
      while (++i < n) if (!index.has(xi = x[i])) index.set(xi, domain.push(xi));
      return scale[ranger.t].apply(scale, ranger.a);
    };
    scale.range = function(x) {
      if (!arguments.length) return range;
      range = x;
      rangeBand = 0;
      ranger = {
        t: "range",
        a: arguments
      };
      return scale;
    };
    scale.rangePoints = function(x, padding) {
      if (arguments.length < 2) padding = 0;
      var start = x[0], stop = x[1], step = (stop - start) / (domain.length - 1 + padding);
      range = steps(domain.length < 2 ? (start + stop) / 2 : start + step * padding / 2, step);
      rangeBand = 0;
      ranger = {
        t: "rangePoints",
        a: arguments
      };
      return scale;
    };
    scale.rangeBands = function(x, padding, outerPadding) {
      if (arguments.length < 2) padding = 0;
      if (arguments.length < 3) outerPadding = padding;
      var reverse = x[1] < x[0], start = x[reverse - 0], stop = x[1 - reverse], step = (stop - start) / (domain.length - padding + 2 * outerPadding);
      range = steps(start + step * outerPadding, step);
      if (reverse) range.reverse();
      rangeBand = step * (1 - padding);
      ranger = {
        t: "rangeBands",
        a: arguments
      };
      return scale;
    };
    scale.rangeRoundBands = function(x, padding, outerPadding) {
      if (arguments.length < 2) padding = 0;
      if (arguments.length < 3) outerPadding = padding;
      var reverse = x[1] < x[0], start = x[reverse - 0], stop = x[1 - reverse], step = Math.floor((stop - start) / (domain.length - padding + 2 * outerPadding)), error = stop - start - (domain.length - padding) * step;
      range = steps(start + Math.round(error / 2), step);
      if (reverse) range.reverse();
      rangeBand = Math.round(step * (1 - padding));
      ranger = {
        t: "rangeRoundBands",
        a: arguments
      };
      return scale;
    };
    scale.rangeBand = function() {
      return rangeBand;
    };
    scale.rangeExtent = function() {
      return d3_scaleExtent(ranger.a[0]);
    };
    scale.copy = function() {
      return d3_scale_ordinal(domain, ranger);
    };
    return scale.domain(domain);
  }
  d3.scale.category10 = function() {
    return d3.scale.ordinal().range(d3_category10);
  };
  d3.scale.category20 = function() {
    return d3.scale.ordinal().range(d3_category20);
  };
  d3.scale.category20b = function() {
    return d3.scale.ordinal().range(d3_category20b);
  };
  d3.scale.category20c = function() {
    return d3.scale.ordinal().range(d3_category20c);
  };
  var d3_category10 = [ "#1f77b4", "#ff7f0e", "#2ca02c", "#d62728", "#9467bd", "#8c564b", "#e377c2", "#7f7f7f", "#bcbd22", "#17becf" ];
  var d3_category20 = [ "#1f77b4", "#aec7e8", "#ff7f0e", "#ffbb78", "#2ca02c", "#98df8a", "#d62728", "#ff9896", "#9467bd", "#c5b0d5", "#8c564b", "#c49c94", "#e377c2", "#f7b6d2", "#7f7f7f", "#c7c7c7", "#bcbd22", "#dbdb8d", "#17becf", "#9edae5" ];
  var d3_category20b = [ "#393b79", "#5254a3", "#6b6ecf", "#9c9ede", "#637939", "#8ca252", "#b5cf6b", "#cedb9c", "#8c6d31", "#bd9e39", "#e7ba52", "#e7cb94", "#843c39", "#ad494a", "#d6616b", "#e7969c", "#7b4173", "#a55194", "#ce6dbd", "#de9ed6" ];
  var d3_category20c = [ "#3182bd", "#6baed6", "#9ecae1", "#c6dbef", "#e6550d", "#fd8d3c", "#fdae6b", "#fdd0a2", "#31a354", "#74c476", "#a1d99b", "#c7e9c0", "#756bb1", "#9e9ac8", "#bcbddc", "#dadaeb", "#636363", "#969696", "#bdbdbd", "#d9d9d9" ];
  d3.scale.quantile = function() {
    return d3_scale_quantile([], []);
  };
  function d3_scale_quantile(domain, range) {
    var thresholds;
    function rescale() {
      var k = 0, n = domain.length, q = range.length;
      thresholds = [];
      while (++k < q) thresholds[k - 1] = d3.quantile(domain, k / q);
      return scale;
    }
    function scale(x) {
      if (isNaN(x = +x)) return NaN;
      return range[d3.bisect(thresholds, x)];
    }
    scale.domain = function(x) {
      if (!arguments.length) return domain;
      domain = x.filter(function(d) {
        return !isNaN(d);
      }).sort(d3.ascending);
      return rescale();
    };
    scale.range = function(x) {
      if (!arguments.length) return range;
      range = x;
      return rescale();
    };
    scale.quantiles = function() {
      return thresholds;
    };
    scale.copy = function() {
      return d3_scale_quantile(domain, range);
    };
    return rescale();
  }
  d3.scale.quantize = function() {
    return d3_scale_quantize(0, 1, [ 0, 1 ]);
  };
  function d3_scale_quantize(x0, x1, range) {
    var kx, i;
    function scale(x) {
      return range[Math.max(0, Math.min(i, Math.floor(kx * (x - x0))))];
    }
    function rescale() {
      kx = range.length / (x1 - x0);
      i = range.length - 1;
      return scale;
    }
    scale.domain = function(x) {
      if (!arguments.length) return [ x0, x1 ];
      x0 = +x[0];
      x1 = +x[x.length - 1];
      return rescale();
    };
    scale.range = function(x) {
      if (!arguments.length) return range;
      range = x;
      return rescale();
    };
    scale.copy = function() {
      return d3_scale_quantize(x0, x1, range);
    };
    return rescale();
  }
  d3.scale.identity = function() {
    return d3_scale_identity([ 0, 1 ]);
  };
  function d3_scale_identity(domain) {
    function identity(x) {
      return +x;
    }
    identity.invert = identity;
    identity.domain = identity.range = function(x) {
      if (!arguments.length) return domain;
      domain = x.map(identity);
      return identity;
    };
    identity.ticks = function(m) {
      return d3_scale_linearTicks(domain, m);
    };
    identity.tickFormat = function(m) {
      return d3_scale_linearTickFormat(domain, m);
    };
    identity.copy = function() {
      return d3_scale_identity(domain);
    };
    return identity;
  }
  d3.svg = {};
  d3.svg.arc = function() {
    var innerRadius = d3_svg_arcInnerRadius, outerRadius = d3_svg_arcOuterRadius, startAngle = d3_svg_arcStartAngle, endAngle = d3_svg_arcEndAngle;
    function arc() {
      var r0 = innerRadius.apply(this, arguments), r1 = outerRadius.apply(this, arguments), a0 = startAngle.apply(this, arguments) + d3_svg_arcOffset, a1 = endAngle.apply(this, arguments) + d3_svg_arcOffset, da = (a1 < a0 && (da = a0, a0 = a1, a1 = da), a1 - a0), df = da < Math.PI ? "0" : "1", c0 = Math.cos(a0), s0 = Math.sin(a0), c1 = Math.cos(a1), s1 = Math.sin(a1);
      return da >= d3_svg_arcMax ? r0 ? "M0," + r1 + "A" + r1 + "," + r1 + " 0 1,1 0," + -r1 + "A" + r1 + "," + r1 + " 0 1,1 0," + r1 + "M0," + r0 + "A" + r0 + "," + r0 + " 0 1,0 0," + -r0 + "A" + r0 + "," + r0 + " 0 1,0 0," + r0 + "Z" : "M0," + r1 + "A" + r1 + "," + r1 + " 0 1,1 0," + -r1 + "A" + r1 + "," + r1 + " 0 1,1 0," + r1 + "Z" : r0 ? "M" + r1 * c0 + "," + r1 * s0 + "A" + r1 + "," + r1 + " 0 " + df + ",1 " + r1 * c1 + "," + r1 * s1 + "L" + r0 * c1 + "," + r0 * s1 + "A" + r0 + "," + r0 + " 0 " + df + ",0 " + r0 * c0 + "," + r0 * s0 + "Z" : "M" + r1 * c0 + "," + r1 * s0 + "A" + r1 + "," + r1 + " 0 " + df + ",1 " + r1 * c1 + "," + r1 * s1 + "L0,0" + "Z";
    }
    arc.innerRadius = function(v) {
      if (!arguments.length) return innerRadius;
      innerRadius = d3_functor(v);
      return arc;
    };
    arc.outerRadius = function(v) {
      if (!arguments.length) return outerRadius;
      outerRadius = d3_functor(v);
      return arc;
    };
    arc.startAngle = function(v) {
      if (!arguments.length) return startAngle;
      startAngle = d3_functor(v);
      return arc;
    };
    arc.endAngle = function(v) {
      if (!arguments.length) return endAngle;
      endAngle = d3_functor(v);
      return arc;
    };
    arc.centroid = function() {
      var r = (innerRadius.apply(this, arguments) + outerRadius.apply(this, arguments)) / 2, a = (startAngle.apply(this, arguments) + endAngle.apply(this, arguments)) / 2 + d3_svg_arcOffset;
      return [ Math.cos(a) * r, Math.sin(a) * r ];
    };
    return arc;
  };
  var d3_svg_arcOffset = -Math.PI / 2, d3_svg_arcMax = 2 * Math.PI - 1e-6;
  function d3_svg_arcInnerRadius(d) {
    return d.innerRadius;
  }
  function d3_svg_arcOuterRadius(d) {
    return d.outerRadius;
  }
  function d3_svg_arcStartAngle(d) {
    return d.startAngle;
  }
  function d3_svg_arcEndAngle(d) {
    return d.endAngle;
  }
  function d3_svg_line(projection) {
    var x = d3_svg_lineX, y = d3_svg_lineY, defined = d3_true, interpolate = d3_svg_lineLinear, interpolateKey = interpolate.key, tension = .7;
    function line(data) {
      var segments = [], points = [], i = -1, n = data.length, d, fx = d3_functor(x), fy = d3_functor(y);
      function segment() {
        segments.push("M", interpolate(projection(points), tension));
      }
      while (++i < n) {
        if (defined.call(this, d = data[i], i)) {
          points.push([ +fx.call(this, d, i), +fy.call(this, d, i) ]);
        } else if (points.length) {
          segment();
          points = [];
        }
      }
      if (points.length) segment();
      return segments.length ? segments.join("") : null;
    }
    line.x = function(_) {
      if (!arguments.length) return x;
      x = _;
      return line;
    };
    line.y = function(_) {
      if (!arguments.length) return y;
      y = _;
      return line;
    };
    line.defined = function(_) {
      if (!arguments.length) return defined;
      defined = _;
      return line;
    };
    line.interpolate = function(_) {
      if (!arguments.length) return interpolateKey;
      if (typeof _ === "function") interpolateKey = interpolate = _; else interpolateKey = (interpolate = d3_svg_lineInterpolators.get(_) || d3_svg_lineLinear).key;
      return line;
    };
    line.tension = function(_) {
      if (!arguments.length) return tension;
      tension = _;
      return line;
    };
    return line;
  }
  d3.svg.line = function() {
    return d3_svg_line(d3_identity);
  };
  function d3_svg_lineX(d) {
    return d[0];
  }
  function d3_svg_lineY(d) {
    return d[1];
  }
  var d3_svg_lineInterpolators = d3.map({
    linear: d3_svg_lineLinear,
    "linear-closed": d3_svg_lineLinearClosed,
    "step-before": d3_svg_lineStepBefore,
    "step-after": d3_svg_lineStepAfter,
    basis: d3_svg_lineBasis,
    "basis-open": d3_svg_lineBasisOpen,
    "basis-closed": d3_svg_lineBasisClosed,
    bundle: d3_svg_lineBundle,
    cardinal: d3_svg_lineCardinal,
    "cardinal-open": d3_svg_lineCardinalOpen,
    "cardinal-closed": d3_svg_lineCardinalClosed,
    monotone: d3_svg_lineMonotone
  });
  d3_svg_lineInterpolators.forEach(function(key, value) {
    value.key = key;
    value.closed = /-closed$/.test(key);
  });
  function d3_svg_lineLinear(points) {
    return points.join("L");
  }
  function d3_svg_lineLinearClosed(points) {
    return d3_svg_lineLinear(points) + "Z";
  }
  function d3_svg_lineStepBefore(points) {
    var i = 0, n = points.length, p = points[0], path = [ p[0], ",", p[1] ];
    while (++i < n) path.push("V", (p = points[i])[1], "H", p[0]);
    return path.join("");
  }
  function d3_svg_lineStepAfter(points) {
    var i = 0, n = points.length, p = points[0], path = [ p[0], ",", p[1] ];
    while (++i < n) path.push("H", (p = points[i])[0], "V", p[1]);
    return path.join("");
  }
  function d3_svg_lineCardinalOpen(points, tension) {
    return points.length < 4 ? d3_svg_lineLinear(points) : points[1] + d3_svg_lineHermite(points.slice(1, points.length - 1), d3_svg_lineCardinalTangents(points, tension));
  }
  function d3_svg_lineCardinalClosed(points, tension) {
    return points.length < 3 ? d3_svg_lineLinear(points) : points[0] + d3_svg_lineHermite((points.push(points[0]), points), d3_svg_lineCardinalTangents([ points[points.length - 2] ].concat(points, [ points[1] ]), tension));
  }
  function d3_svg_lineCardinal(points, tension, closed) {
    return points.length < 3 ? d3_svg_lineLinear(points) : points[0] + d3_svg_lineHermite(points, d3_svg_lineCardinalTangents(points, tension));
  }
  function d3_svg_lineHermite(points, tangents) {
    if (tangents.length < 1 || points.length != tangents.length && points.length != tangents.length + 2) {
      return d3_svg_lineLinear(points);
    }
    var quad = points.length != tangents.length, path = "", p0 = points[0], p = points[1], t0 = tangents[0], t = t0, pi = 1;
    if (quad) {
      path += "Q" + (p[0] - t0[0] * 2 / 3) + "," + (p[1] - t0[1] * 2 / 3) + "," + p[0] + "," + p[1];
      p0 = points[1];
      pi = 2;
    }
    if (tangents.length > 1) {
      t = tangents[1];
      p = points[pi];
      pi++;
      path += "C" + (p0[0] + t0[0]) + "," + (p0[1] + t0[1]) + "," + (p[0] - t[0]) + "," + (p[1] - t[1]) + "," + p[0] + "," + p[1];
      for (var i = 2; i < tangents.length; i++, pi++) {
        p = points[pi];
        t = tangents[i];
        path += "S" + (p[0] - t[0]) + "," + (p[1] - t[1]) + "," + p[0] + "," + p[1];
      }
    }
    if (quad) {
      var lp = points[pi];
      path += "Q" + (p[0] + t[0] * 2 / 3) + "," + (p[1] + t[1] * 2 / 3) + "," + lp[0] + "," + lp[1];
    }
    return path;
  }
  function d3_svg_lineCardinalTangents(points, tension) {
    var tangents = [], a = (1 - tension) / 2, p0, p1 = points[0], p2 = points[1], i = 1, n = points.length;
    while (++i < n) {
      p0 = p1;
      p1 = p2;
      p2 = points[i];
      tangents.push([ a * (p2[0] - p0[0]), a * (p2[1] - p0[1]) ]);
    }
    return tangents;
  }
  function d3_svg_lineBasis(points) {
    if (points.length < 3) return d3_svg_lineLinear(points);
    var i = 1, n = points.length, pi = points[0], x0 = pi[0], y0 = pi[1], px = [ x0, x0, x0, (pi = points[1])[0] ], py = [ y0, y0, y0, pi[1] ], path = [ x0, ",", y0 ];
    d3_svg_lineBasisBezier(path, px, py);
    while (++i < n) {
      pi = points[i];
      px.shift();
      px.push(pi[0]);
      py.shift();
      py.push(pi[1]);
      d3_svg_lineBasisBezier(path, px, py);
    }
    i = -1;
    while (++i < 2) {
      px.shift();
      px.push(pi[0]);
      py.shift();
      py.push(pi[1]);
      d3_svg_lineBasisBezier(path, px, py);
    }
    return path.join("");
  }
  function d3_svg_lineBasisOpen(points) {
    if (points.length < 4) return d3_svg_lineLinear(points);
    var path = [], i = -1, n = points.length, pi, px = [ 0 ], py = [ 0 ];
    while (++i < 3) {
      pi = points[i];
      px.push(pi[0]);
      py.push(pi[1]);
    }
    path.push(d3_svg_lineDot4(d3_svg_lineBasisBezier3, px) + "," + d3_svg_lineDot4(d3_svg_lineBasisBezier3, py));
    --i;
    while (++i < n) {
      pi = points[i];
      px.shift();
      px.push(pi[0]);
      py.shift();
      py.push(pi[1]);
      d3_svg_lineBasisBezier(path, px, py);
    }
    return path.join("");
  }
  function d3_svg_lineBasisClosed(points) {
    var path, i = -1, n = points.length, m = n + 4, pi, px = [], py = [];
    while (++i < 4) {
      pi = points[i % n];
      px.push(pi[0]);
      py.push(pi[1]);
    }
    path = [ d3_svg_lineDot4(d3_svg_lineBasisBezier3, px), ",", d3_svg_lineDot4(d3_svg_lineBasisBezier3, py) ];
    --i;
    while (++i < m) {
      pi = points[i % n];
      px.shift();
      px.push(pi[0]);
      py.shift();
      py.push(pi[1]);
      d3_svg_lineBasisBezier(path, px, py);
    }
    return path.join("");
  }
  function d3_svg_lineBundle(points, tension) {
    var n = points.length - 1;
    if (n) {
      var x0 = points[0][0], y0 = points[0][1], dx = points[n][0] - x0, dy = points[n][1] - y0, i = -1, p, t;
      while (++i <= n) {
        p = points[i];
        t = i / n;
        p[0] = tension * p[0] + (1 - tension) * (x0 + t * dx);
        p[1] = tension * p[1] + (1 - tension) * (y0 + t * dy);
      }
    }
    return d3_svg_lineBasis(points);
  }
  function d3_svg_lineDot4(a, b) {
    return a[0] * b[0] + a[1] * b[1] + a[2] * b[2] + a[3] * b[3];
  }
  var d3_svg_lineBasisBezier1 = [ 0, 2 / 3, 1 / 3, 0 ], d3_svg_lineBasisBezier2 = [ 0, 1 / 3, 2 / 3, 0 ], d3_svg_lineBasisBezier3 = [ 0, 1 / 6, 2 / 3, 1 / 6 ];
  function d3_svg_lineBasisBezier(path, x, y) {
    path.push("C", d3_svg_lineDot4(d3_svg_lineBasisBezier1, x), ",", d3_svg_lineDot4(d3_svg_lineBasisBezier1, y), ",", d3_svg_lineDot4(d3_svg_lineBasisBezier2, x), ",", d3_svg_lineDot4(d3_svg_lineBasisBezier2, y), ",", d3_svg_lineDot4(d3_svg_lineBasisBezier3, x), ",", d3_svg_lineDot4(d3_svg_lineBasisBezier3, y));
  }
  function d3_svg_lineSlope(p0, p1) {
    return (p1[1] - p0[1]) / (p1[0] - p0[0]);
  }
  function d3_svg_lineFiniteDifferences(points) {
    var i = 0, j = points.length - 1, m = [], p0 = points[0], p1 = points[1], d = m[0] = d3_svg_lineSlope(p0, p1);
    while (++i < j) {
      m[i] = d + (d = d3_svg_lineSlope(p0 = p1, p1 = points[i + 1]));
    }
    m[i] = d;
    return m;
  }
  function d3_svg_lineMonotoneTangents(points) {
    var tangents = [], d, a, b, s, m = d3_svg_lineFiniteDifferences(points), i = -1, j = points.length - 1;
    while (++i < j) {
      d = d3_svg_lineSlope(points[i], points[i + 1]);
      if (Math.abs(d) < 1e-6) {
        m[i] = m[i + 1] = 0;
      } else {
        a = m[i] / d;
        b = m[i + 1] / d;
        s = a * a + b * b;
        if (s > 9) {
          s = d * 3 / Math.sqrt(s);
          m[i] = s * a;
          m[i + 1] = s * b;
        }
      }
    }
    i = -1;
    while (++i <= j) {
      s = (points[Math.min(j, i + 1)][0] - points[Math.max(0, i - 1)][0]) / (6 * (1 + m[i] * m[i]));
      tangents.push([ s || 0, m[i] * s || 0 ]);
    }
    return tangents;
  }
  function d3_svg_lineMonotone(points) {
    return points.length < 3 ? d3_svg_lineLinear(points) : points[0] + d3_svg_lineHermite(points, d3_svg_lineMonotoneTangents(points));
  }
  d3.svg.line.radial = function() {
    var line = d3_svg_line(d3_svg_lineRadial);
    line.radius = line.x, delete line.x;
    line.angle = line.y, delete line.y;
    return line;
  };
  function d3_svg_lineRadial(points) {
    var point, i = -1, n = points.length, r, a;
    while (++i < n) {
      point = points[i];
      r = point[0];
      a = point[1] + d3_svg_arcOffset;
      point[0] = r * Math.cos(a);
      point[1] = r * Math.sin(a);
    }
    return points;
  }
  function d3_svg_area(projection) {
    var x0 = d3_svg_lineX, x1 = d3_svg_lineX, y0 = 0, y1 = d3_svg_lineY, defined = d3_true, interpolate = d3_svg_lineLinear, interpolateKey = interpolate.key, interpolateReverse = interpolate, L = "L", tension = .7;
    function area(data) {
      var segments = [], points0 = [], points1 = [], i = -1, n = data.length, d, fx0 = d3_functor(x0), fy0 = d3_functor(y0), fx1 = x0 === x1 ? function() {
        return x;
      } : d3_functor(x1), fy1 = y0 === y1 ? function() {
        return y;
      } : d3_functor(y1), x, y;
      function segment() {
        segments.push("M", interpolate(projection(points1), tension), L, interpolateReverse(projection(points0.reverse()), tension), "Z");
      }
      while (++i < n) {
        if (defined.call(this, d = data[i], i)) {
          points0.push([ x = +fx0.call(this, d, i), y = +fy0.call(this, d, i) ]);
          points1.push([ +fx1.call(this, d, i), +fy1.call(this, d, i) ]);
        } else if (points0.length) {
          segment();
          points0 = [];
          points1 = [];
        }
      }
      if (points0.length) segment();
      return segments.length ? segments.join("") : null;
    }
    area.x = function(_) {
      if (!arguments.length) return x1;
      x0 = x1 = _;
      return area;
    };
    area.x0 = function(_) {
      if (!arguments.length) return x0;
      x0 = _;
      return area;
    };
    area.x1 = function(_) {
      if (!arguments.length) return x1;
      x1 = _;
      return area;
    };
    area.y = function(_) {
      if (!arguments.length) return y1;
      y0 = y1 = _;
      return area;
    };
    area.y0 = function(_) {
      if (!arguments.length) return y0;
      y0 = _;
      return area;
    };
    area.y1 = function(_) {
      if (!arguments.length) return y1;
      y1 = _;
      return area;
    };
    area.defined = function(_) {
      if (!arguments.length) return defined;
      defined = _;
      return area;
    };
    area.interpolate = function(_) {
      if (!arguments.length) return interpolateKey;
      if (typeof _ === "function") interpolateKey = interpolate = _; else interpolateKey = (interpolate = d3_svg_lineInterpolators.get(_) || d3_svg_lineLinear).key;
      interpolateReverse = interpolate.reverse || interpolate;
      L = interpolate.closed ? "M" : "L";
      return area;
    };
    area.tension = function(_) {
      if (!arguments.length) return tension;
      tension = _;
      return area;
    };
    return area;
  }
  d3_svg_lineStepBefore.reverse = d3_svg_lineStepAfter;
  d3_svg_lineStepAfter.reverse = d3_svg_lineStepBefore;
  d3.svg.area = function() {
    return d3_svg_area(d3_identity);
  };
  d3.svg.area.radial = function() {
    var area = d3_svg_area(d3_svg_lineRadial);
    area.radius = area.x, delete area.x;
    area.innerRadius = area.x0, delete area.x0;
    area.outerRadius = area.x1, delete area.x1;
    area.angle = area.y, delete area.y;
    area.startAngle = area.y0, delete area.y0;
    area.endAngle = area.y1, delete area.y1;
    return area;
  };
  d3.svg.chord = function() {
    var source = d3_svg_chordSource, target = d3_svg_chordTarget, radius = d3_svg_chordRadius, startAngle = d3_svg_arcStartAngle, endAngle = d3_svg_arcEndAngle;
    function chord(d, i) {
      var s = subgroup(this, source, d, i), t = subgroup(this, target, d, i);
      return "M" + s.p0 + arc(s.r, s.p1, s.a1 - s.a0) + (equals(s, t) ? curve(s.r, s.p1, s.r, s.p0) : curve(s.r, s.p1, t.r, t.p0) + arc(t.r, t.p1, t.a1 - t.a0) + curve(t.r, t.p1, s.r, s.p0)) + "Z";
    }
    function subgroup(self, f, d, i) {
      var subgroup = f.call(self, d, i), r = radius.call(self, subgroup, i), a0 = startAngle.call(self, subgroup, i) + d3_svg_arcOffset, a1 = endAngle.call(self, subgroup, i) + d3_svg_arcOffset;
      return {
        r: r,
        a0: a0,
        a1: a1,
        p0: [ r * Math.cos(a0), r * Math.sin(a0) ],
        p1: [ r * Math.cos(a1), r * Math.sin(a1) ]
      };
    }
    function equals(a, b) {
      return a.a0 == b.a0 && a.a1 == b.a1;
    }
    function arc(r, p, a) {
      return "A" + r + "," + r + " 0 " + +(a > Math.PI) + ",1 " + p;
    }
    function curve(r0, p0, r1, p1) {
      return "Q 0,0 " + p1;
    }
    chord.radius = function(v) {
      if (!arguments.length) return radius;
      radius = d3_functor(v);
      return chord;
    };
    chord.source = function(v) {
      if (!arguments.length) return source;
      source = d3_functor(v);
      return chord;
    };
    chord.target = function(v) {
      if (!arguments.length) return target;
      target = d3_functor(v);
      return chord;
    };
    chord.startAngle = function(v) {
      if (!arguments.length) return startAngle;
      startAngle = d3_functor(v);
      return chord;
    };
    chord.endAngle = function(v) {
      if (!arguments.length) return endAngle;
      endAngle = d3_functor(v);
      return chord;
    };
    return chord;
  };
  function d3_svg_chordSource(d) {
    return d.source;
  }
  function d3_svg_chordTarget(d) {
    return d.target;
  }
  function d3_svg_chordRadius(d) {
    return d.radius;
  }
  function d3_svg_chordStartAngle(d) {
    return d.startAngle;
  }
  function d3_svg_chordEndAngle(d) {
    return d.endAngle;
  }
  d3.svg.diagonal = function() {
    var source = d3_svg_chordSource, target = d3_svg_chordTarget, projection = d3_svg_diagonalProjection;
    function diagonal(d, i) {
      var p0 = source.call(this, d, i), p3 = target.call(this, d, i), m = (p0.y + p3.y) / 2, p = [ p0, {
        x: p0.x,
        y: m
      }, {
        x: p3.x,
        y: m
      }, p3 ];
      p = p.map(projection);
      return "M" + p[0] + "C" + p[1] + " " + p[2] + " " + p[3];
    }
    diagonal.source = function(x) {
      if (!arguments.length) return source;
      source = d3_functor(x);
      return diagonal;
    };
    diagonal.target = function(x) {
      if (!arguments.length) return target;
      target = d3_functor(x);
      return diagonal;
    };
    diagonal.projection = function(x) {
      if (!arguments.length) return projection;
      projection = x;
      return diagonal;
    };
    return diagonal;
  };
  function d3_svg_diagonalProjection(d) {
    return [ d.x, d.y ];
  }
  d3.svg.diagonal.radial = function() {
    var diagonal = d3.svg.diagonal(), projection = d3_svg_diagonalProjection, projection_ = diagonal.projection;
    diagonal.projection = function(x) {
      return arguments.length ? projection_(d3_svg_diagonalRadialProjection(projection = x)) : projection;
    };
    return diagonal;
  };
  function d3_svg_diagonalRadialProjection(projection) {
    return function() {
      var d = projection.apply(this, arguments), r = d[0], a = d[1] + d3_svg_arcOffset;
      return [ r * Math.cos(a), r * Math.sin(a) ];
    };
  }
  d3.svg.mouse = d3.mouse;
  d3.svg.touches = d3.touches;
  d3.svg.symbol = function() {
    var type = d3_svg_symbolType, size = d3_svg_symbolSize;
    function symbol(d, i) {
      return (d3_svg_symbols.get(type.call(this, d, i)) || d3_svg_symbolCircle)(size.call(this, d, i));
    }
    symbol.type = function(x) {
      if (!arguments.length) return type;
      type = d3_functor(x);
      return symbol;
    };
    symbol.size = function(x) {
      if (!arguments.length) return size;
      size = d3_functor(x);
      return symbol;
    };
    return symbol;
  };
  function d3_svg_symbolSize() {
    return 64;
  }
  function d3_svg_symbolType() {
    return "circle";
  }
  function d3_svg_symbolCircle(size) {
    var r = Math.sqrt(size / Math.PI);
    return "M0," + r + "A" + r + "," + r + " 0 1,1 0," + -r + "A" + r + "," + r + " 0 1,1 0," + r + "Z";
  }
  var d3_svg_symbols = d3.map({
    circle: d3_svg_symbolCircle,
    cross: function(size) {
      var r = Math.sqrt(size / 5) / 2;
      return "M" + -3 * r + "," + -r + "H" + -r + "V" + -3 * r + "H" + r + "V" + -r + "H" + 3 * r + "V" + r + "H" + r + "V" + 3 * r + "H" + -r + "V" + r + "H" + -3 * r + "Z";
    },
    diamond: function(size) {
      var ry = Math.sqrt(size / (2 * d3_svg_symbolTan30)), rx = ry * d3_svg_symbolTan30;
      return "M0," + -ry + "L" + rx + ",0" + " 0," + ry + " " + -rx + ",0" + "Z";
    },
    square: function(size) {
      var r = Math.sqrt(size) / 2;
      return "M" + -r + "," + -r + "L" + r + "," + -r + " " + r + "," + r + " " + -r + "," + r + "Z";
    },
    "triangle-down": function(size) {
      var rx = Math.sqrt(size / d3_svg_symbolSqrt3), ry = rx * d3_svg_symbolSqrt3 / 2;
      return "M0," + ry + "L" + rx + "," + -ry + " " + -rx + "," + -ry + "Z";
    },
    "triangle-up": function(size) {
      var rx = Math.sqrt(size / d3_svg_symbolSqrt3), ry = rx * d3_svg_symbolSqrt3 / 2;
      return "M0," + -ry + "L" + rx + "," + ry + " " + -rx + "," + ry + "Z";
    }
  });
  d3.svg.symbolTypes = d3_svg_symbols.keys();
  var d3_svg_symbolSqrt3 = Math.sqrt(3), d3_svg_symbolTan30 = Math.tan(30 * Math.PI / 180);
  d3.svg.axis = function() {
    var scale = d3.scale.linear(), orient = "bottom", tickMajorSize = 6, tickMinorSize = 6, tickEndSize = 6, tickPadding = 3, tickArguments_ = [ 10 ], tickValues = null, tickFormat_, tickSubdivide = 0;
    function axis(g) {
      g.each(function() {
        var g = d3.select(this);
        var ticks = tickValues == null ? scale.ticks ? scale.ticks.apply(scale, tickArguments_) : scale.domain() : tickValues, tickFormat = tickFormat_ == null ? scale.tickFormat ? scale.tickFormat.apply(scale, tickArguments_) : String : tickFormat_;
        var subticks = d3_svg_axisSubdivide(scale, ticks, tickSubdivide), subtick = g.selectAll(".minor").data(subticks, String), subtickEnter = subtick.enter().insert("line", "g").attr("class", "tick minor").style("opacity", 1e-6), subtickExit = d3.transition(subtick.exit()).style("opacity", 1e-6).remove(), subtickUpdate = d3.transition(subtick).style("opacity", 1);
        var tick = g.selectAll("g").data(ticks, String), tickEnter = tick.enter().insert("g", "path").style("opacity", 1e-6), tickExit = d3.transition(tick.exit()).style("opacity", 1e-6).remove(), tickUpdate = d3.transition(tick).style("opacity", 1), tickTransform;
        var range = d3_scaleRange(scale), path = g.selectAll(".domain").data([ 0 ]), pathEnter = path.enter().append("path").attr("class", "domain"), pathUpdate = d3.transition(path);
        var scale1 = scale.copy(), scale0 = this.__chart__ || scale1;
        this.__chart__ = scale1;
        tickEnter.append("line").attr("class", "tick");
        tickEnter.append("text");
        var lineEnter = tickEnter.select("line"), lineUpdate = tickUpdate.select("line"), text = tick.select("text").text(tickFormat), textEnter = tickEnter.select("text"), textUpdate = tickUpdate.select("text");
        switch (orient) {
         case "bottom":
          {
            tickTransform = d3_svg_axisX;
            subtickEnter.attr("y2", tickMinorSize);
            subtickUpdate.attr("x2", 0).attr("y2", tickMinorSize);
            lineEnter.attr("y2", tickMajorSize);
            textEnter.attr("y", Math.max(tickMajorSize, 0) + tickPadding);
            lineUpdate.attr("x2", 0).attr("y2", tickMajorSize);
            textUpdate.attr("x", 0).attr("y", Math.max(tickMajorSize, 0) + tickPadding);
            text.attr("dy", ".71em").attr("text-anchor", "middle");
            pathUpdate.attr("d", "M" + range[0] + "," + tickEndSize + "V0H" + range[1] + "V" + tickEndSize);
            break;
          }
         case "top":
          {
            tickTransform = d3_svg_axisX;
            subtickEnter.attr("y2", -tickMinorSize);
            subtickUpdate.attr("x2", 0).attr("y2", -tickMinorSize);
            lineEnter.attr("y2", -tickMajorSize);
            textEnter.attr("y", -(Math.max(tickMajorSize, 0) + tickPadding));
            lineUpdate.attr("x2", 0).attr("y2", -tickMajorSize);
            textUpdate.attr("x", 0).attr("y", -(Math.max(tickMajorSize, 0) + tickPadding));
            text.attr("dy", "0em").attr("text-anchor", "middle");
            pathUpdate.attr("d", "M" + range[0] + "," + -tickEndSize + "V0H" + range[1] + "V" + -tickEndSize);
            break;
          }
         case "left":
          {
            tickTransform = d3_svg_axisY;
            subtickEnter.attr("x2", -tickMinorSize);
            subtickUpdate.attr("x2", -tickMinorSize).attr("y2", 0);
            lineEnter.attr("x2", -tickMajorSize);
            textEnter.attr("x", -(Math.max(tickMajorSize, 0) + tickPadding));
            lineUpdate.attr("x2", -tickMajorSize).attr("y2", 0);
            textUpdate.attr("x", -(Math.max(tickMajorSize, 0) + tickPadding)).attr("y", 0);
            text.attr("dy", ".32em").attr("text-anchor", "end");
            pathUpdate.attr("d", "M" + -tickEndSize + "," + range[0] + "H0V" + range[1] + "H" + -tickEndSize);
            break;
          }
         case "right":
          {
            tickTransform = d3_svg_axisY;
            subtickEnter.attr("x2", tickMinorSize);
            subtickUpdate.attr("x2", tickMinorSize).attr("y2", 0);
            lineEnter.attr("x2", tickMajorSize);
            textEnter.attr("x", Math.max(tickMajorSize, 0) + tickPadding);
            lineUpdate.attr("x2", tickMajorSize).attr("y2", 0);
            textUpdate.attr("x", Math.max(tickMajorSize, 0) + tickPadding).attr("y", 0);
            text.attr("dy", ".32em").attr("text-anchor", "start");
            pathUpdate.attr("d", "M" + tickEndSize + "," + range[0] + "H0V" + range[1] + "H" + tickEndSize);
            break;
          }
        }
        if (scale.ticks) {
          tickEnter.call(tickTransform, scale0);
          tickUpdate.call(tickTransform, scale1);
          tickExit.call(tickTransform, scale1);
          subtickEnter.call(tickTransform, scale0);
          subtickUpdate.call(tickTransform, scale1);
          subtickExit.call(tickTransform, scale1);
        } else {
          var dx = scale1.rangeBand() / 2, x = function(d) {
            return scale1(d) + dx;
          };
          tickEnter.call(tickTransform, x);
          tickUpdate.call(tickTransform, x);
        }
      });
    }
    axis.scale = function(x) {
      if (!arguments.length) return scale;
      scale = x;
      return axis;
    };
    axis.orient = function(x) {
      if (!arguments.length) return orient;
      orient = x;
      return axis;
    };
    axis.ticks = function() {
      if (!arguments.length) return tickArguments_;
      tickArguments_ = arguments;
      return axis;
    };
    axis.tickValues = function(x) {
      if (!arguments.length) return tickValues;
      tickValues = x;
      return axis;
    };
    axis.tickFormat = function(x) {
      if (!arguments.length) return tickFormat_;
      tickFormat_ = x;
      return axis;
    };
    axis.tickSize = function(x, y, z) {
      if (!arguments.length) return tickMajorSize;
      var n = arguments.length - 1;
      tickMajorSize = +x;
      tickMinorSize = n > 1 ? +y : tickMajorSize;
      tickEndSize = n > 0 ? +arguments[n] : tickMajorSize;
      return axis;
    };
    axis.tickPadding = function(x) {
      if (!arguments.length) return tickPadding;
      tickPadding = +x;
      return axis;
    };
    axis.tickSubdivide = function(x) {
      if (!arguments.length) return tickSubdivide;
      tickSubdivide = +x;
      return axis;
    };
    return axis;
  };
  function d3_svg_axisX(selection, x) {
    selection.attr("transform", function(d) {
      return "translate(" + x(d) + ",0)";
    });
  }
  function d3_svg_axisY(selection, y) {
    selection.attr("transform", function(d) {
      return "translate(0," + y(d) + ")";
    });
  }
  function d3_svg_axisSubdivide(scale, ticks, m) {
    subticks = [];
    if (m && ticks.length > 1) {
      var extent = d3_scaleExtent(scale.domain()), subticks, i = -1, n = ticks.length, d = (ticks[1] - ticks[0]) / ++m, j, v;
      while (++i < n) {
        for (j = m; --j > 0; ) {
          if ((v = +ticks[i] - j * d) >= extent[0]) {
            subticks.push(v);
          }
        }
      }
      for (--i, j = 0; ++j < m && (v = +ticks[i] + j * d) < extent[1]; ) {
        subticks.push(v);
      }
    }
    return subticks;
  }
  d3.svg.brush = function() {
    var event = d3_eventDispatch(brush, "brushstart", "brush", "brushend"), x = null, y = null, resizes = d3_svg_brushResizes[0], extent = [ [ 0, 0 ], [ 0, 0 ] ], extentDomain;
    function brush(g) {
      g.each(function() {
        var g = d3.select(this), bg = g.selectAll(".background").data([ 0 ]), fg = g.selectAll(".extent").data([ 0 ]), tz = g.selectAll(".resize").data(resizes, String), e;
        g.style("pointer-events", "all").on("mousedown.brush", brushstart).on("touchstart.brush", brushstart);
        bg.enter().append("rect").attr("class", "background").style("visibility", "hidden").style("cursor", "crosshair");
        fg.enter().append("rect").attr("class", "extent").style("cursor", "move");
        tz.enter().append("g").attr("class", function(d) {
          return "resize " + d;
        }).style("cursor", function(d) {
          return d3_svg_brushCursor[d];
        }).append("rect").attr("x", function(d) {
          return /[ew]$/.test(d) ? -3 : null;
        }).attr("y", function(d) {
          return /^[ns]/.test(d) ? -3 : null;
        }).attr("width", 6).attr("height", 6).style("visibility", "hidden");
        tz.style("display", brush.empty() ? "none" : null);
        tz.exit().remove();
        if (x) {
          e = d3_scaleRange(x);
          bg.attr("x", e[0]).attr("width", e[1] - e[0]);
          redrawX(g);
        }
        if (y) {
          e = d3_scaleRange(y);
          bg.attr("y", e[0]).attr("height", e[1] - e[0]);
          redrawY(g);
        }
        redraw(g);
      });
    }
    function redraw(g) {
      g.selectAll(".resize").attr("transform", function(d) {
        return "translate(" + extent[+/e$/.test(d)][0] + "," + extent[+/^s/.test(d)][1] + ")";
      });
    }
    function redrawX(g) {
      g.select(".extent").attr("x", extent[0][0]);
      g.selectAll(".extent,.n>rect,.s>rect").attr("width", extent[1][0] - extent[0][0]);
    }
    function redrawY(g) {
      g.select(".extent").attr("y", extent[0][1]);
      g.selectAll(".extent,.e>rect,.w>rect").attr("height", extent[1][1] - extent[0][1]);
    }
    function brushstart() {
      var target = this, eventTarget = d3.select(d3.event.target), event_ = event.of(target, arguments), g = d3.select(target), resizing = eventTarget.datum(), resizingX = !/^(n|s)$/.test(resizing) && x, resizingY = !/^(e|w)$/.test(resizing) && y, dragging = eventTarget.classed("extent"), center, origin = mouse(), offset;
      var w = d3.select(window).on("mousemove.brush", brushmove).on("mouseup.brush", brushend).on("touchmove.brush", brushmove).on("touchend.brush", brushend).on("keydown.brush", keydown).on("keyup.brush", keyup);
      if (dragging) {
        origin[0] = extent[0][0] - origin[0];
        origin[1] = extent[0][1] - origin[1];
      } else if (resizing) {
        var ex = +/w$/.test(resizing), ey = +/^n/.test(resizing);
        offset = [ extent[1 - ex][0] - origin[0], extent[1 - ey][1] - origin[1] ];
        origin[0] = extent[ex][0];
        origin[1] = extent[ey][1];
      } else if (d3.event.altKey) center = origin.slice();
      g.style("pointer-events", "none").selectAll(".resize").style("display", null);
      d3.select("body").style("cursor", eventTarget.style("cursor"));
      event_({
        type: "brushstart"
      });
      brushmove();
      d3_eventCancel();
      function mouse() {
        var touches = d3.event.changedTouches;
        return touches ? d3.touches(target, touches)[0] : d3.mouse(target);
      }
      function keydown() {
        if (d3.event.keyCode == 32) {
          if (!dragging) {
            center = null;
            origin[0] -= extent[1][0];
            origin[1] -= extent[1][1];
            dragging = 2;
          }
          d3_eventCancel();
        }
      }
      function keyup() {
        if (d3.event.keyCode == 32 && dragging == 2) {
          origin[0] += extent[1][0];
          origin[1] += extent[1][1];
          dragging = 0;
          d3_eventCancel();
        }
      }
      function brushmove() {
        var point = mouse(), moved = false;
        if (offset) {
          point[0] += offset[0];
          point[1] += offset[1];
        }
        if (!dragging) {
          if (d3.event.altKey) {
            if (!center) center = [ (extent[0][0] + extent[1][0]) / 2, (extent[0][1] + extent[1][1]) / 2 ];
            origin[0] = extent[+(point[0] < center[0])][0];
            origin[1] = extent[+(point[1] < center[1])][1];
          } else center = null;
        }
        if (resizingX && move1(point, x, 0)) {
          redrawX(g);
          moved = true;
        }
        if (resizingY && move1(point, y, 1)) {
          redrawY(g);
          moved = true;
        }
        if (moved) {
          redraw(g);
          event_({
            type: "brush",
            mode: dragging ? "move" : "resize"
          });
        }
      }
      function move1(point, scale, i) {
        var range = d3_scaleRange(scale), r0 = range[0], r1 = range[1], position = origin[i], size = extent[1][i] - extent[0][i], min, max;
        if (dragging) {
          r0 -= position;
          r1 -= size + position;
        }
        min = Math.max(r0, Math.min(r1, point[i]));
        if (dragging) {
          max = (min += position) + size;
        } else {
          if (center) position = Math.max(r0, Math.min(r1, 2 * center[i] - min));
          if (position < min) {
            max = min;
            min = position;
          } else {
            max = position;
          }
        }
        if (extent[0][i] !== min || extent[1][i] !== max) {
          extentDomain = null;
          extent[0][i] = min;
          extent[1][i] = max;
          return true;
        }
      }
      function brushend() {
        brushmove();
        g.style("pointer-events", "all").selectAll(".resize").style("display", brush.empty() ? "none" : null);
        d3.select("body").style("cursor", null);
        w.on("mousemove.brush", null).on("mouseup.brush", null).on("touchmove.brush", null).on("touchend.brush", null).on("keydown.brush", null).on("keyup.brush", null);
        event_({
          type: "brushend"
        });
        d3_eventCancel();
      }
    }
    brush.x = function(z) {
      if (!arguments.length) return x;
      x = z;
      resizes = d3_svg_brushResizes[!x << 1 | !y];
      return brush;
    };
    brush.y = function(z) {
      if (!arguments.length) return y;
      y = z;
      resizes = d3_svg_brushResizes[!x << 1 | !y];
      return brush;
    };
    brush.extent = function(z) {
      var x0, x1, y0, y1, t;
      if (!arguments.length) {
        z = extentDomain || extent;
        if (x) {
          x0 = z[0][0], x1 = z[1][0];
          if (!extentDomain) {
            x0 = extent[0][0], x1 = extent[1][0];
            if (x.invert) x0 = x.invert(x0), x1 = x.invert(x1);
            if (x1 < x0) t = x0, x0 = x1, x1 = t;
          }
        }
        if (y) {
          y0 = z[0][1], y1 = z[1][1];
          if (!extentDomain) {
            y0 = extent[0][1], y1 = extent[1][1];
            if (y.invert) y0 = y.invert(y0), y1 = y.invert(y1);
            if (y1 < y0) t = y0, y0 = y1, y1 = t;
          }
        }
        return x && y ? [ [ x0, y0 ], [ x1, y1 ] ] : x ? [ x0, x1 ] : y && [ y0, y1 ];
      }
      extentDomain = [ [ 0, 0 ], [ 0, 0 ] ];
      if (x) {
        x0 = z[0], x1 = z[1];
        if (y) x0 = x0[0], x1 = x1[0];
        extentDomain[0][0] = x0, extentDomain[1][0] = x1;
        if (x.invert) x0 = x(x0), x1 = x(x1);
        if (x1 < x0) t = x0, x0 = x1, x1 = t;
        extent[0][0] = x0 | 0, extent[1][0] = x1 | 0;
      }
      if (y) {
        y0 = z[0], y1 = z[1];
        if (x) y0 = y0[1], y1 = y1[1];
        extentDomain[0][1] = y0, extentDomain[1][1] = y1;
        if (y.invert) y0 = y(y0), y1 = y(y1);
        if (y1 < y0) t = y0, y0 = y1, y1 = t;
        extent[0][1] = y0 | 0, extent[1][1] = y1 | 0;
      }
      return brush;
    };
    brush.clear = function() {
      extentDomain = null;
      extent[0][0] = extent[0][1] = extent[1][0] = extent[1][1] = 0;
      return brush;
    };
    brush.empty = function() {
      return x && extent[0][0] === extent[1][0] || y && extent[0][1] === extent[1][1];
    };
    return d3.rebind(brush, event, "on");
  };
  var d3_svg_brushCursor = {
    n: "ns-resize",
    e: "ew-resize",
    s: "ns-resize",
    w: "ew-resize",
    nw: "nwse-resize",
    ne: "nesw-resize",
    se: "nwse-resize",
    sw: "nesw-resize"
  };
  var d3_svg_brushResizes = [ [ "n", "e", "s", "w", "nw", "ne", "se", "sw" ], [ "e", "w" ], [ "n", "s" ], [] ];
  d3.behavior = {};
  d3.behavior.drag = function() {
    var event = d3_eventDispatch(drag, "drag", "dragstart", "dragend"), origin = null;
    function drag() {
      this.on("mousedown.drag", mousedown).on("touchstart.drag", mousedown);
    }
    function mousedown() {
      var target = this, event_ = event.of(target, arguments), eventTarget = d3.event.target, offset, origin_ = point(), moved = 0;
      var w = d3.select(window).on("mousemove.drag", dragmove).on("touchmove.drag", dragmove).on("mouseup.drag", dragend, true).on("touchend.drag", dragend, true);
      if (origin) {
        offset = origin.apply(target, arguments);
        offset = [ offset.x - origin_[0], offset.y - origin_[1] ];
      } else {
        offset = [ 0, 0 ];
      }
      d3_eventCancel();
      event_({
        type: "dragstart"
      });
      function point() {
        var p = target.parentNode, t = d3.event.changedTouches;
        return t ? d3.touches(p, t)[0] : d3.mouse(p);
      }
      function dragmove() {
        if (!target.parentNode) return dragend();
        var p = point(), dx = p[0] - origin_[0], dy = p[1] - origin_[1];
        moved |= dx | dy;
        origin_ = p;
        d3_eventCancel();
        event_({
          type: "drag",
          x: p[0] + offset[0],
          y: p[1] + offset[1],
          dx: dx,
          dy: dy
        });
      }
      function dragend() {
        event_({
          type: "dragend"
        });
        if (moved) {
          d3_eventCancel();
          if (d3.event.target === eventTarget) w.on("click.drag", click, true);
        }
        w.on("mousemove.drag", null).on("touchmove.drag", null).on("mouseup.drag", null).on("touchend.drag", null);
      }
      function click() {
        d3_eventCancel();
        w.on("click.drag", null);
      }
    }
    drag.origin = function(x) {
      if (!arguments.length) return origin;
      origin = x;
      return drag;
    };
    return d3.rebind(drag, event, "on");
  };
  d3.behavior.zoom = function() {
    var translate = [ 0, 0 ], translate0, scale = 1, scale0, scaleExtent = d3_behavior_zoomInfinity, event = d3_eventDispatch(zoom, "zoom"), x0, x1, y0, y1, touchtime;
    function zoom() {
      this.on("mousedown.zoom", mousedown).on("mousewheel.zoom", mousewheel).on("mousemove.zoom", mousemove).on("DOMMouseScroll.zoom", mousewheel).on("dblclick.zoom", dblclick).on("touchstart.zoom", touchstart).on("touchmove.zoom", touchmove).on("touchend.zoom", touchstart);
    }
    zoom.translate = function(x) {
      if (!arguments.length) return translate;
      translate = x.map(Number);
      return zoom;
    };
    zoom.scale = function(x) {
      if (!arguments.length) return scale;
      scale = +x;
      return zoom;
    };
    zoom.scaleExtent = function(x) {
      if (!arguments.length) return scaleExtent;
      scaleExtent = x == null ? d3_behavior_zoomInfinity : x.map(Number);
      return zoom;
    };
    zoom.x = function(z) {
      if (!arguments.length) return x1;
      x1 = z;
      x0 = z.copy();
      return zoom;
    };
    zoom.y = function(z) {
      if (!arguments.length) return y1;
      y1 = z;
      y0 = z.copy();
      return zoom;
    };
    function location(p) {
      return [ (p[0] - translate[0]) / scale, (p[1] - translate[1]) / scale ];
    }
    function point(l) {
      return [ l[0] * scale + translate[0], l[1] * scale + translate[1] ];
    }
    function scaleTo(s) {
      scale = Math.max(scaleExtent[0], Math.min(scaleExtent[1], s));
    }
    function translateTo(p, l) {
      l = point(l);
      translate[0] += p[0] - l[0];
      translate[1] += p[1] - l[1];
    }
    function dispatch(event) {
      if (x1) x1.domain(x0.range().map(function(x) {
        return (x - translate[0]) / scale;
      }).map(x0.invert));
      if (y1) y1.domain(y0.range().map(function(y) {
        return (y - translate[1]) / scale;
      }).map(y0.invert));
      d3.event.preventDefault();
      event({
        type: "zoom",
        scale: scale,
        translate: translate
      });
    }
    function mousedown() {
      var target = this, event_ = event.of(target, arguments), eventTarget = d3.event.target, moved = 0, w = d3.select(window).on("mousemove.zoom", mousemove).on("mouseup.zoom", mouseup), l = location(d3.mouse(target));
      window.focus();
      d3_eventCancel();
      function mousemove() {
        moved = 1;
        translateTo(d3.mouse(target), l);
        dispatch(event_);
      }
      function mouseup() {
        if (moved) d3_eventCancel();
        w.on("mousemove.zoom", null).on("mouseup.zoom", null);
        if (moved && d3.event.target === eventTarget) w.on("click.zoom", click, true);
      }
      function click() {
        d3_eventCancel();
        w.on("click.zoom", null);
      }
    }
    function mousewheel() {
      if (!translate0) translate0 = location(d3.mouse(this));
      scaleTo(Math.pow(2, d3_behavior_zoomDelta() * .002) * scale);
      translateTo(d3.mouse(this), translate0);
      dispatch(event.of(this, arguments));
    }
    function mousemove() {
      translate0 = null;
    }
    function dblclick() {
      var p = d3.mouse(this), l = location(p);
      scaleTo(d3.event.shiftKey ? scale / 2 : scale * 2);
      translateTo(p, l);
      dispatch(event.of(this, arguments));
    }
    function touchstart() {
      var touches = d3.touches(this), now = Date.now();
      scale0 = scale;
      translate0 = {};
      touches.forEach(function(t) {
        translate0[t.identifier] = location(t);
      });
      d3_eventCancel();
      if (touches.length === 1) {
        if (now - touchtime < 500) {
          var p = touches[0], l = location(touches[0]);
          scaleTo(scale * 2);
          translateTo(p, l);
          dispatch(event.of(this, arguments));
        }
        touchtime = now;
      }
    }
    function touchmove() {
      var touches = d3.touches(this), p0 = touches[0], l0 = translate0[p0.identifier];
      if (p1 = touches[1]) {
        var p1, l1 = translate0[p1.identifier];
        p0 = [ (p0[0] + p1[0]) / 2, (p0[1] + p1[1]) / 2 ];
        l0 = [ (l0[0] + l1[0]) / 2, (l0[1] + l1[1]) / 2 ];
        scaleTo(d3.event.scale * scale0);
      }
      translateTo(p0, l0);
      touchtime = null;
      dispatch(event.of(this, arguments));
    }
    return d3.rebind(zoom, event, "on");
  };
  var d3_behavior_zoomDiv, d3_behavior_zoomInfinity = [ 0, Infinity ];
  function d3_behavior_zoomDelta() {
    if (!d3_behavior_zoomDiv) {
      d3_behavior_zoomDiv = d3.select("body").append("div").style("visibility", "hidden").style("top", 0).style("height", 0).style("width", 0).style("overflow-y", "scroll").append("div").style("height", "2000px").node().parentNode;
    }
    var e = d3.event, delta;
    try {
      d3_behavior_zoomDiv.scrollTop = 1e3;
      d3_behavior_zoomDiv.dispatchEvent(e);
      delta = 1e3 - d3_behavior_zoomDiv.scrollTop;
    } catch (error) {
      delta = e.wheelDelta || -e.detail * 5;
    }
    return delta;
  }
  d3.layout = {};
  d3.layout.bundle = function() {
    return function(links) {
      var paths = [], i = -1, n = links.length;
      while (++i < n) paths.push(d3_layout_bundlePath(links[i]));
      return paths;
    };
  };
  function d3_layout_bundlePath(link) {
    var start = link.source, end = link.target, lca = d3_layout_bundleLeastCommonAncestor(start, end), points = [ start ];
    while (start !== lca) {
      start = start.parent;
      points.push(start);
    }
    var k = points.length;
    while (end !== lca) {
      points.splice(k, 0, end);
      end = end.parent;
    }
    return points;
  }
  function d3_layout_bundleAncestors(node) {
    var ancestors = [], parent = node.parent;
    while (parent != null) {
      ancestors.push(node);
      node = parent;
      parent = parent.parent;
    }
    ancestors.push(node);
    return ancestors;
  }
  function d3_layout_bundleLeastCommonAncestor(a, b) {
    if (a === b) return a;
    var aNodes = d3_layout_bundleAncestors(a), bNodes = d3_layout_bundleAncestors(b), aNode = aNodes.pop(), bNode = bNodes.pop(), sharedNode = null;
    while (aNode === bNode) {
      sharedNode = aNode;
      aNode = aNodes.pop();
      bNode = bNodes.pop();
    }
    return sharedNode;
  }
  d3.layout.chord = function() {
    var chord = {}, chords, groups, matrix, n, padding = 0, sortGroups, sortSubgroups, sortChords;
    function relayout() {
      var subgroups = {}, groupSums = [], groupIndex = d3.range(n), subgroupIndex = [], k, x, x0, i, j;
      chords = [];
      groups = [];
      k = 0, i = -1;
      while (++i < n) {
        x = 0, j = -1;
        while (++j < n) {
          x += matrix[i][j];
        }
        groupSums.push(x);
        subgroupIndex.push(d3.range(n));
        k += x;
      }
      if (sortGroups) {
        groupIndex.sort(function(a, b) {
          return sortGroups(groupSums[a], groupSums[b]);
        });
      }
      if (sortSubgroups) {
        subgroupIndex.forEach(function(d, i) {
          d.sort(function(a, b) {
            return sortSubgroups(matrix[i][a], matrix[i][b]);
          });
        });
      }
      k = (2 * Math.PI - padding * n) / k;
      x = 0, i = -1;
      while (++i < n) {
        x0 = x, j = -1;
        while (++j < n) {
          var di = groupIndex[i], dj = subgroupIndex[di][j], v = matrix[di][dj], a0 = x, a1 = x += v * k;
          subgroups[di + "-" + dj] = {
            index: di,
            subindex: dj,
            startAngle: a0,
            endAngle: a1,
            value: v
          };
        }
        groups[di] = {
          index: di,
          startAngle: x0,
          endAngle: x,
          value: (x - x0) / k
        };
        x += padding;
      }
      i = -1;
      while (++i < n) {
        j = i - 1;
        while (++j < n) {
          var source = subgroups[i + "-" + j], target = subgroups[j + "-" + i];
          if (source.value || target.value) {
            chords.push(source.value < target.value ? {
              source: target,
              target: source
            } : {
              source: source,
              target: target
            });
          }
        }
      }
      if (sortChords) resort();
    }
    function resort() {
      chords.sort(function(a, b) {
        return sortChords((a.source.value + a.target.value) / 2, (b.source.value + b.target.value) / 2);
      });
    }
    chord.matrix = function(x) {
      if (!arguments.length) return matrix;
      n = (matrix = x) && matrix.length;
      chords = groups = null;
      return chord;
    };
    chord.padding = function(x) {
      if (!arguments.length) return padding;
      padding = x;
      chords = groups = null;
      return chord;
    };
    chord.sortGroups = function(x) {
      if (!arguments.length) return sortGroups;
      sortGroups = x;
      chords = groups = null;
      return chord;
    };
    chord.sortSubgroups = function(x) {
      if (!arguments.length) return sortSubgroups;
      sortSubgroups = x;
      chords = null;
      return chord;
    };
    chord.sortChords = function(x) {
      if (!arguments.length) return sortChords;
      sortChords = x;
      if (chords) resort();
      return chord;
    };
    chord.chords = function() {
      if (!chords) relayout();
      return chords;
    };
    chord.groups = function() {
      if (!groups) relayout();
      return groups;
    };
    return chord;
  };
  d3.layout.force = function() {
    var force = {}, event = d3.dispatch("start", "tick", "end"), size = [ 1, 1 ], drag, alpha, friction = .9, linkDistance = d3_layout_forceLinkDistance, linkStrength = d3_layout_forceLinkStrength, charge = -30, gravity = .1, theta = .8, interval, nodes = [], links = [], distances, strengths, charges;
    function repulse(node) {
      return function(quad, x1, y1, x2, y2) {
        if (quad.point !== node) {
          var dx = quad.cx - node.x, dy = quad.cy - node.y, dn = 1 / Math.sqrt(dx * dx + dy * dy);
          if ((x2 - x1) * dn < theta) {
            var k = quad.charge * dn * dn;
            node.px -= dx * k;
            node.py -= dy * k;
            return true;
          }
          if (quad.point && isFinite(dn)) {
            var k = quad.pointCharge * dn * dn;
            node.px -= dx * k;
            node.py -= dy * k;
          }
        }
        return !quad.charge;
      };
    }
    force.tick = function() {
      if ((alpha *= .99) < .005) {
        event.end({
          type: "end",
          alpha: alpha = 0
        });
        return true;
      }
      var n = nodes.length, m = links.length, q, i, o, s, t, l, k, x, y;
      for (i = 0; i < m; ++i) {
        o = links[i];
        s = o.source;
        t = o.target;
        x = t.x - s.x;
        y = t.y - s.y;
        if (l = x * x + y * y) {
          l = alpha * strengths[i] * ((l = Math.sqrt(l)) - distances[i]) / l;
          x *= l;
          y *= l;
          t.x -= x * (k = s.weight / (t.weight + s.weight));
          t.y -= y * k;
          s.x += x * (k = 1 - k);
          s.y += y * k;
        }
      }
      if (k = alpha * gravity) {
        x = size[0] / 2;
        y = size[1] / 2;
        i = -1;
        if (k) while (++i < n) {
          o = nodes[i];
          o.x += (x - o.x) * k;
          o.y += (y - o.y) * k;
        }
      }
      if (charge) {
        d3_layout_forceAccumulate(q = d3.geom.quadtree(nodes), alpha, charges);
        i = -1;
        while (++i < n) {
          if (!(o = nodes[i]).fixed) {
            q.visit(repulse(o));
          }
        }
      }
      i = -1;
      while (++i < n) {
        o = nodes[i];
        if (o.fixed) {
          o.x = o.px;
          o.y = o.py;
        } else {
          o.x -= (o.px - (o.px = o.x)) * friction;
          o.y -= (o.py - (o.py = o.y)) * friction;
        }
      }
      event.tick({
        type: "tick",
        alpha: alpha
      });
    };
    force.nodes = function(x) {
      if (!arguments.length) return nodes;
      nodes = x;
      return force;
    };
    force.links = function(x) {
      if (!arguments.length) return links;
      links = x;
      return force;
    };
    force.size = function(x) {
      if (!arguments.length) return size;
      size = x;
      return force;
    };
    force.linkDistance = function(x) {
      if (!arguments.length) return linkDistance;
      linkDistance = d3_functor(x);
      return force;
    };
    force.distance = force.linkDistance;
    force.linkStrength = function(x) {
      if (!arguments.length) return linkStrength;
      linkStrength = d3_functor(x);
      return force;
    };
    force.friction = function(x) {
      if (!arguments.length) return friction;
      friction = x;
      return force;
    };
    force.charge = function(x) {
      if (!arguments.length) return charge;
      charge = typeof x === "function" ? x : +x;
      return force;
    };
    force.gravity = function(x) {
      if (!arguments.length) return gravity;
      gravity = x;
      return force;
    };
    force.theta = function(x) {
      if (!arguments.length) return theta;
      theta = x;
      return force;
    };
    force.alpha = function(x) {
      if (!arguments.length) return alpha;
      if (alpha) {
        if (x > 0) alpha = x; else alpha = 0;
      } else if (x > 0) {
        event.start({
          type: "start",
          alpha: alpha = x
        });
        d3.timer(force.tick);
      }
      return force;
    };
    force.start = function() {
      var i, j, n = nodes.length, m = links.length, w = size[0], h = size[1], neighbors, o;
      for (i = 0; i < n; ++i) {
        (o = nodes[i]).index = i;
        o.weight = 0;
      }
      distances = [];
      strengths = [];
      for (i = 0; i < m; ++i) {
        o = links[i];
        if (typeof o.source == "number") o.source = nodes[o.source];
        if (typeof o.target == "number") o.target = nodes[o.target];
        distances[i] = linkDistance.call(this, o, i);
        strengths[i] = linkStrength.call(this, o, i);
        ++o.source.weight;
        ++o.target.weight;
      }
      for (i = 0; i < n; ++i) {
        o = nodes[i];
        if (isNaN(o.x)) o.x = position("x", w);
        if (isNaN(o.y)) o.y = position("y", h);
        if (isNaN(o.px)) o.px = o.x;
        if (isNaN(o.py)) o.py = o.y;
      }
      charges = [];
      if (typeof charge === "function") {
        for (i = 0; i < n; ++i) {
          charges[i] = +charge.call(this, nodes[i], i);
        }
      } else {
        for (i = 0; i < n; ++i) {
          charges[i] = charge;
        }
      }
      function position(dimension, size) {
        var neighbors = neighbor(i), j = -1, m = neighbors.length, x;
        while (++j < m) if (!isNaN(x = neighbors[j][dimension])) return x;
        return Math.random() * size;
      }
      function neighbor() {
        if (!neighbors) {
          neighbors = [];
          for (j = 0; j < n; ++j) {
            neighbors[j] = [];
          }
          for (j = 0; j < m; ++j) {
            var o = links[j];
            neighbors[o.source.index].push(o.target);
            neighbors[o.target.index].push(o.source);
          }
        }
        return neighbors[i];
      }
      return force.resume();
    };
    force.resume = function() {
      return force.alpha(.1);
    };
    force.stop = function() {
      return force.alpha(0);
    };
    force.drag = function() {
      if (!drag) drag = d3.behavior.drag().origin(d3_identity).on("dragstart", dragstart).on("drag", d3_layout_forceDrag).on("dragend", d3_layout_forceDragEnd);
      this.on("mouseover.force", d3_layout_forceDragOver).on("mouseout.force", d3_layout_forceDragOut).call(drag);
    };
    function dragstart(d) {
      d3_layout_forceDragOver(d3_layout_forceDragNode = d);
      d3_layout_forceDragForce = force;
    }
    return d3.rebind(force, event, "on");
  };
  var d3_layout_forceDragForce, d3_layout_forceDragNode;
  function d3_layout_forceDragOver(d) {
    d.fixed |= 2;
  }
  function d3_layout_forceDragOut(d) {
    if (d !== d3_layout_forceDragNode) d.fixed &= 1;
  }
  function d3_layout_forceDragEnd() {
    d3_layout_forceDragNode.fixed &= 1;
    d3_layout_forceDragForce = d3_layout_forceDragNode = null;
  }
  function d3_layout_forceDrag() {
    d3_layout_forceDragNode.px = d3.event.x;
    d3_layout_forceDragNode.py = d3.event.y;
    d3_layout_forceDragForce.resume();
  }
  function d3_layout_forceAccumulate(quad, alpha, charges) {
    var cx = 0, cy = 0;
    quad.charge = 0;
    if (!quad.leaf) {
      var nodes = quad.nodes, n = nodes.length, i = -1, c;
      while (++i < n) {
        c = nodes[i];
        if (c == null) continue;
        d3_layout_forceAccumulate(c, alpha, charges);
        quad.charge += c.charge;
        cx += c.charge * c.cx;
        cy += c.charge * c.cy;
      }
    }
    if (quad.point) {
      if (!quad.leaf) {
        quad.point.x += Math.random() - .5;
        quad.point.y += Math.random() - .5;
      }
      var k = alpha * charges[quad.point.index];
      quad.charge += quad.pointCharge = k;
      cx += k * quad.point.x;
      cy += k * quad.point.y;
    }
    quad.cx = cx / quad.charge;
    quad.cy = cy / quad.charge;
  }
  function d3_layout_forceLinkDistance(link) {
    return 20;
  }
  function d3_layout_forceLinkStrength(link) {
    return 1;
  }
  d3.layout.partition = function() {
    var hierarchy = d3.layout.hierarchy(), size = [ 1, 1 ];
    function position(node, x, dx, dy) {
      var children = node.children;
      node.x = x;
      node.y = node.depth * dy;
      node.dx = dx;
      node.dy = dy;
      if (children && (n = children.length)) {
        var i = -1, n, c, d;
        dx = node.value ? dx / node.value : 0;
        while (++i < n) {
          position(c = children[i], x, d = c.value * dx, dy);
          x += d;
        }
      }
    }
    function depth(node) {
      var children = node.children, d = 0;
      if (children && (n = children.length)) {
        var i = -1, n;
        while (++i < n) d = Math.max(d, depth(children[i]));
      }
      return 1 + d;
    }
    function partition(d, i) {
      var nodes = hierarchy.call(this, d, i);
      position(nodes[0], 0, size[0], size[1] / depth(nodes[0]));
      return nodes;
    }
    partition.size = function(x) {
      if (!arguments.length) return size;
      size = x;
      return partition;
    };
    return d3_layout_hierarchyRebind(partition, hierarchy);
  };
  d3.layout.pie = function() {
    var value = Number, sort = d3_layout_pieSortByValue, startAngle = 0, endAngle = 2 * Math.PI;
    function pie(data, i) {
      var values = data.map(function(d, i) {
        return +value.call(pie, d, i);
      });
      var a = +(typeof startAngle === "function" ? startAngle.apply(this, arguments) : startAngle);
      var k = ((typeof endAngle === "function" ? endAngle.apply(this, arguments) : endAngle) - startAngle) / d3.sum(values);
      var index = d3.range(data.length);
      if (sort != null) index.sort(sort === d3_layout_pieSortByValue ? function(i, j) {
        return values[j] - values[i];
      } : function(i, j) {
        return sort(data[i], data[j]);
      });
      var arcs = [];
      index.forEach(function(i) {
        var d;
        arcs[i] = {
          data: data[i],
          value: d = values[i],
          startAngle: a,
          endAngle: a += d * k
        };
      });
      return arcs;
    }
    pie.value = function(x) {
      if (!arguments.length) return value;
      value = x;
      return pie;
    };
    pie.sort = function(x) {
      if (!arguments.length) return sort;
      sort = x;
      return pie;
    };
    pie.startAngle = function(x) {
      if (!arguments.length) return startAngle;
      startAngle = x;
      return pie;
    };
    pie.endAngle = function(x) {
      if (!arguments.length) return endAngle;
      endAngle = x;
      return pie;
    };
    return pie;
  };
  var d3_layout_pieSortByValue = {};
  d3.layout.stack = function() {
    var values = d3_identity, order = d3_layout_stackOrderDefault, offset = d3_layout_stackOffsetZero, out = d3_layout_stackOut, x = d3_layout_stackX, y = d3_layout_stackY;
    function stack(data, index) {
      var series = data.map(function(d, i) {
        return values.call(stack, d, i);
      });
      var points = series.map(function(d, i) {
        return d.map(function(v, i) {
          return [ x.call(stack, v, i), y.call(stack, v, i) ];
        });
      });
      var orders = order.call(stack, points, index);
      series = d3.permute(series, orders);
      points = d3.permute(points, orders);
      var offsets = offset.call(stack, points, index);
      var n = series.length, m = series[0].length, i, j, o;
      for (j = 0; j < m; ++j) {
        out.call(stack, series[0][j], o = offsets[j], points[0][j][1]);
        for (i = 1; i < n; ++i) {
          out.call(stack, series[i][j], o += points[i - 1][j][1], points[i][j][1]);
        }
      }
      return data;
    }
    stack.values = function(x) {
      if (!arguments.length) return values;
      values = x;
      return stack;
    };
    stack.order = function(x) {
      if (!arguments.length) return order;
      order = typeof x === "function" ? x : d3_layout_stackOrders.get(x) || d3_layout_stackOrderDefault;
      return stack;
    };
    stack.offset = function(x) {
      if (!arguments.length) return offset;
      offset = typeof x === "function" ? x : d3_layout_stackOffsets.get(x) || d3_layout_stackOffsetZero;
      return stack;
    };
    stack.x = function(z) {
      if (!arguments.length) return x;
      x = z;
      return stack;
    };
    stack.y = function(z) {
      if (!arguments.length) return y;
      y = z;
      return stack;
    };
    stack.out = function(z) {
      if (!arguments.length) return out;
      out = z;
      return stack;
    };
    return stack;
  };
  function d3_layout_stackX(d) {
    return d.x;
  }
  function d3_layout_stackY(d) {
    return d.y;
  }
  function d3_layout_stackOut(d, y0, y) {
    d.y0 = y0;
    d.y = y;
  }
  var d3_layout_stackOrders = d3.map({
    "inside-out": function(data) {
      var n = data.length, i, j, max = data.map(d3_layout_stackMaxIndex), sums = data.map(d3_layout_stackReduceSum), index = d3.range(n).sort(function(a, b) {
        return max[a] - max[b];
      }), top = 0, bottom = 0, tops = [], bottoms = [];
      for (i = 0; i < n; ++i) {
        j = index[i];
        if (top < bottom) {
          top += sums[j];
          tops.push(j);
        } else {
          bottom += sums[j];
          bottoms.push(j);
        }
      }
      return bottoms.reverse().concat(tops);
    },
    reverse: function(data) {
      return d3.range(data.length).reverse();
    },
    "default": d3_layout_stackOrderDefault
  });
  var d3_layout_stackOffsets = d3.map({
    silhouette: function(data) {
      var n = data.length, m = data[0].length, sums = [], max = 0, i, j, o, y0 = [];
      for (j = 0; j < m; ++j) {
        for (i = 0, o = 0; i < n; i++) o += data[i][j][1];
        if (o > max) max = o;
        sums.push(o);
      }
      for (j = 0; j < m; ++j) {
        y0[j] = (max - sums[j]) / 2;
      }
      return y0;
    },
    wiggle: function(data) {
      var n = data.length, x = data[0], m = x.length, max = 0, i, j, k, s1, s2, s3, dx, o, o0, y0 = [];
      y0[0] = o = o0 = 0;
      for (j = 1; j < m; ++j) {
        for (i = 0, s1 = 0; i < n; ++i) s1 += data[i][j][1];
        for (i = 0, s2 = 0, dx = x[j][0] - x[j - 1][0]; i < n; ++i) {
          for (k = 0, s3 = (data[i][j][1] - data[i][j - 1][1]) / (2 * dx); k < i; ++k) {
            s3 += (data[k][j][1] - data[k][j - 1][1]) / dx;
          }
          s2 += s3 * data[i][j][1];
        }
        y0[j] = o -= s1 ? s2 / s1 * dx : 0;
        if (o < o0) o0 = o;
      }
      for (j = 0; j < m; ++j) y0[j] -= o0;
      return y0;
    },
    expand: function(data) {
      var n = data.length, m = data[0].length, k = 1 / n, i, j, o, y0 = [];
      for (j = 0; j < m; ++j) {
        for (i = 0, o = 0; i < n; i++) o += data[i][j][1];
        if (o) for (i = 0; i < n; i++) data[i][j][1] /= o; else for (i = 0; i < n; i++) data[i][j][1] = k;
      }
      for (j = 0; j < m; ++j) y0[j] = 0;
      return y0;
    },
    zero: d3_layout_stackOffsetZero
  });
  function d3_layout_stackOrderDefault(data) {
    return d3.range(data.length);
  }
  function d3_layout_stackOffsetZero(data) {
    var j = -1, m = data[0].length, y0 = [];
    while (++j < m) y0[j] = 0;
    return y0;
  }
  function d3_layout_stackMaxIndex(array) {
    var i = 1, j = 0, v = array[0][1], k, n = array.length;
    for (; i < n; ++i) {
      if ((k = array[i][1]) > v) {
        j = i;
        v = k;
      }
    }
    return j;
  }
  function d3_layout_stackReduceSum(d) {
    return d.reduce(d3_layout_stackSum, 0);
  }
  function d3_layout_stackSum(p, d) {
    return p + d[1];
  }
  d3.layout.histogram = function() {
    var frequency = true, valuer = Number, ranger = d3_layout_histogramRange, binner = d3_layout_histogramBinSturges;
    function histogram(data, i) {
      var bins = [], values = data.map(valuer, this), range = ranger.call(this, values, i), thresholds = binner.call(this, range, values, i), bin, i = -1, n = values.length, m = thresholds.length - 1, k = frequency ? 1 : 1 / n, x;
      while (++i < m) {
        bin = bins[i] = [];
        bin.dx = thresholds[i + 1] - (bin.x = thresholds[i]);
        bin.y = 0;
      }
      if (m > 0) {
        i = -1;
        while (++i < n) {
          x = values[i];
          if (x >= range[0] && x <= range[1]) {
            bin = bins[d3.bisect(thresholds, x, 1, m) - 1];
            bin.y += k;
            bin.push(data[i]);
          }
        }
      }
      return bins;
    }
    histogram.value = function(x) {
      if (!arguments.length) return valuer;
      valuer = x;
      return histogram;
    };
    histogram.range = function(x) {
      if (!arguments.length) return ranger;
      ranger = d3_functor(x);
      return histogram;
    };
    histogram.bins = function(x) {
      if (!arguments.length) return binner;
      binner = typeof x === "number" ? function(range) {
        return d3_layout_histogramBinFixed(range, x);
      } : d3_functor(x);
      return histogram;
    };
    histogram.frequency = function(x) {
      if (!arguments.length) return frequency;
      frequency = !!x;
      return histogram;
    };
    return histogram;
  };
  function d3_layout_histogramBinSturges(range, values) {
    return d3_layout_histogramBinFixed(range, Math.ceil(Math.log(values.length) / Math.LN2 + 1));
  }
  function d3_layout_histogramBinFixed(range, n) {
    var x = -1, b = +range[0], m = (range[1] - b) / n, f = [];
    while (++x <= n) f[x] = m * x + b;
    return f;
  }
  function d3_layout_histogramRange(values) {
    return [ d3.min(values), d3.max(values) ];
  }
  d3.layout.hierarchy = function() {
    var sort = d3_layout_hierarchySort, children = d3_layout_hierarchyChildren, value = d3_layout_hierarchyValue;
    function recurse(data, depth, nodes) {
      var childs = children.call(hierarchy, data, depth), node = d3_layout_hierarchyInline ? data : {
        data: data
      };
      node.depth = depth;
      nodes.push(node);
      if (childs && (n = childs.length)) {
        var i = -1, n, c = node.children = [], v = 0, j = depth + 1, d;
        while (++i < n) {
          d = recurse(childs[i], j, nodes);
          d.parent = node;
          c.push(d);
          v += d.value;
        }
        if (sort) c.sort(sort);
        if (value) node.value = v;
      } else if (value) {
        node.value = +value.call(hierarchy, data, depth) || 0;
      }
      return node;
    }
    function revalue(node, depth) {
      var children = node.children, v = 0;
      if (children && (n = children.length)) {
        var i = -1, n, j = depth + 1;
        while (++i < n) v += revalue(children[i], j);
      } else if (value) {
        v = +value.call(hierarchy, d3_layout_hierarchyInline ? node : node.data, depth) || 0;
      }
      if (value) node.value = v;
      return v;
    }
    function hierarchy(d) {
      var nodes = [];
      recurse(d, 0, nodes);
      return nodes;
    }
    hierarchy.sort = function(x) {
      if (!arguments.length) return sort;
      sort = x;
      return hierarchy;
    };
    hierarchy.children = function(x) {
      if (!arguments.length) return children;
      children = x;
      return hierarchy;
    };
    hierarchy.value = function(x) {
      if (!arguments.length) return value;
      value = x;
      return hierarchy;
    };
    hierarchy.revalue = function(root) {
      revalue(root, 0);
      return root;
    };
    return hierarchy;
  };
  function d3_layout_hierarchyRebind(object, hierarchy) {
    d3.rebind(object, hierarchy, "sort", "children", "value");
    object.links = d3_layout_hierarchyLinks;
    object.nodes = function(d) {
      d3_layout_hierarchyInline = true;
      return (object.nodes = object)(d);
    };
    return object;
  }
  function d3_layout_hierarchyChildren(d) {
    return d.children;
  }
  function d3_layout_hierarchyValue(d) {
    return d.value;
  }
  function d3_layout_hierarchySort(a, b) {
    return b.value - a.value;
  }
  function d3_layout_hierarchyLinks(nodes) {
    return d3.merge(nodes.map(function(parent) {
      return (parent.children || []).map(function(child) {
        return {
          source: parent,
          target: child
        };
      });
    }));
  }
  var d3_layout_hierarchyInline = false;
  d3.layout.pack = function() {
    var hierarchy = d3.layout.hierarchy().sort(d3_layout_packSort), size = [ 1, 1 ];
    function pack(d, i) {
      var nodes = hierarchy.call(this, d, i), root = nodes[0];
      root.x = 0;
      root.y = 0;
      d3_layout_packTree(root);
      var w = size[0], h = size[1], k = 1 / Math.max(2 * root.r / w, 2 * root.r / h);
      d3_layout_packTransform(root, w / 2, h / 2, k);
      return nodes;
    }
    pack.size = function(x) {
      if (!arguments.length) return size;
      size = x;
      return pack;
    };
    return d3_layout_hierarchyRebind(pack, hierarchy);
  };
  function d3_layout_packSort(a, b) {
    return a.value - b.value;
  }
  function d3_layout_packInsert(a, b) {
    var c = a._pack_next;
    a._pack_next = b;
    b._pack_prev = a;
    b._pack_next = c;
    c._pack_prev = b;
  }
  function d3_layout_packSplice(a, b) {
    a._pack_next = b;
    b._pack_prev = a;
  }
  function d3_layout_packIntersects(a, b) {
    var dx = b.x - a.x, dy = b.y - a.y, dr = a.r + b.r;
    return dr * dr - dx * dx - dy * dy > .001;
  }
  function d3_layout_packCircle(nodes) {
    var xMin = Infinity, xMax = -Infinity, yMin = Infinity, yMax = -Infinity, n = nodes.length, a, b, c, j, k;
    function bound(node) {
      xMin = Math.min(node.x - node.r, xMin);
      xMax = Math.max(node.x + node.r, xMax);
      yMin = Math.min(node.y - node.r, yMin);
      yMax = Math.max(node.y + node.r, yMax);
    }
    nodes.forEach(d3_layout_packLink);
    a = nodes[0];
    a.x = -a.r;
    a.y = 0;
    bound(a);
    if (n > 1) {
      b = nodes[1];
      b.x = b.r;
      b.y = 0;
      bound(b);
      if (n > 2) {
        c = nodes[2];
        d3_layout_packPlace(a, b, c);
        bound(c);
        d3_layout_packInsert(a, c);
        a._pack_prev = c;
        d3_layout_packInsert(c, b);
        b = a._pack_next;
        for (var i = 3; i < n; i++) {
          d3_layout_packPlace(a, b, c = nodes[i]);
          var isect = 0, s1 = 1, s2 = 1;
          for (j = b._pack_next; j !== b; j = j._pack_next, s1++) {
            if (d3_layout_packIntersects(j, c)) {
              isect = 1;
              break;
            }
          }
          if (isect == 1) {
            for (k = a._pack_prev; k !== j._pack_prev; k = k._pack_prev, s2++) {
              if (d3_layout_packIntersects(k, c)) {
                break;
              }
            }
          }
          if (isect) {
            if (s1 < s2 || s1 == s2 && b.r < a.r) d3_layout_packSplice(a, b = j); else d3_layout_packSplice(a = k, b);
            i--;
          } else {
            d3_layout_packInsert(a, c);
            b = c;
            bound(c);
          }
        }
      }
    }
    var cx = (xMin + xMax) / 2, cy = (yMin + yMax) / 2, cr = 0;
    for (var i = 0; i < n; i++) {
      var node = nodes[i];
      node.x -= cx;
      node.y -= cy;
      cr = Math.max(cr, node.r + Math.sqrt(node.x * node.x + node.y * node.y));
    }
    nodes.forEach(d3_layout_packUnlink);
    return cr;
  }
  function d3_layout_packLink(node) {
    node._pack_next = node._pack_prev = node;
  }
  function d3_layout_packUnlink(node) {
    delete node._pack_next;
    delete node._pack_prev;
  }
  function d3_layout_packTree(node) {
    var children = node.children;
    if (children && children.length) {
      children.forEach(d3_layout_packTree);
      node.r = d3_layout_packCircle(children);
    } else {
      node.r = Math.sqrt(node.value);
    }
  }
  function d3_layout_packTransform(node, x, y, k) {
    var children = node.children;
    node.x = x += k * node.x;
    node.y = y += k * node.y;
    node.r *= k;
    if (children) {
      var i = -1, n = children.length;
      while (++i < n) d3_layout_packTransform(children[i], x, y, k);
    }
  }
  function d3_layout_packPlace(a, b, c) {
    var db = a.r + c.r, dx = b.x - a.x, dy = b.y - a.y;
    if (db && (dx || dy)) {
      var da = b.r + c.r, dc = dx * dx + dy * dy;
      da *= da;
      db *= db;
      var x = .5 + (db - da) / (2 * dc), y = Math.sqrt(Math.max(0, 2 * da * (db + dc) - (db -= dc) * db - da * da)) / (2 * dc);
      c.x = a.x + x * dx + y * dy;
      c.y = a.y + x * dy - y * dx;
    } else {
      c.x = a.x + db;
      c.y = a.y;
    }
  }
  d3.layout.cluster = function() {
    var hierarchy = d3.layout.hierarchy().sort(null).value(null), separation = d3_layout_treeSeparation, size = [ 1, 1 ];
    function cluster(d, i) {
      var nodes = hierarchy.call(this, d, i), root = nodes[0], previousNode, x = 0, kx, ky;
      d3_layout_treeVisitAfter(root, function(node) {
        var children = node.children;
        if (children && children.length) {
          node.x = d3_layout_clusterX(children);
          node.y = d3_layout_clusterY(children);
        } else {
          node.x = previousNode ? x += separation(node, previousNode) : 0;
          node.y = 0;
          previousNode = node;
        }
      });
      var left = d3_layout_clusterLeft(root), right = d3_layout_clusterRight(root), x0 = left.x - separation(left, right) / 2, x1 = right.x + separation(right, left) / 2;
      d3_layout_treeVisitAfter(root, function(node) {
        node.x = (node.x - x0) / (x1 - x0) * size[0];
        node.y = (1 - (root.y ? node.y / root.y : 1)) * size[1];
      });
      return nodes;
    }
    cluster.separation = function(x) {
      if (!arguments.length) return separation;
      separation = x;
      return cluster;
    };
    cluster.size = function(x) {
      if (!arguments.length) return size;
      size = x;
      return cluster;
    };
    return d3_layout_hierarchyRebind(cluster, hierarchy);
  };
  function d3_layout_clusterY(children) {
    return 1 + d3.max(children, function(child) {
      return child.y;
    });
  }
  function d3_layout_clusterX(children) {
    return children.reduce(function(x, child) {
      return x + child.x;
    }, 0) / children.length;
  }
  function d3_layout_clusterLeft(node) {
    var children = node.children;
    return children && children.length ? d3_layout_clusterLeft(children[0]) : node;
  }
  function d3_layout_clusterRight(node) {
    var children = node.children, n;
    return children && (n = children.length) ? d3_layout_clusterRight(children[n - 1]) : node;
  }
  d3.layout.tree = function() {
    var hierarchy = d3.layout.hierarchy().sort(null).value(null), separation = d3_layout_treeSeparation, size = [ 1, 1 ];
    function tree(d, i) {
      var nodes = hierarchy.call(this, d, i), root = nodes[0];
      function firstWalk(node, previousSibling) {
        var children = node.children, layout = node._tree;
        if (children && (n = children.length)) {
          var n, firstChild = children[0], previousChild, ancestor = firstChild, child, i = -1;
          while (++i < n) {
            child = children[i];
            firstWalk(child, previousChild);
            ancestor = apportion(child, previousChild, ancestor);
            previousChild = child;
          }
          d3_layout_treeShift(node);
          var midpoint = .5 * (firstChild._tree.prelim + child._tree.prelim);
          if (previousSibling) {
            layout.prelim = previousSibling._tree.prelim + separation(node, previousSibling);
            layout.mod = layout.prelim - midpoint;
          } else {
            layout.prelim = midpoint;
          }
        } else {
          if (previousSibling) {
            layout.prelim = previousSibling._tree.prelim + separation(node, previousSibling);
          }
        }
      }
      function secondWalk(node, x) {
        node.x = node._tree.prelim + x;
        var children = node.children;
        if (children && (n = children.length)) {
          var i = -1, n;
          x += node._tree.mod;
          while (++i < n) {
            secondWalk(children[i], x);
          }
        }
      }
      function apportion(node, previousSibling, ancestor) {
        if (previousSibling) {
          var vip = node, vop = node, vim = previousSibling, vom = node.parent.children[0], sip = vip._tree.mod, sop = vop._tree.mod, sim = vim._tree.mod, som = vom._tree.mod, shift;
          while (vim = d3_layout_treeRight(vim), vip = d3_layout_treeLeft(vip), vim && vip) {
            vom = d3_layout_treeLeft(vom);
            vop = d3_layout_treeRight(vop);
            vop._tree.ancestor = node;
            shift = vim._tree.prelim + sim - vip._tree.prelim - sip + separation(vim, vip);
            if (shift > 0) {
              d3_layout_treeMove(d3_layout_treeAncestor(vim, node, ancestor), node, shift);
              sip += shift;
              sop += shift;
            }
            sim += vim._tree.mod;
            sip += vip._tree.mod;
            som += vom._tree.mod;
            sop += vop._tree.mod;
          }
          if (vim && !d3_layout_treeRight(vop)) {
            vop._tree.thread = vim;
            vop._tree.mod += sim - sop;
          }
          if (vip && !d3_layout_treeLeft(vom)) {
            vom._tree.thread = vip;
            vom._tree.mod += sip - som;
            ancestor = node;
          }
        }
        return ancestor;
      }
      d3_layout_treeVisitAfter(root, function(node, previousSibling) {
        node._tree = {
          ancestor: node,
          prelim: 0,
          mod: 0,
          change: 0,
          shift: 0,
          number: previousSibling ? previousSibling._tree.number + 1 : 0
        };
      });
      firstWalk(root);
      secondWalk(root, -root._tree.prelim);
      var left = d3_layout_treeSearch(root, d3_layout_treeLeftmost), right = d3_layout_treeSearch(root, d3_layout_treeRightmost), deep = d3_layout_treeSearch(root, d3_layout_treeDeepest), x0 = left.x - separation(left, right) / 2, x1 = right.x + separation(right, left) / 2, y1 = deep.depth || 1;
      d3_layout_treeVisitAfter(root, function(node) {
        node.x = (node.x - x0) / (x1 - x0) * size[0];
        node.y = node.depth / y1 * size[1];
        delete node._tree;
      });
      return nodes;
    }
    tree.separation = function(x) {
      if (!arguments.length) return separation;
      separation = x;
      return tree;
    };
    tree.size = function(x) {
      if (!arguments.length) return size;
      size = x;
      return tree;
    };
    return d3_layout_hierarchyRebind(tree, hierarchy);
  };
  function d3_layout_treeSeparation(a, b) {
    return a.parent == b.parent ? 1 : 2;
  }
  function d3_layout_treeLeft(node) {
    var children = node.children;
    return children && children.length ? children[0] : node._tree.thread;
  }
  function d3_layout_treeRight(node) {
    var children = node.children, n;
    return children && (n = children.length) ? children[n - 1] : node._tree.thread;
  }
  function d3_layout_treeSearch(node, compare) {
    var children = node.children;
    if (children && (n = children.length)) {
      var child, n, i = -1;
      while (++i < n) {
        if (compare(child = d3_layout_treeSearch(children[i], compare), node) > 0) {
          node = child;
        }
      }
    }
    return node;
  }
  function d3_layout_treeRightmost(a, b) {
    return a.x - b.x;
  }
  function d3_layout_treeLeftmost(a, b) {
    return b.x - a.x;
  }
  function d3_layout_treeDeepest(a, b) {
    return a.depth - b.depth;
  }
  function d3_layout_treeVisitAfter(node, callback) {
    function visit(node, previousSibling) {
      var children = node.children;
      if (children && (n = children.length)) {
        var child, previousChild = null, i = -1, n;
        while (++i < n) {
          child = children[i];
          visit(child, previousChild);
          previousChild = child;
        }
      }
      callback(node, previousSibling);
    }
    visit(node, null);
  }
  function d3_layout_treeShift(node) {
    var shift = 0, change = 0, children = node.children, i = children.length, child;
    while (--i >= 0) {
      child = children[i]._tree;
      child.prelim += shift;
      child.mod += shift;
      shift += child.shift + (change += child.change);
    }
  }
  function d3_layout_treeMove(ancestor, node, shift) {
    ancestor = ancestor._tree;
    node = node._tree;
    var change = shift / (node.number - ancestor.number);
    ancestor.change += change;
    node.change -= change;
    node.shift += shift;
    node.prelim += shift;
    node.mod += shift;
  }
  function d3_layout_treeAncestor(vim, node, ancestor) {
    return vim._tree.ancestor.parent == node.parent ? vim._tree.ancestor : ancestor;
  }
  d3.layout.treemap = function() {
    var hierarchy = d3.layout.hierarchy(), round = Math.round, size = [ 1, 1 ], padding = null, pad = d3_layout_treemapPadNull, sticky = false, stickies, ratio = .5 * (1 + Math.sqrt(5));
    function scale(children, k) {
      var i = -1, n = children.length, child, area;
      while (++i < n) {
        area = (child = children[i]).value * (k < 0 ? 0 : k);
        child.area = isNaN(area) || area <= 0 ? 0 : area;
      }
    }
    function squarify(node) {
      var children = node.children;
      if (children && children.length) {
        var rect = pad(node), row = [], remaining = children.slice(), child, best = Infinity, score, u = Math.min(rect.dx, rect.dy), n;
        scale(remaining, rect.dx * rect.dy / node.value);
        row.area = 0;
        while ((n = remaining.length) > 0) {
          row.push(child = remaining[n - 1]);
          row.area += child.area;
          if ((score = worst(row, u)) <= best) {
            remaining.pop();
            best = score;
          } else {
            row.area -= row.pop().area;
            position(row, u, rect, false);
            u = Math.min(rect.dx, rect.dy);
            row.length = row.area = 0;
            best = Infinity;
          }
        }
        if (row.length) {
          position(row, u, rect, true);
          row.length = row.area = 0;
        }
        children.forEach(squarify);
      }
    }
    function stickify(node) {
      var children = node.children;
      if (children && children.length) {
        var rect = pad(node), remaining = children.slice(), child, row = [];
        scale(remaining, rect.dx * rect.dy / node.value);
        row.area = 0;
        while (child = remaining.pop()) {
          row.push(child);
          row.area += child.area;
          if (child.z != null) {
            position(row, child.z ? rect.dx : rect.dy, rect, !remaining.length);
            row.length = row.area = 0;
          }
        }
        children.forEach(stickify);
      }
    }
    function worst(row, u) {
      var s = row.area, r, rmax = 0, rmin = Infinity, i = -1, n = row.length;
      while (++i < n) {
        if (!(r = row[i].area)) continue;
        if (r < rmin) rmin = r;
        if (r > rmax) rmax = r;
      }
      s *= s;
      u *= u;
      return s ? Math.max(u * rmax * ratio / s, s / (u * rmin * ratio)) : Infinity;
    }
    function position(row, u, rect, flush) {
      var i = -1, n = row.length, x = rect.x, y = rect.y, v = u ? round(row.area / u) : 0, o;
      if (u == rect.dx) {
        if (flush || v > rect.dy) v = rect.dy;
        while (++i < n) {
          o = row[i];
          o.x = x;
          o.y = y;
          o.dy = v;
          x += o.dx = Math.min(rect.x + rect.dx - x, v ? round(o.area / v) : 0);
        }
        o.z = true;
        o.dx += rect.x + rect.dx - x;
        rect.y += v;
        rect.dy -= v;
      } else {
        if (flush || v > rect.dx) v = rect.dx;
        while (++i < n) {
          o = row[i];
          o.x = x;
          o.y = y;
          o.dx = v;
          y += o.dy = Math.min(rect.y + rect.dy - y, v ? round(o.area / v) : 0);
        }
        o.z = false;
        o.dy += rect.y + rect.dy - y;
        rect.x += v;
        rect.dx -= v;
      }
    }
    function treemap(d) {
      var nodes = stickies || hierarchy(d), root = nodes[0];
      root.x = 0;
      root.y = 0;
      root.dx = size[0];
      root.dy = size[1];
      if (stickies) hierarchy.revalue(root);
      scale([ root ], root.dx * root.dy / root.value);
      (stickies ? stickify : squarify)(root);
      if (sticky) stickies = nodes;
      return nodes;
    }
    treemap.size = function(x) {
      if (!arguments.length) return size;
      size = x;
      return treemap;
    };
    treemap.padding = function(x) {
      if (!arguments.length) return padding;
      function padFunction(node) {
        var p = x.call(treemap, node, node.depth);
        return p == null ? d3_layout_treemapPadNull(node) : d3_layout_treemapPad(node, typeof p === "number" ? [ p, p, p, p ] : p);
      }
      function padConstant(node) {
        return d3_layout_treemapPad(node, x);
      }
      var type;
      pad = (padding = x) == null ? d3_layout_treemapPadNull : (type = typeof x) === "function" ? padFunction : type === "number" ? (x = [ x, x, x, x ], padConstant) : padConstant;
      return treemap;
    };
    treemap.round = function(x) {
      if (!arguments.length) return round != Number;
      round = x ? Math.round : Number;
      return treemap;
    };
    treemap.sticky = function(x) {
      if (!arguments.length) return sticky;
      sticky = x;
      stickies = null;
      return treemap;
    };
    treemap.ratio = function(x) {
      if (!arguments.length) return ratio;
      ratio = x;
      return treemap;
    };
    return d3_layout_hierarchyRebind(treemap, hierarchy);
  };
  function d3_layout_treemapPadNull(node) {
    return {
      x: node.x,
      y: node.y,
      dx: node.dx,
      dy: node.dy
    };
  }
  function d3_layout_treemapPad(node, padding) {
    var x = node.x + padding[3], y = node.y + padding[0], dx = node.dx - padding[1] - padding[3], dy = node.dy - padding[0] - padding[2];
    if (dx < 0) {
      x += dx / 2;
      dx = 0;
    }
    if (dy < 0) {
      y += dy / 2;
      dy = 0;
    }
    return {
      x: x,
      y: y,
      dx: dx,
      dy: dy
    };
  }
  d3.csv = function(url, callback) {
    d3.text(url, "text/csv", function(text) {
      callback(text && d3.csv.parse(text));
    });
  };
  d3.csv.parse = function(text) {
    var header;
    return d3.csv.parseRows(text, function(row, i) {
      if (i) {
        var o = {}, j = -1, m = header.length;
        while (++j < m) o[header[j]] = row[j];
        return o;
      } else {
        header = row;
        return null;
      }
    });
  };
  d3.csv.parseRows = function(text, f) {
    var EOL = {}, EOF = {}, rows = [], re = /\r\n|[,\r\n]/g, n = 0, t, eol;
    re.lastIndex = 0;
    function token() {
      if (re.lastIndex >= text.length) return EOF;
      if (eol) {
        eol = false;
        return EOL;
      }
      var j = re.lastIndex;
      if (text.charCodeAt(j) === 34) {
        var i = j;
        while (i++ < text.length) {
          if (text.charCodeAt(i) === 34) {
            if (text.charCodeAt(i + 1) !== 34) break;
            i++;
          }
        }
        re.lastIndex = i + 2;
        var c = text.charCodeAt(i + 1);
        if (c === 13) {
          eol = true;
          if (text.charCodeAt(i + 2) === 10) re.lastIndex++;
        } else if (c === 10) {
          eol = true;
        }
        return text.substring(j + 1, i).replace(/""/g, '"');
      }
      var m = re.exec(text);
      if (m) {
        eol = m[0].charCodeAt(0) !== 44;
        return text.substring(j, m.index);
      }
      re.lastIndex = text.length;
      return text.substring(j);
    }
    while ((t = token()) !== EOF) {
      var a = [];
      while (t !== EOL && t !== EOF) {
        a.push(t);
        t = token();
      }
      if (f && !(a = f(a, n++))) continue;
      rows.push(a);
    }
    return rows;
  };
  d3.csv.format = function(rows) {
    return rows.map(d3_csv_formatRow).join("\n");
  };
  function d3_csv_formatRow(row) {
    return row.map(d3_csv_formatValue).join(",");
  }
  function d3_csv_formatValue(text) {
    return /[",\n]/.test(text) ? '"' + text.replace(/\"/g, '""') + '"' : text;
  }
  d3.geo = {};
  var d3_geo_radians = Math.PI / 180;
  d3.geo.azimuthal = function() {
    var mode = "orthographic", origin, scale = 200, translate = [ 480, 250 ], x0, y0, cy0, sy0;
    function azimuthal(coordinates) {
      var x1 = coordinates[0] * d3_geo_radians - x0, y1 = coordinates[1] * d3_geo_radians, cx1 = Math.cos(x1), sx1 = Math.sin(x1), cy1 = Math.cos(y1), sy1 = Math.sin(y1), cc = mode !== "orthographic" ? sy0 * sy1 + cy0 * cy1 * cx1 : null, c, k = mode === "stereographic" ? 1 / (1 + cc) : mode === "gnomonic" ? 1 / cc : mode === "equidistant" ? (c = Math.acos(cc), c ? c / Math.sin(c) : 0) : mode === "equalarea" ? Math.sqrt(2 / (1 + cc)) : 1, x = k * cy1 * sx1, y = k * (sy0 * cy1 * cx1 - cy0 * sy1);
      return [ scale * x + translate[0], scale * y + translate[1] ];
    }
    azimuthal.invert = function(coordinates) {
      var x = (coordinates[0] - translate[0]) / scale, y = (coordinates[1] - translate[1]) / scale, p = Math.sqrt(x * x + y * y), c = mode === "stereographic" ? 2 * Math.atan(p) : mode === "gnomonic" ? Math.atan(p) : mode === "equidistant" ? p : mode === "equalarea" ? 2 * Math.asin(.5 * p) : Math.asin(p), sc = Math.sin(c), cc = Math.cos(c);
      return [ (x0 + Math.atan2(x * sc, p * cy0 * cc + y * sy0 * sc)) / d3_geo_radians, Math.asin(cc * sy0 - (p ? y * sc * cy0 / p : 0)) / d3_geo_radians ];
    };
    azimuthal.mode = function(x) {
      if (!arguments.length) return mode;
      mode = x + "";
      return azimuthal;
    };
    azimuthal.origin = function(x) {
      if (!arguments.length) return origin;
      origin = x;
      x0 = origin[0] * d3_geo_radians;
      y0 = origin[1] * d3_geo_radians;
      cy0 = Math.cos(y0);
      sy0 = Math.sin(y0);
      return azimuthal;
    };
    azimuthal.scale = function(x) {
      if (!arguments.length) return scale;
      scale = +x;
      return azimuthal;
    };
    azimuthal.translate = function(x) {
      if (!arguments.length) return translate;
      translate = [ +x[0], +x[1] ];
      return azimuthal;
    };
    return azimuthal.origin([ 0, 0 ]);
  };
  d3.geo.albers = function() {
    var origin = [ -98, 38 ], parallels = [ 29.5, 45.5 ], scale = 1e3, translate = [ 480, 250 ], lng0, n, C, p0;
    function albers(coordinates) {
      var t = n * (d3_geo_radians * coordinates[0] - lng0), p = Math.sqrt(C - 2 * n * Math.sin(d3_geo_radians * coordinates[1])) / n;
      return [ scale * p * Math.sin(t) + translate[0], scale * (p * Math.cos(t) - p0) + translate[1] ];
    }
    albers.invert = function(coordinates) {
      var x = (coordinates[0] - translate[0]) / scale, y = (coordinates[1] - translate[1]) / scale, p0y = p0 + y, t = Math.atan2(x, p0y), p = Math.sqrt(x * x + p0y * p0y);
      return [ (lng0 + t / n) / d3_geo_radians, Math.asin((C - p * p * n * n) / (2 * n)) / d3_geo_radians ];
    };
    function reload() {
      var phi1 = d3_geo_radians * parallels[0], phi2 = d3_geo_radians * parallels[1], lat0 = d3_geo_radians * origin[1], s = Math.sin(phi1), c = Math.cos(phi1);
      lng0 = d3_geo_radians * origin[0];
      n = .5 * (s + Math.sin(phi2));
      C = c * c + 2 * n * s;
      p0 = Math.sqrt(C - 2 * n * Math.sin(lat0)) / n;
      return albers;
    }
    albers.origin = function(x) {
      if (!arguments.length) return origin;
      origin = [ +x[0], +x[1] ];
      return reload();
    };
    albers.parallels = function(x) {
      if (!arguments.length) return parallels;
      parallels = [ +x[0], +x[1] ];
      return reload();
    };
    albers.scale = function(x) {
      if (!arguments.length) return scale;
      scale = +x;
      return albers;
    };
    albers.translate = function(x) {
      if (!arguments.length) return translate;
      translate = [ +x[0], +x[1] ];
      return albers;
    };
    return reload();
  };
  d3.geo.albersUsa = function() {
    var lower48 = d3.geo.albers();
    var alaska = d3.geo.albers().origin([ -160, 60 ]).parallels([ 55, 65 ]);
    var hawaii = d3.geo.albers().origin([ -160, 20 ]).parallels([ 8, 18 ]);
    var puertoRico = d3.geo.albers().origin([ -60, 10 ]).parallels([ 8, 18 ]);
    function albersUsa(coordinates) {
      var lon = coordinates[0], lat = coordinates[1];
      return (lat > 50 ? alaska : lon < -140 ? hawaii : lat < 21 ? puertoRico : lower48)(coordinates);
    }
    albersUsa.scale = function(x) {
      if (!arguments.length) return lower48.scale();
      lower48.scale(x);
      alaska.scale(x * .6);
      hawaii.scale(x);
      puertoRico.scale(x * 1.5);
      return albersUsa.translate(lower48.translate());
    };
    albersUsa.translate = function(x) {
      if (!arguments.length) return lower48.translate();
      var dz = lower48.scale() / 1e3, dx = x[0], dy = x[1];
      lower48.translate(x);
      alaska.translate([ dx - 400 * dz, dy + 170 * dz ]);
      hawaii.translate([ dx - 190 * dz, dy + 200 * dz ]);
      puertoRico.translate([ dx + 580 * dz, dy + 430 * dz ]);
      return albersUsa;
    };
    return albersUsa.scale(lower48.scale());
  };
  d3.geo.bonne = function() {
    var scale = 200, translate = [ 480, 250 ], x0, y0, y1, c1;
    function bonne(coordinates) {
      var x = coordinates[0] * d3_geo_radians - x0, y = coordinates[1] * d3_geo_radians - y0;
      if (y1) {
        var p = c1 + y1 - y, E = x * Math.cos(y) / p;
        x = p * Math.sin(E);
        y = p * Math.cos(E) - c1;
      } else {
        x *= Math.cos(y);
        y *= -1;
      }
      return [ scale * x + translate[0], scale * y + translate[1] ];
    }
    bonne.invert = function(coordinates) {
      var x = (coordinates[0] - translate[0]) / scale, y = (coordinates[1] - translate[1]) / scale;
      if (y1) {
        var c = c1 + y, p = Math.sqrt(x * x + c * c);
        y = c1 + y1 - p;
        x = x0 + p * Math.atan2(x, c) / Math.cos(y);
      } else {
        y *= -1;
        x /= Math.cos(y);
      }
      return [ x / d3_geo_radians, y / d3_geo_radians ];
    };
    bonne.parallel = function(x) {
      if (!arguments.length) return y1 / d3_geo_radians;
      c1 = 1 / Math.tan(y1 = x * d3_geo_radians);
      return bonne;
    };
    bonne.origin = function(x) {
      if (!arguments.length) return [ x0 / d3_geo_radians, y0 / d3_geo_radians ];
      x0 = x[0] * d3_geo_radians;
      y0 = x[1] * d3_geo_radians;
      return bonne;
    };
    bonne.scale = function(x) {
      if (!arguments.length) return scale;
      scale = +x;
      return bonne;
    };
    bonne.translate = function(x) {
      if (!arguments.length) return translate;
      translate = [ +x[0], +x[1] ];
      return bonne;
    };
    return bonne.origin([ 0, 0 ]).parallel(45);
  };
  d3.geo.equirectangular = function() {
    var scale = 500, translate = [ 480, 250 ];
    function equirectangular(coordinates) {
      var x = coordinates[0] / 360, y = -coordinates[1] / 360;
      return [ scale * x + translate[0], scale * y + translate[1] ];
    }
    equirectangular.invert = function(coordinates) {
      var x = (coordinates[0] - translate[0]) / scale, y = (coordinates[1] - translate[1]) / scale;
      return [ 360 * x, -360 * y ];
    };
    equirectangular.scale = function(x) {
      if (!arguments.length) return scale;
      scale = +x;
      return equirectangular;
    };
    equirectangular.translate = function(x) {
      if (!arguments.length) return translate;
      translate = [ +x[0], +x[1] ];
      return equirectangular;
    };
    return equirectangular;
  };
  d3.geo.mercator = function() {
    var scale = 500, translate = [ 480, 250 ];
    function mercator(coordinates) {
      var x = coordinates[0] / 360, y = -(Math.log(Math.tan(Math.PI / 4 + coordinates[1] * d3_geo_radians / 2)) / d3_geo_radians) / 360;
      return [ scale * x + translate[0], scale * Math.max(-.5, Math.min(.5, y)) + translate[1] ];
    }
    mercator.invert = function(coordinates) {
      var x = (coordinates[0] - translate[0]) / scale, y = (coordinates[1] - translate[1]) / scale;
      return [ 360 * x, 2 * Math.atan(Math.exp(-360 * y * d3_geo_radians)) / d3_geo_radians - 90 ];
    };
    mercator.scale = function(x) {
      if (!arguments.length) return scale;
      scale = +x;
      return mercator;
    };
    mercator.translate = function(x) {
      if (!arguments.length) return translate;
      translate = [ +x[0], +x[1] ];
      return mercator;
    };
    return mercator;
  };
  function d3_geo_type(types, defaultValue) {
    return function(object) {
      return object && types.hasOwnProperty(object.type) ? types[object.type](object) : defaultValue;
    };
  }
  d3.geo.path = function() {
    var pointRadius = 4.5, pointCircle = d3_path_circle(pointRadius), projection = d3.geo.albersUsa(), buffer = [];
    function path(d, i) {
      if (typeof pointRadius === "function") pointCircle = d3_path_circle(pointRadius.apply(this, arguments));
      pathType(d);
      var result = buffer.length ? buffer.join("") : null;
      buffer = [];
      return result;
    }
    function project(coordinates) {
      return projection(coordinates).join(",");
    }
    var pathType = d3_geo_type({
      FeatureCollection: function(o) {
        var features = o.features, i = -1, n = features.length;
        while (++i < n) buffer.push(pathType(features[i].geometry));
      },
      Feature: function(o) {
        pathType(o.geometry);
      },
      Point: function(o) {
        buffer.push("M", project(o.coordinates), pointCircle);
      },
      MultiPoint: function(o) {
        var coordinates = o.coordinates, i = -1, n = coordinates.length;
        while (++i < n) buffer.push("M", project(coordinates[i]), pointCircle);
      },
      LineString: function(o) {
        var coordinates = o.coordinates, i = -1, n = coordinates.length;
        buffer.push("M");
        while (++i < n) buffer.push(project(coordinates[i]), "L");
        buffer.pop();
      },
      MultiLineString: function(o) {
        var coordinates = o.coordinates, i = -1, n = coordinates.length, subcoordinates, j, m;
        while (++i < n) {
          subcoordinates = coordinates[i];
          j = -1;
          m = subcoordinates.length;
          buffer.push("M");
          while (++j < m) buffer.push(project(subcoordinates[j]), "L");
          buffer.pop();
        }
      },
      Polygon: function(o) {
        var coordinates = o.coordinates, i = -1, n = coordinates.length, subcoordinates, j, m;
        while (++i < n) {
          subcoordinates = coordinates[i];
          j = -1;
          if ((m = subcoordinates.length - 1) > 0) {
            buffer.push("M");
            while (++j < m) buffer.push(project(subcoordinates[j]), "L");
            buffer[buffer.length - 1] = "Z";
          }
        }
      },
      MultiPolygon: function(o) {
        var coordinates = o.coordinates, i = -1, n = coordinates.length, subcoordinates, j, m, subsubcoordinates, k, p;
        while (++i < n) {
          subcoordinates = coordinates[i];
          j = -1;
          m = subcoordinates.length;
          while (++j < m) {
            subsubcoordinates = subcoordinates[j];
            k = -1;
            if ((p = subsubcoordinates.length - 1) > 0) {
              buffer.push("M");
              while (++k < p) buffer.push(project(subsubcoordinates[k]), "L");
              buffer[buffer.length - 1] = "Z";
            }
          }
        }
      },
      GeometryCollection: function(o) {
        var geometries = o.geometries, i = -1, n = geometries.length;
        while (++i < n) buffer.push(pathType(geometries[i]));
      }
    });
    var areaType = path.area = d3_geo_type({
      FeatureCollection: function(o) {
        var area = 0, features = o.features, i = -1, n = features.length;
        while (++i < n) area += areaType(features[i]);
        return area;
      },
      Feature: function(o) {
        return areaType(o.geometry);
      },
      Polygon: function(o) {
        return polygonArea(o.coordinates);
      },
      MultiPolygon: function(o) {
        var sum = 0, coordinates = o.coordinates, i = -1, n = coordinates.length;
        while (++i < n) sum += polygonArea(coordinates[i]);
        return sum;
      },
      GeometryCollection: function(o) {
        var sum = 0, geometries = o.geometries, i = -1, n = geometries.length;
        while (++i < n) sum += areaType(geometries[i]);
        return sum;
      }
    }, 0);
    function polygonArea(coordinates) {
      var sum = area(coordinates[0]), i = 0, n = coordinates.length;
      while (++i < n) sum -= area(coordinates[i]);
      return sum;
    }
    function polygonCentroid(coordinates) {
      var polygon = d3.geom.polygon(coordinates[0].map(projection)), area = polygon.area(), centroid = polygon.centroid(area < 0 ? (area *= -1, 1) : -1), x = centroid[0], y = centroid[1], z = area, i = 0, n = coordinates.length;
      while (++i < n) {
        polygon = d3.geom.polygon(coordinates[i].map(projection));
        area = polygon.area();
        centroid = polygon.centroid(area < 0 ? (area *= -1, 1) : -1);
        x -= centroid[0];
        y -= centroid[1];
        z -= area;
      }
      return [ x, y, 6 * z ];
    }
    var centroidType = path.centroid = d3_geo_type({
      Feature: function(o) {
        return centroidType(o.geometry);
      },
      Polygon: function(o) {
        var centroid = polygonCentroid(o.coordinates);
        return [ centroid[0] / centroid[2], centroid[1] / centroid[2] ];
      },
      MultiPolygon: function(o) {
        var area = 0, coordinates = o.coordinates, centroid, x = 0, y = 0, z = 0, i = -1, n = coordinates.length;
        while (++i < n) {
          centroid = polygonCentroid(coordinates[i]);
          x += centroid[0];
          y += centroid[1];
          z += centroid[2];
        }
        return [ x / z, y / z ];
      }
    });
    function area(coordinates) {
      return Math.abs(d3.geom.polygon(coordinates.map(projection)).area());
    }
    path.projection = function(x) {
      projection = x;
      return path;
    };
    path.pointRadius = function(x) {
      if (typeof x === "function") pointRadius = x; else {
        pointRadius = +x;
        pointCircle = d3_path_circle(pointRadius);
      }
      return path;
    };
    return path;
  };
  function d3_path_circle(radius) {
    return "m0," + radius + "a" + radius + "," + radius + " 0 1,1 0," + -2 * radius + "a" + radius + "," + radius + " 0 1,1 0," + +2 * radius + "z";
  }
  d3.geo.bounds = function(feature) {
    var left = Infinity, bottom = Infinity, right = -Infinity, top = -Infinity;
    d3_geo_bounds(feature, function(x, y) {
      if (x < left) left = x;
      if (x > right) right = x;
      if (y < bottom) bottom = y;
      if (y > top) top = y;
    });
    return [ [ left, bottom ], [ right, top ] ];
  };
  function d3_geo_bounds(o, f) {
    if (d3_geo_boundsTypes.hasOwnProperty(o.type)) d3_geo_boundsTypes[o.type](o, f);
  }
  var d3_geo_boundsTypes = {
    Feature: d3_geo_boundsFeature,
    FeatureCollection: d3_geo_boundsFeatureCollection,
    GeometryCollection: d3_geo_boundsGeometryCollection,
    LineString: d3_geo_boundsLineString,
    MultiLineString: d3_geo_boundsMultiLineString,
    MultiPoint: d3_geo_boundsLineString,
    MultiPolygon: d3_geo_boundsMultiPolygon,
    Point: d3_geo_boundsPoint,
    Polygon: d3_geo_boundsPolygon
  };
  function d3_geo_boundsFeature(o, f) {
    d3_geo_bounds(o.geometry, f);
  }
  function d3_geo_boundsFeatureCollection(o, f) {
    for (var a = o.features, i = 0, n = a.length; i < n; i++) {
      d3_geo_bounds(a[i].geometry, f);
    }
  }
  function d3_geo_boundsGeometryCollection(o, f) {
    for (var a = o.geometries, i = 0, n = a.length; i < n; i++) {
      d3_geo_bounds(a[i], f);
    }
  }
  function d3_geo_boundsLineString(o, f) {
    for (var a = o.coordinates, i = 0, n = a.length; i < n; i++) {
      f.apply(null, a[i]);
    }
  }
  function d3_geo_boundsMultiLineString(o, f) {
    for (var a = o.coordinates, i = 0, n = a.length; i < n; i++) {
      for (var b = a[i], j = 0, m = b.length; j < m; j++) {
        f.apply(null, b[j]);
      }
    }
  }
  function d3_geo_boundsMultiPolygon(o, f) {
    for (var a = o.coordinates, i = 0, n = a.length; i < n; i++) {
      for (var b = a[i][0], j = 0, m = b.length; j < m; j++) {
        f.apply(null, b[j]);
      }
    }
  }
  function d3_geo_boundsPoint(o, f) {
    f.apply(null, o.coordinates);
  }
  function d3_geo_boundsPolygon(o, f) {
    for (var a = o.coordinates[0], i = 0, n = a.length; i < n; i++) {
      f.apply(null, a[i]);
    }
  }
  d3.geo.circle = function() {
    var origin = [ 0, 0 ], degrees = 90 - .01, radians = degrees * d3_geo_radians, arc = d3.geo.greatArc().source(origin).target(d3_identity);
    function circle() {}
    function visible(point) {
      return arc.distance(point) < radians;
    }
    circle.clip = function(d) {
      if (typeof origin === "function") arc.source(origin.apply(this, arguments));
      return clipType(d) || null;
    };
    var clipType = d3_geo_type({
      FeatureCollection: function(o) {
        var features = o.features.map(clipType).filter(d3_identity);
        return features && (o = Object.create(o), o.features = features, o);
      },
      Feature: function(o) {
        var geometry = clipType(o.geometry);
        return geometry && (o = Object.create(o), o.geometry = geometry, o);
      },
      Point: function(o) {
        return visible(o.coordinates) && o;
      },
      MultiPoint: function(o) {
        var coordinates = o.coordinates.filter(visible);
        return coordinates.length && {
          type: o.type,
          coordinates: coordinates
        };
      },
      LineString: function(o) {
        var coordinates = clip(o.coordinates);
        return coordinates.length && (o = Object.create(o), o.coordinates = coordinates, o);
      },
      MultiLineString: function(o) {
        var coordinates = o.coordinates.map(clip).filter(function(d) {
          return d.length;
        });
        return coordinates.length && (o = Object.create(o), o.coordinates = coordinates, o);
      },
      Polygon: function(o) {
        var coordinates = o.coordinates.map(clip);
        return coordinates[0].length && (o = Object.create(o), o.coordinates = coordinates, o);
      },
      MultiPolygon: function(o) {
        var coordinates = o.coordinates.map(function(d) {
          return d.map(clip);
        }).filter(function(d) {
          return d[0].length;
        });
        return coordinates.length && (o = Object.create(o), o.coordinates = coordinates, o);
      },
      GeometryCollection: function(o) {
        var geometries = o.geometries.map(clipType).filter(d3_identity);
        return geometries.length && (o = Object.create(o), o.geometries = geometries, o);
      }
    });
    function clip(coordinates) {
      var i = -1, n = coordinates.length, clipped = [], p0, p1, p2, d0, d1;
      while (++i < n) {
        d1 = arc.distance(p2 = coordinates[i]);
        if (d1 < radians) {
          if (p1) clipped.push(d3_geo_greatArcInterpolate(p1, p2)((d0 - radians) / (d0 - d1)));
          clipped.push(p2);
          p0 = p1 = null;
        } else {
          p1 = p2;
          if (!p0 && clipped.length) {
            clipped.push(d3_geo_greatArcInterpolate(clipped[clipped.length - 1], p1)((radians - d0) / (d1 - d0)));
            p0 = p1;
          }
        }
        d0 = d1;
      }
      p0 = coordinates[0];
      p1 = clipped[0];
      if (p1 && p2[0] === p0[0] && p2[1] === p0[1] && !(p2[0] === p1[0] && p2[1] === p1[1])) {
        clipped.push(p1);
      }
      return resample(clipped);
    }
    function resample(coordinates) {
      var i = 0, n = coordinates.length, j, m, resampled = n ? [ coordinates[0] ] : coordinates, resamples, origin = arc.source();
      while (++i < n) {
        resamples = arc.source(coordinates[i - 1])(coordinates[i]).coordinates;
        for (j = 0, m = resamples.length; ++j < m; ) resampled.push(resamples[j]);
      }
      arc.source(origin);
      return resampled;
    }
    circle.origin = function(x) {
      if (!arguments.length) return origin;
      origin = x;
      if (typeof origin !== "function") arc.source(origin);
      return circle;
    };
    circle.angle = function(x) {
      if (!arguments.length) return degrees;
      radians = (degrees = +x) * d3_geo_radians;
      return circle;
    };
    return d3.rebind(circle, arc, "precision");
  };
  d3.geo.greatArc = function() {
    var source = d3_geo_greatArcSource, p0, target = d3_geo_greatArcTarget, p1, precision = 6 * d3_geo_radians, interpolate = d3_geo_greatArcInterpolator();
    function greatArc() {
      var d = greatArc.distance.apply(this, arguments), t = 0, dt = precision / d, coordinates = [ p0 ];
      while ((t += dt) < 1) coordinates.push(interpolate(t));
      coordinates.push(p1);
      return {
        type: "LineString",
        coordinates: coordinates
      };
    }
    greatArc.distance = function() {
      if (typeof source === "function") interpolate.source(p0 = source.apply(this, arguments));
      if (typeof target === "function") interpolate.target(p1 = target.apply(this, arguments));
      return interpolate.distance();
    };
    greatArc.source = function(_) {
      if (!arguments.length) return source;
      source = _;
      if (typeof source !== "function") interpolate.source(p0 = source);
      return greatArc;
    };
    greatArc.target = function(_) {
      if (!arguments.length) return target;
      target = _;
      if (typeof target !== "function") interpolate.target(p1 = target);
      return greatArc;
    };
    greatArc.precision = function(_) {
      if (!arguments.length) return precision / d3_geo_radians;
      precision = _ * d3_geo_radians;
      return greatArc;
    };
    return greatArc;
  };
  function d3_geo_greatArcSource(d) {
    return d.source;
  }
  function d3_geo_greatArcTarget(d) {
    return d.target;
  }
  function d3_geo_greatArcInterpolator() {
    var x0, y0, cy0, sy0, kx0, ky0, x1, y1, cy1, sy1, kx1, ky1, d, k;
    function interpolate(t) {
      var B = Math.sin(t *= d) * k, A = Math.sin(d - t) * k, x = A * kx0 + B * kx1, y = A * ky0 + B * ky1, z = A * sy0 + B * sy1;
      return [ Math.atan2(y, x) / d3_geo_radians, Math.atan2(z, Math.sqrt(x * x + y * y)) / d3_geo_radians ];
    }
    interpolate.distance = function() {
      if (d == null) k = 1 / Math.sin(d = Math.acos(Math.max(-1, Math.min(1, sy0 * sy1 + cy0 * cy1 * Math.cos(x1 - x0)))));
      return d;
    };
    interpolate.source = function(_) {
      var cx0 = Math.cos(x0 = _[0] * d3_geo_radians), sx0 = Math.sin(x0);
      cy0 = Math.cos(y0 = _[1] * d3_geo_radians);
      sy0 = Math.sin(y0);
      kx0 = cy0 * cx0;
      ky0 = cy0 * sx0;
      d = null;
      return interpolate;
    };
    interpolate.target = function(_) {
      var cx1 = Math.cos(x1 = _[0] * d3_geo_radians), sx1 = Math.sin(x1);
      cy1 = Math.cos(y1 = _[1] * d3_geo_radians);
      sy1 = Math.sin(y1);
      kx1 = cy1 * cx1;
      ky1 = cy1 * sx1;
      d = null;
      return interpolate;
    };
    return interpolate;
  }
  function d3_geo_greatArcInterpolate(a, b) {
    var i = d3_geo_greatArcInterpolator().source(a).target(b);
    i.distance();
    return i;
  }
  d3.geo.greatCircle = d3.geo.circle;
  d3.geom = {};
  d3.geom.contour = function(grid, start) {
    var s = start || d3_geom_contourStart(grid), c = [], x = s[0], y = s[1], dx = 0, dy = 0, pdx = NaN, pdy = NaN, i = 0;
    do {
      i = 0;
      if (grid(x - 1, y - 1)) i += 1;
      if (grid(x, y - 1)) i += 2;
      if (grid(x - 1, y)) i += 4;
      if (grid(x, y)) i += 8;
      if (i === 6) {
        dx = pdy === -1 ? -1 : 1;
        dy = 0;
      } else if (i === 9) {
        dx = 0;
        dy = pdx === 1 ? -1 : 1;
      } else {
        dx = d3_geom_contourDx[i];
        dy = d3_geom_contourDy[i];
      }
      if (dx != pdx && dy != pdy) {
        c.push([ x, y ]);
        pdx = dx;
        pdy = dy;
      }
      x += dx;
      y += dy;
    } while (s[0] != x || s[1] != y);
    return c;
  };
  var d3_geom_contourDx = [ 1, 0, 1, 1, -1, 0, -1, 1, 0, 0, 0, 0, -1, 0, -1, NaN ], d3_geom_contourDy = [ 0, -1, 0, 0, 0, -1, 0, 0, 1, -1, 1, 1, 0, -1, 0, NaN ];
  function d3_geom_contourStart(grid) {
    var x = 0, y = 0;
    while (true) {
      if (grid(x, y)) {
        return [ x, y ];
      }
      if (x === 0) {
        x = y + 1;
        y = 0;
      } else {
        x = x - 1;
        y = y + 1;
      }
    }
  }
  d3.geom.hull = function(vertices) {
    if (vertices.length < 3) return [];
    var len = vertices.length, plen = len - 1, points = [], stack = [], i, j, h = 0, x1, y1, x2, y2, u, v, a, sp;
    for (i = 1; i < len; ++i) {
      if (vertices[i][1] < vertices[h][1]) {
        h = i;
      } else if (vertices[i][1] == vertices[h][1]) {
        h = vertices[i][0] < vertices[h][0] ? i : h;
      }
    }
    for (i = 0; i < len; ++i) {
      if (i === h) continue;
      y1 = vertices[i][1] - vertices[h][1];
      x1 = vertices[i][0] - vertices[h][0];
      points.push({
        angle: Math.atan2(y1, x1),
        index: i
      });
    }
    points.sort(function(a, b) {
      return a.angle - b.angle;
    });
    a = points[0].angle;
    v = points[0].index;
    u = 0;
    for (i = 1; i < plen; ++i) {
      j = points[i].index;
      if (a == points[i].angle) {
        x1 = vertices[v][0] - vertices[h][0];
        y1 = vertices[v][1] - vertices[h][1];
        x2 = vertices[j][0] - vertices[h][0];
        y2 = vertices[j][1] - vertices[h][1];
        if (x1 * x1 + y1 * y1 >= x2 * x2 + y2 * y2) {
          points[i].index = -1;
        } else {
          points[u].index = -1;
          a = points[i].angle;
          u = i;
          v = j;
        }
      } else {
        a = points[i].angle;
        u = i;
        v = j;
      }
    }
    stack.push(h);
    for (i = 0, j = 0; i < 2; ++j) {
      if (points[j].index !== -1) {
        stack.push(points[j].index);
        i++;
      }
    }
    sp = stack.length;
    for (; j < plen; ++j) {
      if (points[j].index === -1) continue;
      while (!d3_geom_hullCCW(stack[sp - 2], stack[sp - 1], points[j].index, vertices)) {
        --sp;
      }
      stack[sp++] = points[j].index;
    }
    var poly = [];
    for (i = 0; i < sp; ++i) {
      poly.push(vertices[stack[i]]);
    }
    return poly;
  };
  function d3_geom_hullCCW(i1, i2, i3, v) {
    var t, a, b, c, d, e, f;
    t = v[i1];
    a = t[0];
    b = t[1];
    t = v[i2];
    c = t[0];
    d = t[1];
    t = v[i3];
    e = t[0];
    f = t[1];
    return (f - b) * (c - a) - (d - b) * (e - a) > 0;
  }
  d3.geom.polygon = function(coordinates) {
    coordinates.area = function() {
      var i = 0, n = coordinates.length, a = coordinates[n - 1][0] * coordinates[0][1], b = coordinates[n - 1][1] * coordinates[0][0];
      while (++i < n) {
        a += coordinates[i - 1][0] * coordinates[i][1];
        b += coordinates[i - 1][1] * coordinates[i][0];
      }
      return (b - a) * .5;
    };
    coordinates.centroid = function(k) {
      var i = -1, n = coordinates.length, x = 0, y = 0, a, b = coordinates[n - 1], c;
      if (!arguments.length) k = -1 / (6 * coordinates.area());
      while (++i < n) {
        a = b;
        b = coordinates[i];
        c = a[0] * b[1] - b[0] * a[1];
        x += (a[0] + b[0]) * c;
        y += (a[1] + b[1]) * c;
      }
      return [ x * k, y * k ];
    };
    coordinates.clip = function(subject) {
      var input, i = -1, n = coordinates.length, j, m, a = coordinates[n - 1], b, c, d;
      while (++i < n) {
        input = subject.slice();
        subject.length = 0;
        b = coordinates[i];
        c = input[(m = input.length) - 1];
        j = -1;
        while (++j < m) {
          d = input[j];
          if (d3_geom_polygonInside(d, a, b)) {
            if (!d3_geom_polygonInside(c, a, b)) {
              subject.push(d3_geom_polygonIntersect(c, d, a, b));
            }
            subject.push(d);
          } else if (d3_geom_polygonInside(c, a, b)) {
            subject.push(d3_geom_polygonIntersect(c, d, a, b));
          }
          c = d;
        }
        a = b;
      }
      return subject;
    };
    return coordinates;
  };
  function d3_geom_polygonInside(p, a, b) {
    return (b[0] - a[0]) * (p[1] - a[1]) < (b[1] - a[1]) * (p[0] - a[0]);
  }
  function d3_geom_polygonIntersect(c, d, a, b) {
    var x1 = c[0], x2 = d[0], x3 = a[0], x4 = b[0], y1 = c[1], y2 = d[1], y3 = a[1], y4 = b[1], x13 = x1 - x3, x21 = x2 - x1, x43 = x4 - x3, y13 = y1 - y3, y21 = y2 - y1, y43 = y4 - y3, ua = (x43 * y13 - y43 * x13) / (y43 * x21 - x43 * y21);
    return [ x1 + ua * x21, y1 + ua * y21 ];
  }
  d3.geom.voronoi = function(vertices) {
    var polygons = vertices.map(function() {
      return [];
    });
    d3_voronoi_tessellate(vertices, function(e) {
      var s1, s2, x1, x2, y1, y2;
      if (e.a === 1 && e.b >= 0) {
        s1 = e.ep.r;
        s2 = e.ep.l;
      } else {
        s1 = e.ep.l;
        s2 = e.ep.r;
      }
      if (e.a === 1) {
        y1 = s1 ? s1.y : -1e6;
        x1 = e.c - e.b * y1;
        y2 = s2 ? s2.y : 1e6;
        x2 = e.c - e.b * y2;
      } else {
        x1 = s1 ? s1.x : -1e6;
        y1 = e.c - e.a * x1;
        x2 = s2 ? s2.x : 1e6;
        y2 = e.c - e.a * x2;
      }
      var v1 = [ x1, y1 ], v2 = [ x2, y2 ];
      polygons[e.region.l.index].push(v1, v2);
      polygons[e.region.r.index].push(v1, v2);
    });
    return polygons.map(function(polygon, i) {
      var cx = vertices[i][0], cy = vertices[i][1];
      polygon.forEach(function(v) {
        v.angle = Math.atan2(v[0] - cx, v[1] - cy);
      });
      return polygon.sort(function(a, b) {
        return a.angle - b.angle;
      }).filter(function(d, i) {
        return !i || d.angle - polygon[i - 1].angle > 1e-10;
      });
    });
  };
  var d3_voronoi_opposite = {
    l: "r",
    r: "l"
  };
  function d3_voronoi_tessellate(vertices, callback) {
    var Sites = {
      list: vertices.map(function(v, i) {
        return {
          index: i,
          x: v[0],
          y: v[1]
        };
      }).sort(function(a, b) {
        return a.y < b.y ? -1 : a.y > b.y ? 1 : a.x < b.x ? -1 : a.x > b.x ? 1 : 0;
      }),
      bottomSite: null
    };
    var EdgeList = {
      list: [],
      leftEnd: null,
      rightEnd: null,
      init: function() {
        EdgeList.leftEnd = EdgeList.createHalfEdge(null, "l");
        EdgeList.rightEnd = EdgeList.createHalfEdge(null, "l");
        EdgeList.leftEnd.r = EdgeList.rightEnd;
        EdgeList.rightEnd.l = EdgeList.leftEnd;
        EdgeList.list.unshift(EdgeList.leftEnd, EdgeList.rightEnd);
      },
      createHalfEdge: function(edge, side) {
        return {
          edge: edge,
          side: side,
          vertex: null,
          l: null,
          r: null
        };
      },
      insert: function(lb, he) {
        he.l = lb;
        he.r = lb.r;
        lb.r.l = he;
        lb.r = he;
      },
      leftBound: function(p) {
        var he = EdgeList.leftEnd;
        do {
          he = he.r;
        } while (he != EdgeList.rightEnd && Geom.rightOf(he, p));
        he = he.l;
        return he;
      },
      del: function(he) {
        he.l.r = he.r;
        he.r.l = he.l;
        he.edge = null;
      },
      right: function(he) {
        return he.r;
      },
      left: function(he) {
        return he.l;
      },
      leftRegion: function(he) {
        return he.edge == null ? Sites.bottomSite : he.edge.region[he.side];
      },
      rightRegion: function(he) {
        return he.edge == null ? Sites.bottomSite : he.edge.region[d3_voronoi_opposite[he.side]];
      }
    };
    var Geom = {
      bisect: function(s1, s2) {
        var newEdge = {
          region: {
            l: s1,
            r: s2
          },
          ep: {
            l: null,
            r: null
          }
        };
        var dx = s2.x - s1.x, dy = s2.y - s1.y, adx = dx > 0 ? dx : -dx, ady = dy > 0 ? dy : -dy;
        newEdge.c = s1.x * dx + s1.y * dy + (dx * dx + dy * dy) * .5;
        if (adx > ady) {
          newEdge.a = 1;
          newEdge.b = dy / dx;
          newEdge.c /= dx;
        } else {
          newEdge.b = 1;
          newEdge.a = dx / dy;
          newEdge.c /= dy;
        }
        return newEdge;
      },
      intersect: function(el1, el2) {
        var e1 = el1.edge, e2 = el2.edge;
        if (!e1 || !e2 || e1.region.r == e2.region.r) {
          return null;
        }
        var d = e1.a * e2.b - e1.b * e2.a;
        if (Math.abs(d) < 1e-10) {
          return null;
        }
        var xint = (e1.c * e2.b - e2.c * e1.b) / d, yint = (e2.c * e1.a - e1.c * e2.a) / d, e1r = e1.region.r, e2r = e2.region.r, el, e;
        if (e1r.y < e2r.y || e1r.y == e2r.y && e1r.x < e2r.x) {
          el = el1;
          e = e1;
        } else {
          el = el2;
          e = e2;
        }
        var rightOfSite = xint >= e.region.r.x;
        if (rightOfSite && el.side === "l" || !rightOfSite && el.side === "r") {
          return null;
        }
        return {
          x: xint,
          y: yint
        };
      },
      rightOf: function(he, p) {
        var e = he.edge, topsite = e.region.r, rightOfSite = p.x > topsite.x;
        if (rightOfSite && he.side === "l") {
          return 1;
        }
        if (!rightOfSite && he.side === "r") {
          return 0;
        }
        if (e.a === 1) {
          var dyp = p.y - topsite.y, dxp = p.x - topsite.x, fast = 0, above = 0;
          if (!rightOfSite && e.b < 0 || rightOfSite && e.b >= 0) {
            above = fast = dyp >= e.b * dxp;
          } else {
            above = p.x + p.y * e.b > e.c;
            if (e.b < 0) {
              above = !above;
            }
            if (!above) {
              fast = 1;
            }
          }
          if (!fast) {
            var dxs = topsite.x - e.region.l.x;
            above = e.b * (dxp * dxp - dyp * dyp) < dxs * dyp * (1 + 2 * dxp / dxs + e.b * e.b);
            if (e.b < 0) {
              above = !above;
            }
          }
        } else {
          var yl = e.c - e.a * p.x, t1 = p.y - yl, t2 = p.x - topsite.x, t3 = yl - topsite.y;
          above = t1 * t1 > t2 * t2 + t3 * t3;
        }
        return he.side === "l" ? above : !above;
      },
      endPoint: function(edge, side, site) {
        edge.ep[side] = site;
        if (!edge.ep[d3_voronoi_opposite[side]]) return;
        callback(edge);
      },
      distance: function(s, t) {
        var dx = s.x - t.x, dy = s.y - t.y;
        return Math.sqrt(dx * dx + dy * dy);
      }
    };
    var EventQueue = {
      list: [],
      insert: function(he, site, offset) {
        he.vertex = site;
        he.ystar = site.y + offset;
        for (var i = 0, list = EventQueue.list, l = list.length; i < l; i++) {
          var next = list[i];
          if (he.ystar > next.ystar || he.ystar == next.ystar && site.x > next.vertex.x) {
            continue;
          } else {
            break;
          }
        }
        list.splice(i, 0, he);
      },
      del: function(he) {
        for (var i = 0, ls = EventQueue.list, l = ls.length; i < l && ls[i] != he; ++i) {}
        ls.splice(i, 1);
      },
      empty: function() {
        return EventQueue.list.length === 0;
      },
      nextEvent: function(he) {
        for (var i = 0, ls = EventQueue.list, l = ls.length; i < l; ++i) {
          if (ls[i] == he) return ls[i + 1];
        }
        return null;
      },
      min: function() {
        var elem = EventQueue.list[0];
        return {
          x: elem.vertex.x,
          y: elem.ystar
        };
      },
      extractMin: function() {
        return EventQueue.list.shift();
      }
    };
    EdgeList.init();
    Sites.bottomSite = Sites.list.shift();
    var newSite = Sites.list.shift(), newIntStar;
    var lbnd, rbnd, llbnd, rrbnd, bisector;
    var bot, top, temp, p, v;
    var e, pm;
    while (true) {
      if (!EventQueue.empty()) {
        newIntStar = EventQueue.min();
      }
      if (newSite && (EventQueue.empty() || newSite.y < newIntStar.y || newSite.y == newIntStar.y && newSite.x < newIntStar.x)) {
        lbnd = EdgeList.leftBound(newSite);
        rbnd = EdgeList.right(lbnd);
        bot = EdgeList.rightRegion(lbnd);
        e = Geom.bisect(bot, newSite);
        bisector = EdgeList.createHalfEdge(e, "l");
        EdgeList.insert(lbnd, bisector);
        p = Geom.intersect(lbnd, bisector);
        if (p) {
          EventQueue.del(lbnd);
          EventQueue.insert(lbnd, p, Geom.distance(p, newSite));
        }
        lbnd = bisector;
        bisector = EdgeList.createHalfEdge(e, "r");
        EdgeList.insert(lbnd, bisector);
        p = Geom.intersect(bisector, rbnd);
        if (p) {
          EventQueue.insert(bisector, p, Geom.distance(p, newSite));
        }
        newSite = Sites.list.shift();
      } else if (!EventQueue.empty()) {
        lbnd = EventQueue.extractMin();
        llbnd = EdgeList.left(lbnd);
        rbnd = EdgeList.right(lbnd);
        rrbnd = EdgeList.right(rbnd);
        bot = EdgeList.leftRegion(lbnd);
        top = EdgeList.rightRegion(rbnd);
        v = lbnd.vertex;
        Geom.endPoint(lbnd.edge, lbnd.side, v);
        Geom.endPoint(rbnd.edge, rbnd.side, v);
        EdgeList.del(lbnd);
        EventQueue.del(rbnd);
        EdgeList.del(rbnd);
        pm = "l";
        if (bot.y > top.y) {
          temp = bot;
          bot = top;
          top = temp;
          pm = "r";
        }
        e = Geom.bisect(bot, top);
        bisector = EdgeList.createHalfEdge(e, pm);
        EdgeList.insert(llbnd, bisector);
        Geom.endPoint(e, d3_voronoi_opposite[pm], v);
        p = Geom.intersect(llbnd, bisector);
        if (p) {
          EventQueue.del(llbnd);
          EventQueue.insert(llbnd, p, Geom.distance(p, bot));
        }
        p = Geom.intersect(bisector, rrbnd);
        if (p) {
          EventQueue.insert(bisector, p, Geom.distance(p, bot));
        }
      } else {
        break;
      }
    }
    for (lbnd = EdgeList.right(EdgeList.leftEnd); lbnd != EdgeList.rightEnd; lbnd = EdgeList.right(lbnd)) {
      callback(lbnd.edge);
    }
  }
  d3.geom.delaunay = function(vertices) {
    var edges = vertices.map(function() {
      return [];
    }), triangles = [];
    d3_voronoi_tessellate(vertices, function(e) {
      edges[e.region.l.index].push(vertices[e.region.r.index]);
    });
    edges.forEach(function(edge, i) {
      var v = vertices[i], cx = v[0], cy = v[1];
      edge.forEach(function(v) {
        v.angle = Math.atan2(v[0] - cx, v[1] - cy);
      });
      edge.sort(function(a, b) {
        return a.angle - b.angle;
      });
      for (var j = 0, m = edge.length - 1; j < m; j++) {
        triangles.push([ v, edge[j], edge[j + 1] ]);
      }
    });
    return triangles;
  };
  d3.geom.quadtree = function(points, x1, y1, x2, y2) {
    var p, i = -1, n = points.length;
    if (n && isNaN(points[0].x)) points = points.map(d3_geom_quadtreePoint);
    if (arguments.length < 5) {
      if (arguments.length === 3) {
        y2 = x2 = y1;
        y1 = x1;
      } else {
        x1 = y1 = Infinity;
        x2 = y2 = -Infinity;
        while (++i < n) {
          p = points[i];
          if (p.x < x1) x1 = p.x;
          if (p.y < y1) y1 = p.y;
          if (p.x > x2) x2 = p.x;
          if (p.y > y2) y2 = p.y;
        }
        var dx = x2 - x1, dy = y2 - y1;
        if (dx > dy) y2 = y1 + dx; else x2 = x1 + dy;
      }
    }
    function insert(n, p, x1, y1, x2, y2) {
      if (isNaN(p.x) || isNaN(p.y)) return;
      if (n.leaf) {
        var v = n.point;
        if (v) {
          if (Math.abs(v.x - p.x) + Math.abs(v.y - p.y) < .01) {
            insertChild(n, p, x1, y1, x2, y2);
          } else {
            n.point = null;
            insertChild(n, v, x1, y1, x2, y2);
            insertChild(n, p, x1, y1, x2, y2);
          }
        } else {
          n.point = p;
        }
      } else {
        insertChild(n, p, x1, y1, x2, y2);
      }
    }
    function insertChild(n, p, x1, y1, x2, y2) {
      var sx = (x1 + x2) * .5, sy = (y1 + y2) * .5, right = p.x >= sx, bottom = p.y >= sy, i = (bottom << 1) + right;
      n.leaf = false;
      n = n.nodes[i] || (n.nodes[i] = d3_geom_quadtreeNode());
      if (right) x1 = sx; else x2 = sx;
      if (bottom) y1 = sy; else y2 = sy;
      insert(n, p, x1, y1, x2, y2);
    }
    var root = d3_geom_quadtreeNode();
    root.add = function(p) {
      insert(root, p, x1, y1, x2, y2);
    };
    root.visit = function(f) {
      d3_geom_quadtreeVisit(f, root, x1, y1, x2, y2);
    };
    points.forEach(root.add);
    return root;
  };
  function d3_geom_quadtreeNode() {
    return {
      leaf: true,
      nodes: [],
      point: null
    };
  }
  function d3_geom_quadtreeVisit(f, node, x1, y1, x2, y2) {
    if (!f(node, x1, y1, x2, y2)) {
      var sx = (x1 + x2) * .5, sy = (y1 + y2) * .5, children = node.nodes;
      if (children[0]) d3_geom_quadtreeVisit(f, children[0], x1, y1, sx, sy);
      if (children[1]) d3_geom_quadtreeVisit(f, children[1], sx, y1, x2, sy);
      if (children[2]) d3_geom_quadtreeVisit(f, children[2], x1, sy, sx, y2);
      if (children[3]) d3_geom_quadtreeVisit(f, children[3], sx, sy, x2, y2);
    }
  }
  function d3_geom_quadtreePoint(p) {
    return {
      x: p[0],
      y: p[1]
    };
  }
<<<<<<< HEAD
  d3.time = {};
  var d3_time = Date, d3_time_weekdaySymbols = [ "Sunday", "Monday", "Tuesday", "Wednesday", "Thursday", "Friday", "Saturday" ];
  function d3_time_utc() {
    this._ = new Date(arguments.length > 1 ? Date.UTC.apply(this, arguments) : arguments[0]);
  }
  d3_time_utc.prototype = {
    getDate: function() {
      return this._.getUTCDate();
=======

  // Computes the score for the specified row, as the worst aspect ratio.
  function worst(row, u) {
    var s = row.area,
        r,
        rmax = 0,
        rmin = Infinity,
        i = -1,
        n = row.length;
    while (++i < n) {
      if (!(r = row[i].area)) continue;
      if (r < rmin) rmin = r;
      if (r > rmax) rmax = r;
    }
    s *= s;
    u *= u;
    return s
        ? Math.max((u * rmax * ratio) / s, s / (u * rmin * ratio))
        : Infinity;
  }

  // Positions the specified row of nodes. Modifies `rect`.
  function position(row, u, rect, flush) {
    var i = -1,
        n = row.length,
        x = rect.x,
        y = rect.y,
        v = u ? round(row.area / u) : 0,
        o;
    if (u == rect.dx) { // horizontal subdivision
      if (flush || v > rect.dy) v = rect.dy; // over+underflow
      while (++i < n) {
        o = row[i];
        o.x = x;
        o.y = y;
        o.dy = v;
        x += o.dx = Math.min(rect.x + rect.dx - x, v ? round(o.area / v) : 0);
      }
      o.z = true;
      o.dx += rect.x + rect.dx - x; // rounding error
      rect.y += v;
      rect.dy -= v;
    } else { // vertical subdivision
      if (flush || v > rect.dx) v = rect.dx; // over+underflow
      while (++i < n) {
        o = row[i];
        o.x = x;
        o.y = y;
        o.dx = v;
        y += o.dy = Math.min(rect.y + rect.dy - y, v ? round(o.area / v) : 0);
      }
      o.z = false;
      o.dy += rect.y + rect.dy - y; // rounding error
      rect.x += v;
      rect.dx -= v;
    }
  }

  function treemap(d) {
    var nodes = stickies || hierarchy(d),
        root = nodes[0];
    root.x = 0;
    root.y = 0;
    root.dx = size[0];
    root.dy = size[1];
    if (stickies) hierarchy.revalue(root);
    scale([root], root.dx * root.dy / root.value);
    (stickies ? stickify : squarify)(root);
    if (sticky) stickies = nodes;
    return nodes;
  }

  treemap.size = function(x) {
    if (!arguments.length) return size;
    size = x;
    return treemap;
  };

  treemap.padding = function(x) {
    if (!arguments.length) return padding;

    function padFunction(node) {
      var p = x.call(treemap, node, node.depth);
      return p == null
          ? d3_layout_treemapPadNull(node)
          : d3_layout_treemapPad(node, typeof p === "number" ? [p, p, p, p] : p);
    }

    function padConstant(node) {
      return d3_layout_treemapPad(node, x);
    }

    var type;
    pad = (padding = x) == null ? d3_layout_treemapPadNull
        : (type = typeof x) === "function" ? padFunction
        : type === "number" ? (x = [x, x, x, x], padConstant)
        : padConstant;
    return treemap;
  };

  treemap.round = function(x) {
    if (!arguments.length) return round != Number;
    round = x ? Math.round : Number;
    return treemap;
  };

  treemap.sticky = function(x) {
    if (!arguments.length) return sticky;
    sticky = x;
    stickies = null;
    return treemap;
  };

  treemap.ratio = function(x) {
    if (!arguments.length) return ratio;
    ratio = x;
    return treemap;
  };

  return d3_layout_hierarchyRebind(treemap, hierarchy);
};

function d3_layout_treemapPadNull(node) {
  return {x: node.x, y: node.y, dx: node.dx, dy: node.dy};
}

function d3_layout_treemapPad(node, padding) {
  var x = node.x + padding[3],
      y = node.y + padding[0],
      dx = node.dx - padding[1] - padding[3],
      dy = node.dy - padding[0] - padding[2];
  if (dx < 0) { x += dx / 2; dx = 0; }
  if (dy < 0) { y += dy / 2; dy = 0; }
  return {x: x, y: y, dx: dx, dy: dy};
}
function d3_dsv(delimiter, mimeType) {
  var reParse = new RegExp("\r\n|[" + delimiter + "\r\n]", "g"), // field separator regex
      reFormat = new RegExp("[\"" + delimiter + "\n]"),
      delimiterCode = delimiter.charCodeAt(0);

  function dsv(url, callback) {
    d3.text(url, mimeType, function(text) {
      callback(text && dsv.parse(text));
    });
  }

  dsv.parse = function(text) {
    var header;
    return dsv.parseRows(text, function(row, i) {
      if (i) {
        var o = {}, j = -1, m = header.length;
        while (++j < m) o[header[j]] = row[j];
        return o;
      } else {
        header = row;
        return null;
      }
    });
  };

  dsv.parseRows = function(text, f) {
    var EOL = {}, // sentinel value for end-of-line
        EOF = {}, // sentinel value for end-of-file
        rows = [], // output rows
        n = 0, // the current line number
        t, // the current token
        eol; // is the current token followed by EOL?

    reParse.lastIndex = 0; // work-around bug in FF 3.6

    function token() {
      if (reParse.lastIndex >= text.length) return EOF; // special case: end of file
      if (eol) { eol = false; return EOL; } // special case: end of line

      // special case: quotes
      var j = reParse.lastIndex;
      if (text.charCodeAt(j) === 34) {
        var i = j;
        while (i++ < text.length) {
          if (text.charCodeAt(i) === 34) {
            if (text.charCodeAt(i + 1) !== 34) break;
            i++;
          }
        }
        reParse.lastIndex = i + 2;
        var c = text.charCodeAt(i + 1);
        if (c === 13) {
          eol = true;
          if (text.charCodeAt(i + 2) === 10) reParse.lastIndex++;
        } else if (c === 10) {
          eol = true;
        }
        return text.substring(j + 1, i).replace(/""/g, "\"");
      }

      // common case
      var m = reParse.exec(text);
      if (m) {
        eol = m[0].charCodeAt(0) !== delimiterCode;
        return text.substring(j, m.index);
      }
      reParse.lastIndex = text.length;
      return text.substring(j);
    }

    while ((t = token()) !== EOF) {
      var a = [];
      while ((t !== EOL) && (t !== EOF)) {
        a.push(t);
        t = token();
      }
      if (f && !(a = f(a, n++))) continue;
      rows.push(a);
    }

    return rows;
  };

  dsv.format = function(rows) {
    return rows.map(formatRow).join("\n");
  };

  function formatRow(row) {
    return row.map(formatValue).join(delimiter);
  }

  function formatValue(text) {
    return reFormat.test(text) ? "\"" + text.replace(/\"/g, "\"\"") + "\"" : text;
  }

  return dsv;
}
d3.csv = d3_dsv(",", "text/csv");
d3.tsv = d3_dsv("\t", "text/tab-separated-values");
d3.geo = {};

var d3_geo_radians = Math.PI / 180;
// TODO clip input coordinates on opposite hemisphere
d3.geo.azimuthal = function() {
  var mode = "orthographic", // or stereographic, gnomonic, equidistant or equalarea
      origin,
      scale = 200,
      translate = [480, 250],
      x0,
      y0,
      cy0,
      sy0;

  function azimuthal(coordinates) {
    var x1 = coordinates[0] * d3_geo_radians - x0,
        y1 = coordinates[1] * d3_geo_radians,
        cx1 = Math.cos(x1),
        sx1 = Math.sin(x1),
        cy1 = Math.cos(y1),
        sy1 = Math.sin(y1),
        cc = mode !== "orthographic" ? sy0 * sy1 + cy0 * cy1 * cx1 : null,
        c,
        k = mode === "stereographic" ? 1 / (1 + cc)
          : mode === "gnomonic" ? 1 / cc
          : mode === "equidistant" ? (c = Math.acos(cc), c ? c / Math.sin(c) : 0)
          : mode === "equalarea" ? Math.sqrt(2 / (1 + cc))
          : 1,
        x = k * cy1 * sx1,
        y = k * (sy0 * cy1 * cx1 - cy0 * sy1);
    return [
      scale * x + translate[0],
      scale * y + translate[1]
    ];
  }

  azimuthal.invert = function(coordinates) {
    var x = (coordinates[0] - translate[0]) / scale,
        y = (coordinates[1] - translate[1]) / scale,
        p = Math.sqrt(x * x + y * y),
        c = mode === "stereographic" ? 2 * Math.atan(p)
          : mode === "gnomonic" ? Math.atan(p)
          : mode === "equidistant" ? p
          : mode === "equalarea" ? 2 * Math.asin(.5 * p)
          : Math.asin(p),
        sc = Math.sin(c),
        cc = Math.cos(c);
    return [
      (x0 + Math.atan2(x * sc, p * cy0 * cc + y * sy0 * sc)) / d3_geo_radians,
      Math.asin(cc * sy0 - (p ? (y * sc * cy0) / p : 0)) / d3_geo_radians
    ];
  };

  azimuthal.mode = function(x) {
    if (!arguments.length) return mode;
    mode = x + "";
    return azimuthal;
  };

  azimuthal.origin = function(x) {
    if (!arguments.length) return origin;
    origin = x;
    x0 = origin[0] * d3_geo_radians;
    y0 = origin[1] * d3_geo_radians;
    cy0 = Math.cos(y0);
    sy0 = Math.sin(y0);
    return azimuthal;
  };

  azimuthal.scale = function(x) {
    if (!arguments.length) return scale;
    scale = +x;
    return azimuthal;
  };

  azimuthal.translate = function(x) {
    if (!arguments.length) return translate;
    translate = [+x[0], +x[1]];
    return azimuthal;
  };

  return azimuthal.origin([0, 0]);
};
// Derived from Tom Carden's Albers implementation for Protovis.
// http://gist.github.com/476238
// http://mathworld.wolfram.com/AlbersEqual-AreaConicProjection.html

d3.geo.albers = function() {
  var origin = [-98, 38],
      parallels = [29.5, 45.5],
      scale = 1000,
      translate = [480, 250],
      lng0, // d3_geo_radians * origin[0]
      n,
      C,
      p0;

  function albers(coordinates) {
    var t = n * (d3_geo_radians * coordinates[0] - lng0),
        p = Math.sqrt(C - 2 * n * Math.sin(d3_geo_radians * coordinates[1])) / n;
    return [
      scale * p * Math.sin(t) + translate[0],
      scale * (p * Math.cos(t) - p0) + translate[1]
    ];
  }

  albers.invert = function(coordinates) {
    var x = (coordinates[0] - translate[0]) / scale,
        y = (coordinates[1] - translate[1]) / scale,
        p0y = p0 + y,
        t = Math.atan2(x, p0y),
        p = Math.sqrt(x * x + p0y * p0y);
    return [
      (lng0 + t / n) / d3_geo_radians,
      Math.asin((C - p * p * n * n) / (2 * n)) / d3_geo_radians
    ];
  };

  function reload() {
    var phi1 = d3_geo_radians * parallels[0],
        phi2 = d3_geo_radians * parallels[1],
        lat0 = d3_geo_radians * origin[1],
        s = Math.sin(phi1),
        c = Math.cos(phi1);
    lng0 = d3_geo_radians * origin[0];
    n = .5 * (s + Math.sin(phi2));
    C = c * c + 2 * n * s;
    p0 = Math.sqrt(C - 2 * n * Math.sin(lat0)) / n;
    return albers;
  }

  albers.origin = function(x) {
    if (!arguments.length) return origin;
    origin = [+x[0], +x[1]];
    return reload();
  };

  albers.parallels = function(x) {
    if (!arguments.length) return parallels;
    parallels = [+x[0], +x[1]];
    return reload();
  };

  albers.scale = function(x) {
    if (!arguments.length) return scale;
    scale = +x;
    return albers;
  };

  albers.translate = function(x) {
    if (!arguments.length) return translate;
    translate = [+x[0], +x[1]];
    return albers;
  };

  return reload();
};

// A composite projection for the United States, 960x500. The set of standard
// parallels for each region comes from USGS, which is published here:
// http://egsc.usgs.gov/isb/pubs/MapProjections/projections.html#albers
// TODO allow the composite projection to be rescaled?
d3.geo.albersUsa = function() {
  var lower48 = d3.geo.albers();

  var alaska = d3.geo.albers()
      .origin([-160, 60])
      .parallels([55, 65]);

  var hawaii = d3.geo.albers()
      .origin([-160, 20])
      .parallels([8, 18]);

  var puertoRico = d3.geo.albers()
      .origin([-60, 10])
      .parallels([8, 18]);

  function albersUsa(coordinates) {
    var lon = coordinates[0],
        lat = coordinates[1];
    return (lat > 50 ? alaska
        : lon < -140 ? hawaii
        : lat < 21 ? puertoRico
        : lower48)(coordinates);
  }

  albersUsa.scale = function(x) {
    if (!arguments.length) return lower48.scale();
    lower48.scale(x);
    alaska.scale(x * .6);
    hawaii.scale(x);
    puertoRico.scale(x * 1.5);
    return albersUsa.translate(lower48.translate());
  };

  albersUsa.translate = function(x) {
    if (!arguments.length) return lower48.translate();
    var dz = lower48.scale() / 1000,
        dx = x[0],
        dy = x[1];
    lower48.translate(x);
    alaska.translate([dx - 400 * dz, dy + 170 * dz]);
    hawaii.translate([dx - 190 * dz, dy + 200 * dz]);
    puertoRico.translate([dx + 580 * dz, dy + 430 * dz]);
    return albersUsa;
  };

  return albersUsa.scale(lower48.scale());
};
d3.geo.bonne = function() {
  var scale = 200,
      translate = [480, 250],
      x0, // origin longitude in radians
      y0, // origin latitude in radians
      y1, // parallel latitude in radians
      c1; // cot(y1)

  function bonne(coordinates) {
    var x = coordinates[0] * d3_geo_radians - x0,
        y = coordinates[1] * d3_geo_radians - y0;
    if (y1) {
      var p = c1 + y1 - y, E = x * Math.cos(y) / p;
      x = p * Math.sin(E);
      y = p * Math.cos(E) - c1;
    } else {
      x *= Math.cos(y);
      y *= -1;
    }
    return [
      scale * x + translate[0],
      scale * y + translate[1]
    ];
  }

  bonne.invert = function(coordinates) {
    var x = (coordinates[0] - translate[0]) / scale,
        y = (coordinates[1] - translate[1]) / scale;
    if (y1) {
      var c = c1 + y, p = Math.sqrt(x * x + c * c);
      y = c1 + y1 - p;
      x = x0 + p * Math.atan2(x, c) / Math.cos(y);
    } else {
      y *= -1;
      x /= Math.cos(y);
    }
    return [
      x / d3_geo_radians,
      y / d3_geo_radians
    ];
  };

  // 90° for Werner, 0° for Sinusoidal
  bonne.parallel = function(x) {
    if (!arguments.length) return y1 / d3_geo_radians;
    c1 = 1 / Math.tan(y1 = x * d3_geo_radians);
    return bonne;
  };

  bonne.origin = function(x) {
    if (!arguments.length) return [x0 / d3_geo_radians, y0 / d3_geo_radians];
    x0 = x[0] * d3_geo_radians;
    y0 = x[1] * d3_geo_radians;
    return bonne;
  };

  bonne.scale = function(x) {
    if (!arguments.length) return scale;
    scale = +x;
    return bonne;
  };

  bonne.translate = function(x) {
    if (!arguments.length) return translate;
    translate = [+x[0], +x[1]];
    return bonne;
  };

  return bonne.origin([0, 0]).parallel(45);
};
d3.geo.equirectangular = function() {
  var scale = 500,
      translate = [480, 250];

  function equirectangular(coordinates) {
    var x = coordinates[0] / 360,
        y = -coordinates[1] / 360;
    return [
      scale * x + translate[0],
      scale * y + translate[1]
    ];
  }

  equirectangular.invert = function(coordinates) {
    var x = (coordinates[0] - translate[0]) / scale,
        y = (coordinates[1] - translate[1]) / scale;
    return [
      360 * x,
      -360 * y
    ];
  };

  equirectangular.scale = function(x) {
    if (!arguments.length) return scale;
    scale = +x;
    return equirectangular;
  };

  equirectangular.translate = function(x) {
    if (!arguments.length) return translate;
    translate = [+x[0], +x[1]];
    return equirectangular;
  };

  return equirectangular;
};
d3.geo.mercator = function() {
  var scale = 500,
      translate = [480, 250];

  function mercator(coordinates) {
    var x = coordinates[0] / 360,
        y = -(Math.log(Math.tan(Math.PI / 4 + coordinates[1] * d3_geo_radians / 2)) / d3_geo_radians) / 360;
    return [
      scale * x + translate[0],
      scale * Math.max(-.5, Math.min(.5, y)) + translate[1]
    ];
  }

  mercator.invert = function(coordinates) {
    var x = (coordinates[0] - translate[0]) / scale,
        y = (coordinates[1] - translate[1]) / scale;
    return [
      360 * x,
      2 * Math.atan(Math.exp(-360 * y * d3_geo_radians)) / d3_geo_radians - 90
    ];
  };

  mercator.scale = function(x) {
    if (!arguments.length) return scale;
    scale = +x;
    return mercator;
  };

  mercator.translate = function(x) {
    if (!arguments.length) return translate;
    translate = [+x[0], +x[1]];
    return mercator;
  };

  return mercator;
};
function d3_geo_type(types, defaultValue) {
  return function(object) {
    return object && types.hasOwnProperty(object.type) ? types[object.type](object) : defaultValue;
  };
}
/**
 * Returns a function that, given a GeoJSON object (e.g., a feature), returns
 * the corresponding SVG path. The function can be customized by overriding the
 * projection. Point features are mapped to circles with a default radius of
 * 4.5px; the radius can be specified either as a constant or a function that
 * is evaluated per object.
 */
d3.geo.path = function() {
  var pointRadius = 4.5,
      pointCircle = d3_path_circle(pointRadius),
      projection = d3.geo.albersUsa();

  function path(d, i) {
    if (typeof pointRadius === "function") {
      pointCircle = d3_path_circle(pointRadius.apply(this, arguments));
    }
    return pathType(d) || null;
  }

  function project(coordinates) {
    return projection(coordinates).join(",");
  }

  var pathType = d3_geo_type({

    FeatureCollection: function(o) {
      var path = [],
          features = o.features,
          i = -1, // features.index
          n = features.length;
      while (++i < n) path.push(pathType(features[i].geometry));
      return path.join("");
    },

    Feature: function(o) {
      return pathType(o.geometry);
    },

    Point: function(o) {
      return "M" + project(o.coordinates) + pointCircle;
    },

    MultiPoint: function(o) {
      var path = [],
          coordinates = o.coordinates,
          i = -1, // coordinates.index
          n = coordinates.length;
      while (++i < n) path.push("M", project(coordinates[i]), pointCircle);
      return path.join("");
>>>>>>> 66b439d4
    },
    getDay: function() {
      return this._.getUTCDay();
    },
    getFullYear: function() {
      return this._.getUTCFullYear();
    },
    getHours: function() {
      return this._.getUTCHours();
    },
    getMilliseconds: function() {
      return this._.getUTCMilliseconds();
    },
    getMinutes: function() {
      return this._.getUTCMinutes();
    },
    getMonth: function() {
      return this._.getUTCMonth();
    },
    getSeconds: function() {
      return this._.getUTCSeconds();
    },
    getTime: function() {
      return this._.getTime();
    },
    getTimezoneOffset: function() {
      return 0;
    },
    valueOf: function() {
      return this._.valueOf();
    },
    setDate: function() {
      d3_time_prototype.setUTCDate.apply(this._, arguments);
    },
    setDay: function() {
      d3_time_prototype.setUTCDay.apply(this._, arguments);
    },
    setFullYear: function() {
      d3_time_prototype.setUTCFullYear.apply(this._, arguments);
    },
    setHours: function() {
      d3_time_prototype.setUTCHours.apply(this._, arguments);
    },
    setMilliseconds: function() {
      d3_time_prototype.setUTCMilliseconds.apply(this._, arguments);
    },
    setMinutes: function() {
      d3_time_prototype.setUTCMinutes.apply(this._, arguments);
    },
    setMonth: function() {
      d3_time_prototype.setUTCMonth.apply(this._, arguments);
    },
    setSeconds: function() {
      d3_time_prototype.setUTCSeconds.apply(this._, arguments);
    },
    setTime: function() {
      d3_time_prototype.setTime.apply(this._, arguments);
    }
  };
  var d3_time_prototype = Date.prototype;
  var d3_time_formatDateTime = "%a %b %e %H:%M:%S %Y", d3_time_formatDate = "%m/%d/%y", d3_time_formatTime = "%H:%M:%S";
  var d3_time_weekdays = d3_time_weekdaySymbols, d3_time_months = [ "January", "February", "March", "April", "May", "June", "July", "August", "September", "October", "November", "December" ];
  d3.time.format = function(template) {
    var n = template.length;
    function format(date) {
      var string = [], i = -1, j = 0, c, f;
      while (++i < n) {
        if (template.charCodeAt(i) == 37) {
          string.push(template.substring(j, i), (f = d3_time_formats[c = template.charAt(++i)]) ? f(date) : c);
          j = i + 1;
        }
      }
      string.push(template.substring(j, i));
      return string.join("");
    }
    format.parse = function(string) {
      var d = {
        y: 1900,
        m: 0,
        d: 1,
        H: 0,
        M: 0,
        S: 0,
        L: 0
      }, i = d3_time_parse(d, template, string, 0);
      if (i != string.length) return null;
      if ("p" in d) d.H = d.H % 12 + d.p * 12;
      var date = new d3_time;
      date.setFullYear(d.y, d.m, d.d);
      date.setHours(d.H, d.M, d.S, d.L);
      return date;
    };
    format.toString = function() {
      return template;
    };
    return format;
  };
  function d3_time_parse(date, template, string, j) {
    var c, p, i = 0, n = template.length, m = string.length;
    while (i < n) {
      if (j >= m) return -1;
      c = template.charCodeAt(i++);
      if (c == 37) {
        p = d3_time_parsers[template.charAt(i++)];
        if (!p || (j = p(date, string, j)) < 0) return -1;
      } else if (c != string.charCodeAt(j++)) {
        return -1;
      }
    }
    return j;
  }
  function d3_time_formatAbbrev(s) {
    return s.substring(0, 3);
  }
  function d3_time_formatRe(names) {
    return new RegExp("^(?:" + names.map(d3.requote).join("|") + ")", "i");
  }
  function d3_time_formatLookup(names) {
    var map = new d3_Map, i = -1, n = names.length;
    while (++i < n) map.set(names[i].toLowerCase(), i);
    return map;
  }
  var d3_time_zfill2 = d3.format("02d"), d3_time_zfill3 = d3.format("03d"), d3_time_zfill4 = d3.format("04d"), d3_time_sfill2 = d3.format("2d");
  var d3_time_weekdayRe = d3_time_formatRe(d3_time_weekdays), d3_time_weekdayAbbrevRe = d3_time_formatRe(d3_time_weekdays.map(d3_time_formatAbbrev)), d3_time_monthRe = d3_time_formatRe(d3_time_months), d3_time_monthLookup = d3_time_formatLookup(d3_time_months), d3_time_monthAbbrevLookup = d3_time_formatLookup(d3_time_months.map(d3_time_formatAbbrev));
  var d3_time_formats = {
    a: function(d) {
      return d3_time_weekdays[d.getDay()].substring(0, 3);
    },
    A: function(d) {
      return d3_time_weekdays[d.getDay()];
    },
    b: function(d) {
      return d3_time_months[d.getMonth()].substring(0, 3);
    },
    B: function(d) {
      return d3_time_months[d.getMonth()];
    },
    c: d3.time.format(d3_time_formatDateTime),
    d: function(d) {
      return d3_time_zfill2(d.getDate());
    },
    e: function(d) {
      return d3_time_sfill2(d.getDate());
    },
    H: function(d) {
      return d3_time_zfill2(d.getHours());
    },
    I: function(d) {
      return d3_time_zfill2(d.getHours() % 12 || 12);
    },
    j: function(d) {
      return d3_time_zfill3(1 + d3.time.dayOfYear(d));
    },
    L: function(d) {
      return d3_time_zfill3(d.getMilliseconds());
    },
    m: function(d) {
      return d3_time_zfill2(d.getMonth() + 1);
    },
    M: function(d) {
      return d3_time_zfill2(d.getMinutes());
    },
    p: function(d) {
      return d.getHours() >= 12 ? "PM" : "AM";
    },
    S: function(d) {
      return d3_time_zfill2(d.getSeconds());
    },
    U: function(d) {
      return d3_time_zfill2(d3.time.sundayOfYear(d));
    },
    w: function(d) {
      return d.getDay();
    },
    W: function(d) {
      return d3_time_zfill2(d3.time.mondayOfYear(d));
    },
    x: d3.time.format(d3_time_formatDate),
    X: d3.time.format(d3_time_formatTime),
    y: function(d) {
      return d3_time_zfill2(d.getFullYear() % 100);
    },
    Y: function(d) {
      return d3_time_zfill4(d.getFullYear() % 1e4);
    },
    Z: d3_time_zone,
    "%": function(d) {
      return "%";
    }
  };
  var d3_time_parsers = {
    a: d3_time_parseWeekdayAbbrev,
    A: d3_time_parseWeekday,
    b: d3_time_parseMonthAbbrev,
    B: d3_time_parseMonth,
    c: d3_time_parseLocaleFull,
    d: d3_time_parseDay,
    e: d3_time_parseDay,
    H: d3_time_parseHour24,
    I: d3_time_parseHour24,
    L: d3_time_parseMilliseconds,
    m: d3_time_parseMonthNumber,
    M: d3_time_parseMinutes,
    p: d3_time_parseAmPm,
    S: d3_time_parseSeconds,
    x: d3_time_parseLocaleDate,
    X: d3_time_parseLocaleTime,
    y: d3_time_parseYear,
    Y: d3_time_parseFullYear
  };
  function d3_time_parseWeekdayAbbrev(date, string, i) {
    return d3_time_weekdayAbbrevRe.test(string.substring(i, i += 3)) ? i : -1;
  }
  function d3_time_parseWeekday(date, string, i) {
    d3_time_weekdayRe.lastIndex = 0;
    var n = d3_time_weekdayRe.exec(string.substring(i, i + 10));
    return n ? i += n[0].length : -1;
  }
  function d3_time_parseMonthAbbrev(date, string, i) {
    var n = d3_time_monthAbbrevLookup.get(string.substring(i, i += 3).toLowerCase());
    return n == null ? -1 : (date.m = n, i);
  }
  function d3_time_parseMonth(date, string, i) {
    d3_time_monthRe.lastIndex = 0;
    var n = d3_time_monthRe.exec(string.substring(i, i + 12));
    return n ? (date.m = d3_time_monthLookup.get(n[0].toLowerCase()), i += n[0].length) : -1;
  }
  function d3_time_parseLocaleFull(date, string, i) {
    return d3_time_parse(date, d3_time_formats.c.toString(), string, i);
  }
  function d3_time_parseLocaleDate(date, string, i) {
    return d3_time_parse(date, d3_time_formats.x.toString(), string, i);
  }
  function d3_time_parseLocaleTime(date, string, i) {
    return d3_time_parse(date, d3_time_formats.X.toString(), string, i);
  }
  function d3_time_parseFullYear(date, string, i) {
    d3_time_numberRe.lastIndex = 0;
    var n = d3_time_numberRe.exec(string.substring(i, i + 4));
    return n ? (date.y = +n[0], i += n[0].length) : -1;
  }
  function d3_time_parseYear(date, string, i) {
    d3_time_numberRe.lastIndex = 0;
    var n = d3_time_numberRe.exec(string.substring(i, i + 2));
    return n ? (date.y = d3_time_expandYear(+n[0]), i += n[0].length) : -1;
  }
  function d3_time_expandYear(d) {
    return d + (d > 68 ? 1900 : 2e3);
  }
  function d3_time_parseMonthNumber(date, string, i) {
    d3_time_numberRe.lastIndex = 0;
    var n = d3_time_numberRe.exec(string.substring(i, i + 2));
    return n ? (date.m = n[0] - 1, i += n[0].length) : -1;
  }
  function d3_time_parseDay(date, string, i) {
    d3_time_numberRe.lastIndex = 0;
    var n = d3_time_numberRe.exec(string.substring(i, i + 2));
    return n ? (date.d = +n[0], i += n[0].length) : -1;
  }
  function d3_time_parseHour24(date, string, i) {
    d3_time_numberRe.lastIndex = 0;
    var n = d3_time_numberRe.exec(string.substring(i, i + 2));
    return n ? (date.H = +n[0], i += n[0].length) : -1;
  }
  function d3_time_parseMinutes(date, string, i) {
    d3_time_numberRe.lastIndex = 0;
    var n = d3_time_numberRe.exec(string.substring(i, i + 2));
    return n ? (date.M = +n[0], i += n[0].length) : -1;
  }
  function d3_time_parseSeconds(date, string, i) {
    d3_time_numberRe.lastIndex = 0;
    var n = d3_time_numberRe.exec(string.substring(i, i + 2));
    return n ? (date.S = +n[0], i += n[0].length) : -1;
  }
  function d3_time_parseMilliseconds(date, string, i) {
    d3_time_numberRe.lastIndex = 0;
    var n = d3_time_numberRe.exec(string.substring(i, i + 3));
    return n ? (date.L = +n[0], i += n[0].length) : -1;
  }
  var d3_time_numberRe = /\s*\d+/;
  function d3_time_parseAmPm(date, string, i) {
    var n = d3_time_amPmLookup.get(string.substring(i, i += 2).toLowerCase());
    return n == null ? -1 : (date.p = n, i);
  }
  var d3_time_amPmLookup = d3.map({
    am: 0,
    pm: 1
  });
  function d3_time_zone(d) {
    var z = d.getTimezoneOffset(), zs = z > 0 ? "-" : "+", zh = ~~(Math.abs(z) / 60), zm = Math.abs(z) % 60;
    return zs + d3_time_zfill2(zh) + d3_time_zfill2(zm);
  }
  d3.time.format.utc = function(template) {
    var local = d3.time.format(template);
    function format(date) {
      try {
        d3_time = d3_time_utc;
        var utc = new d3_time;
        utc._ = date;
        return local(utc);
      } finally {
        d3_time = Date;
      }
    }
    format.parse = function(string) {
      try {
        d3_time = d3_time_utc;
        var date = local.parse(string);
        return date && date._;
      } finally {
        d3_time = Date;
      }
    };
    format.toString = local.toString;
    return format;
  };
  var d3_time_formatIso = d3.time.format.utc("%Y-%m-%dT%H:%M:%S.%LZ");
  d3.time.format.iso = Date.prototype.toISOString ? d3_time_formatIsoNative : d3_time_formatIso;
  function d3_time_formatIsoNative(date) {
    return date.toISOString();
  }
  d3_time_formatIsoNative.parse = function(string) {
    var date = new Date(string);
    return isNaN(date) ? null : date;
  };
  d3_time_formatIsoNative.toString = d3_time_formatIso.toString;
  function d3_time_interval(local, step, number) {
    function round(date) {
      var d0 = local(date), d1 = offset(d0, 1);
      return date - d0 < d1 - date ? d0 : d1;
    }
    function ceil(date) {
      step(date = local(new d3_time(date - 1)), 1);
      return date;
    }
    function offset(date, k) {
      step(date = new d3_time(+date), k);
      return date;
    }
    function range(t0, t1, dt) {
      var time = ceil(t0), times = [];
      if (dt > 1) {
        while (time < t1) {
          if (!(number(time) % dt)) times.push(new Date(+time));
          step(time, 1);
        }
      } else {
        while (time < t1) times.push(new Date(+time)), step(time, 1);
      }
      return times;
    }
    function range_utc(t0, t1, dt) {
      try {
        d3_time = d3_time_utc;
        var utc = new d3_time_utc;
        utc._ = t0;
        return range(utc, t1, dt);
      } finally {
        d3_time = Date;
      }
    }
    local.floor = local;
    local.round = round;
    local.ceil = ceil;
    local.offset = offset;
    local.range = range;
    var utc = local.utc = d3_time_interval_utc(local);
    utc.floor = utc;
    utc.round = d3_time_interval_utc(round);
    utc.ceil = d3_time_interval_utc(ceil);
    utc.offset = d3_time_interval_utc(offset);
    utc.range = range_utc;
    return local;
  }
  function d3_time_interval_utc(method) {
    return function(date, k) {
      try {
        d3_time = d3_time_utc;
        var utc = new d3_time_utc;
        utc._ = date;
        return method(utc, k)._;
      } finally {
        d3_time = Date;
      }
    };
  }
  d3.time.second = d3_time_interval(function(date) {
    return new d3_time(Math.floor(date / 1e3) * 1e3);
  }, function(date, offset) {
    date.setTime(date.getTime() + Math.floor(offset) * 1e3);
  }, function(date) {
    return date.getSeconds();
  });
  d3.time.seconds = d3.time.second.range;
  d3.time.seconds.utc = d3.time.second.utc.range;
  d3.time.minute = d3_time_interval(function(date) {
    return new d3_time(Math.floor(date / 6e4) * 6e4);
  }, function(date, offset) {
    date.setTime(date.getTime() + Math.floor(offset) * 6e4);
  }, function(date) {
    return date.getMinutes();
  });
  d3.time.minutes = d3.time.minute.range;
  d3.time.minutes.utc = d3.time.minute.utc.range;
  d3.time.hour = d3_time_interval(function(date) {
    var timezone = date.getTimezoneOffset() / 60;
    return new d3_time((Math.floor(date / 36e5 - timezone) + timezone) * 36e5);
  }, function(date, offset) {
    date.setTime(date.getTime() + Math.floor(offset) * 36e5);
  }, function(date) {
    return date.getHours();
  });
  d3.time.hours = d3.time.hour.range;
  d3.time.hours.utc = d3.time.hour.utc.range;
  d3.time.day = d3_time_interval(function(date) {
    var day = new d3_time(0, date.getMonth(), date.getDate());
    day.setFullYear(date.getFullYear());
    return day;
  }, function(date, offset) {
    date.setDate(date.getDate() + offset);
  }, function(date) {
    return date.getDate() - 1;
  });
  d3.time.days = d3.time.day.range;
  d3.time.days.utc = d3.time.day.utc.range;
  d3.time.dayOfYear = function(date) {
    var year = d3.time.year(date);
    return Math.floor((date - year - (date.getTimezoneOffset() - year.getTimezoneOffset()) * 6e4) / 864e5);
  };
  d3_time_weekdaySymbols.forEach(function(day, i) {
    day = day.toLowerCase();
    i = 7 - i;
    var interval = d3.time[day] = d3_time_interval(function(date) {
      (date = d3.time.day(date)).setDate(date.getDate() - (date.getDay() + i) % 7);
      return date;
    }, function(date, offset) {
      date.setDate(date.getDate() + Math.floor(offset) * 7);
    }, function(date) {
      var day = d3.time.year(date).getDay();
      return Math.floor((d3.time.dayOfYear(date) + (day + i) % 7) / 7) - (day !== i);
    });
    d3.time[day + "s"] = interval.range;
    d3.time[day + "s"].utc = interval.utc.range;
    d3.time[day + "OfYear"] = function(date) {
      var day = d3.time.year(date).getDay();
      return Math.floor((d3.time.dayOfYear(date) + (day + i) % 7) / 7);
    };
  });
  d3.time.week = d3.time.sunday;
  d3.time.weeks = d3.time.sunday.range;
  d3.time.weeks.utc = d3.time.sunday.utc.range;
  d3.time.weekOfYear = d3.time.sundayOfYear;
  d3.time.month = d3_time_interval(function(date) {
    date = d3.time.day(date);
    date.setDate(1);
    return date;
  }, function(date, offset) {
    date.setMonth(date.getMonth() + offset);
  }, function(date) {
    return date.getMonth();
  });
  d3.time.months = d3.time.month.range;
  d3.time.months.utc = d3.time.month.utc.range;
  d3.time.year = d3_time_interval(function(date) {
    date = d3.time.day(date);
    date.setMonth(0, 1);
    return date;
  }, function(date, offset) {
    date.setFullYear(date.getFullYear() + offset);
  }, function(date) {
    return date.getFullYear();
  });
  d3.time.years = d3.time.year.range;
  d3.time.years.utc = d3.time.year.utc.range;
  function d3_time_scale(linear, methods, format) {
    function scale(x) {
      return linear(x);
    }
    scale.invert = function(x) {
      return d3_time_scaleDate(linear.invert(x));
    };
    scale.domain = function(x) {
      if (!arguments.length) return linear.domain().map(d3_time_scaleDate);
      linear.domain(x);
      return scale;
    };
    scale.nice = function(m) {
      return scale.domain(d3_scale_nice(scale.domain(), function() {
        return m;
      }));
    };
    scale.ticks = function(m, k) {
      var extent = d3_time_scaleExtent(scale.domain());
      if (typeof m !== "function") {
        var span = extent[1] - extent[0], target = span / m, i = d3.bisect(d3_time_scaleSteps, target);
        if (i == d3_time_scaleSteps.length) return methods.year(extent, m);
        if (!i) return linear.ticks(m).map(d3_time_scaleDate);
        if (Math.log(target / d3_time_scaleSteps[i - 1]) < Math.log(d3_time_scaleSteps[i] / target)) --i;
        m = methods[i];
        k = m[1];
        m = m[0].range;
      }
      return m(extent[0], new Date(+extent[1] + 1), k);
    };
    scale.tickFormat = function() {
      return format;
    };
    scale.copy = function() {
      return d3_time_scale(linear.copy(), methods, format);
    };
    return d3.rebind(scale, linear, "range", "rangeRound", "interpolate", "clamp");
  }
  function d3_time_scaleExtent(domain) {
    var start = domain[0], stop = domain[domain.length - 1];
    return start < stop ? [ start, stop ] : [ stop, start ];
  }
  function d3_time_scaleDate(t) {
    return new Date(t);
  }
  function d3_time_scaleFormat(formats) {
    return function(date) {
      var i = formats.length - 1, f = formats[i];
      while (!f[1](date)) f = formats[--i];
      return f[0](date);
    };
  }
  function d3_time_scaleSetYear(y) {
    var d = new Date(y, 0, 1);
    d.setFullYear(y);
    return d;
  }
  function d3_time_scaleGetYear(d) {
    var y = d.getFullYear(), d0 = d3_time_scaleSetYear(y), d1 = d3_time_scaleSetYear(y + 1);
    return y + (d - d0) / (d1 - d0);
  }
  var d3_time_scaleSteps = [ 1e3, 5e3, 15e3, 3e4, 6e4, 3e5, 9e5, 18e5, 36e5, 108e5, 216e5, 432e5, 864e5, 1728e5, 6048e5, 2592e6, 7776e6, 31536e6 ];
  var d3_time_scaleLocalMethods = [ [ d3.time.second, 1 ], [ d3.time.second, 5 ], [ d3.time.second, 15 ], [ d3.time.second, 30 ], [ d3.time.minute, 1 ], [ d3.time.minute, 5 ], [ d3.time.minute, 15 ], [ d3.time.minute, 30 ], [ d3.time.hour, 1 ], [ d3.time.hour, 3 ], [ d3.time.hour, 6 ], [ d3.time.hour, 12 ], [ d3.time.day, 1 ], [ d3.time.day, 2 ], [ d3.time.week, 1 ], [ d3.time.month, 1 ], [ d3.time.month, 3 ], [ d3.time.year, 1 ] ];
  var d3_time_scaleLocalFormats = [ [ d3.time.format("%Y"), function(d) {
    return true;
  } ], [ d3.time.format("%B"), function(d) {
    return d.getMonth();
  } ], [ d3.time.format("%b %d"), function(d) {
    return d.getDate() != 1;
  } ], [ d3.time.format("%a %d"), function(d) {
    return d.getDay() && d.getDate() != 1;
  } ], [ d3.time.format("%I %p"), function(d) {
    return d.getHours();
  } ], [ d3.time.format("%I:%M"), function(d) {
    return d.getMinutes();
  } ], [ d3.time.format(":%S"), function(d) {
    return d.getSeconds();
  } ], [ d3.time.format(".%L"), function(d) {
    return d.getMilliseconds();
  } ] ];
  var d3_time_scaleLinear = d3.scale.linear(), d3_time_scaleLocalFormat = d3_time_scaleFormat(d3_time_scaleLocalFormats);
  d3_time_scaleLocalMethods.year = function(extent, m) {
    return d3_time_scaleLinear.domain(extent.map(d3_time_scaleGetYear)).ticks(m).map(d3_time_scaleSetYear);
  };
  d3.time.scale = function() {
    return d3_time_scale(d3.scale.linear(), d3_time_scaleLocalMethods, d3_time_scaleLocalFormat);
  };
  var d3_time_scaleUTCMethods = d3_time_scaleLocalMethods.map(function(m) {
    return [ m[0].utc, m[1] ];
  });
  var d3_time_scaleUTCFormats = [ [ d3.time.format.utc("%Y"), function(d) {
    return true;
  } ], [ d3.time.format.utc("%B"), function(d) {
    return d.getUTCMonth();
  } ], [ d3.time.format.utc("%b %d"), function(d) {
    return d.getUTCDate() != 1;
  } ], [ d3.time.format.utc("%a %d"), function(d) {
    return d.getUTCDay() && d.getUTCDate() != 1;
  } ], [ d3.time.format.utc("%I %p"), function(d) {
    return d.getUTCHours();
  } ], [ d3.time.format.utc("%I:%M"), function(d) {
    return d.getUTCMinutes();
  } ], [ d3.time.format.utc(":%S"), function(d) {
    return d.getUTCSeconds();
  } ], [ d3.time.format.utc(".%L"), function(d) {
    return d.getUTCMilliseconds();
  } ] ];
  var d3_time_scaleUTCFormat = d3_time_scaleFormat(d3_time_scaleUTCFormats);
  function d3_time_scaleUTCSetYear(y) {
    var d = new Date(Date.UTC(y, 0, 1));
    d.setUTCFullYear(y);
    return d;
  }
  function d3_time_scaleUTCGetYear(d) {
    var y = d.getUTCFullYear(), d0 = d3_time_scaleUTCSetYear(y), d1 = d3_time_scaleUTCSetYear(y + 1);
    return y + (d - d0) / (d1 - d0);
  }
  d3_time_scaleUTCMethods.year = function(extent, m) {
    return d3_time_scaleLinear.domain(extent.map(d3_time_scaleUTCGetYear)).ticks(m).map(d3_time_scaleUTCSetYear);
  };
  d3.time.scale.utc = function() {
    return d3_time_scale(d3.scale.linear(), d3_time_scaleUTCMethods, d3_time_scaleUTCFormat);
  };
})();<|MERGE_RESOLUTION|>--- conflicted
+++ resolved
@@ -4937,80 +4937,86 @@
       dy: dy
     };
   }
-  d3.csv = function(url, callback) {
-    d3.text(url, "text/csv", function(text) {
-      callback(text && d3.csv.parse(text));
-    });
-  };
-  d3.csv.parse = function(text) {
-    var header;
-    return d3.csv.parseRows(text, function(row, i) {
-      if (i) {
-        var o = {}, j = -1, m = header.length;
-        while (++j < m) o[header[j]] = row[j];
-        return o;
-      } else {
-        header = row;
-        return null;
-      }
-    });
-  };
-  d3.csv.parseRows = function(text, f) {
-    var EOL = {}, EOF = {}, rows = [], re = /\r\n|[,\r\n]/g, n = 0, t, eol;
-    re.lastIndex = 0;
-    function token() {
-      if (re.lastIndex >= text.length) return EOF;
-      if (eol) {
-        eol = false;
-        return EOL;
-      }
-      var j = re.lastIndex;
-      if (text.charCodeAt(j) === 34) {
-        var i = j;
-        while (i++ < text.length) {
-          if (text.charCodeAt(i) === 34) {
-            if (text.charCodeAt(i + 1) !== 34) break;
-            i++;
+  function d3_dsv(delimiter, mimeType) {
+    var reParse = new RegExp("\r\n|[" + delimiter + "\r\n]", "g"), reFormat = new RegExp('["' + delimiter + "\n]"), delimiterCode = delimiter.charCodeAt(0);
+    function dsv(url, callback) {
+      d3.text(url, mimeType, function(text) {
+        callback(text && dsv.parse(text));
+      });
+    }
+    dsv.parse = function(text) {
+      var header;
+      return dsv.parseRows(text, function(row, i) {
+        if (i) {
+          var o = {}, j = -1, m = header.length;
+          while (++j < m) o[header[j]] = row[j];
+          return o;
+        } else {
+          header = row;
+          return null;
+        }
+      });
+    };
+    dsv.parseRows = function(text, f) {
+      var EOL = {}, EOF = {}, rows = [], n = 0, t, eol;
+      reParse.lastIndex = 0;
+      function token() {
+        if (reParse.lastIndex >= text.length) return EOF;
+        if (eol) {
+          eol = false;
+          return EOL;
+        }
+        var j = reParse.lastIndex;
+        if (text.charCodeAt(j) === 34) {
+          var i = j;
+          while (i++ < text.length) {
+            if (text.charCodeAt(i) === 34) {
+              if (text.charCodeAt(i + 1) !== 34) break;
+              i++;
+            }
           }
-        }
-        re.lastIndex = i + 2;
-        var c = text.charCodeAt(i + 1);
-        if (c === 13) {
-          eol = true;
-          if (text.charCodeAt(i + 2) === 10) re.lastIndex++;
-        } else if (c === 10) {
-          eol = true;
-        }
-        return text.substring(j + 1, i).replace(/""/g, '"');
-      }
-      var m = re.exec(text);
-      if (m) {
-        eol = m[0].charCodeAt(0) !== 44;
-        return text.substring(j, m.index);
-      }
-      re.lastIndex = text.length;
-      return text.substring(j);
-    }
-    while ((t = token()) !== EOF) {
-      var a = [];
-      while (t !== EOL && t !== EOF) {
-        a.push(t);
-        t = token();
-      }
-      if (f && !(a = f(a, n++))) continue;
-      rows.push(a);
-    }
-    return rows;
-  };
-  d3.csv.format = function(rows) {
-    return rows.map(d3_csv_formatRow).join("\n");
-  };
-  function d3_csv_formatRow(row) {
-    return row.map(d3_csv_formatValue).join(",");
-  }
-  function d3_csv_formatValue(text) {
-    return /[",\n]/.test(text) ? '"' + text.replace(/\"/g, '""') + '"' : text;
-  }
+          reParse.lastIndex = i + 2;
+          var c = text.charCodeAt(i + 1);
+          if (c === 13) {
+            eol = true;
+            if (text.charCodeAt(i + 2) === 10) reParse.lastIndex++;
+          } else if (c === 10) {
+            eol = true;
+          }
+          return text.substring(j + 1, i).replace(/""/g, '"');
+        }
+        var m = reParse.exec(text);
+        if (m) {
+          eol = m[0].charCodeAt(0) !== delimiterCode;
+          return text.substring(j, m.index);
+        }
+        reParse.lastIndex = text.length;
+        return text.substring(j);
+      }
+      while ((t = token()) !== EOF) {
+        var a = [];
+        while (t !== EOL && t !== EOF) {
+          a.push(t);
+          t = token();
+        }
+        if (f && !(a = f(a, n++))) continue;
+        rows.push(a);
+      }
+      return rows;
+    };
+    dsv.format = function(rows) {
+      return rows.map(formatRow).join("\n");
+    };
+    function formatRow(row) {
+      return row.map(formatValue).join(delimiter);
+    }
+    function formatValue(text) {
+      return reFormat.test(text) ? '"' + text.replace(/\"/g, '""') + '"' : text;
+    }
+    return dsv;
+  }
+  d3.csv = d3_dsv(",", "text/csv");
+  d3.tsv = d3_dsv("\t", "text/tab-separated-values");
   d3.geo = {};
   var d3_geo_radians = Math.PI / 180;
   d3.geo.azimuthal = function() {
@@ -6208,7 +6214,6 @@
       y: p[1]
     };
   }
-<<<<<<< HEAD
   d3.time = {};
   var d3_time = Date, d3_time_weekdaySymbols = [ "Sunday", "Monday", "Tuesday", "Wednesday", "Thursday", "Friday", "Saturday" ];
   function d3_time_utc() {
@@ -6217,647 +6222,6 @@
   d3_time_utc.prototype = {
     getDate: function() {
       return this._.getUTCDate();
-=======
-
-  // Computes the score for the specified row, as the worst aspect ratio.
-  function worst(row, u) {
-    var s = row.area,
-        r,
-        rmax = 0,
-        rmin = Infinity,
-        i = -1,
-        n = row.length;
-    while (++i < n) {
-      if (!(r = row[i].area)) continue;
-      if (r < rmin) rmin = r;
-      if (r > rmax) rmax = r;
-    }
-    s *= s;
-    u *= u;
-    return s
-        ? Math.max((u * rmax * ratio) / s, s / (u * rmin * ratio))
-        : Infinity;
-  }
-
-  // Positions the specified row of nodes. Modifies `rect`.
-  function position(row, u, rect, flush) {
-    var i = -1,
-        n = row.length,
-        x = rect.x,
-        y = rect.y,
-        v = u ? round(row.area / u) : 0,
-        o;
-    if (u == rect.dx) { // horizontal subdivision
-      if (flush || v > rect.dy) v = rect.dy; // over+underflow
-      while (++i < n) {
-        o = row[i];
-        o.x = x;
-        o.y = y;
-        o.dy = v;
-        x += o.dx = Math.min(rect.x + rect.dx - x, v ? round(o.area / v) : 0);
-      }
-      o.z = true;
-      o.dx += rect.x + rect.dx - x; // rounding error
-      rect.y += v;
-      rect.dy -= v;
-    } else { // vertical subdivision
-      if (flush || v > rect.dx) v = rect.dx; // over+underflow
-      while (++i < n) {
-        o = row[i];
-        o.x = x;
-        o.y = y;
-        o.dx = v;
-        y += o.dy = Math.min(rect.y + rect.dy - y, v ? round(o.area / v) : 0);
-      }
-      o.z = false;
-      o.dy += rect.y + rect.dy - y; // rounding error
-      rect.x += v;
-      rect.dx -= v;
-    }
-  }
-
-  function treemap(d) {
-    var nodes = stickies || hierarchy(d),
-        root = nodes[0];
-    root.x = 0;
-    root.y = 0;
-    root.dx = size[0];
-    root.dy = size[1];
-    if (stickies) hierarchy.revalue(root);
-    scale([root], root.dx * root.dy / root.value);
-    (stickies ? stickify : squarify)(root);
-    if (sticky) stickies = nodes;
-    return nodes;
-  }
-
-  treemap.size = function(x) {
-    if (!arguments.length) return size;
-    size = x;
-    return treemap;
-  };
-
-  treemap.padding = function(x) {
-    if (!arguments.length) return padding;
-
-    function padFunction(node) {
-      var p = x.call(treemap, node, node.depth);
-      return p == null
-          ? d3_layout_treemapPadNull(node)
-          : d3_layout_treemapPad(node, typeof p === "number" ? [p, p, p, p] : p);
-    }
-
-    function padConstant(node) {
-      return d3_layout_treemapPad(node, x);
-    }
-
-    var type;
-    pad = (padding = x) == null ? d3_layout_treemapPadNull
-        : (type = typeof x) === "function" ? padFunction
-        : type === "number" ? (x = [x, x, x, x], padConstant)
-        : padConstant;
-    return treemap;
-  };
-
-  treemap.round = function(x) {
-    if (!arguments.length) return round != Number;
-    round = x ? Math.round : Number;
-    return treemap;
-  };
-
-  treemap.sticky = function(x) {
-    if (!arguments.length) return sticky;
-    sticky = x;
-    stickies = null;
-    return treemap;
-  };
-
-  treemap.ratio = function(x) {
-    if (!arguments.length) return ratio;
-    ratio = x;
-    return treemap;
-  };
-
-  return d3_layout_hierarchyRebind(treemap, hierarchy);
-};
-
-function d3_layout_treemapPadNull(node) {
-  return {x: node.x, y: node.y, dx: node.dx, dy: node.dy};
-}
-
-function d3_layout_treemapPad(node, padding) {
-  var x = node.x + padding[3],
-      y = node.y + padding[0],
-      dx = node.dx - padding[1] - padding[3],
-      dy = node.dy - padding[0] - padding[2];
-  if (dx < 0) { x += dx / 2; dx = 0; }
-  if (dy < 0) { y += dy / 2; dy = 0; }
-  return {x: x, y: y, dx: dx, dy: dy};
-}
-function d3_dsv(delimiter, mimeType) {
-  var reParse = new RegExp("\r\n|[" + delimiter + "\r\n]", "g"), // field separator regex
-      reFormat = new RegExp("[\"" + delimiter + "\n]"),
-      delimiterCode = delimiter.charCodeAt(0);
-
-  function dsv(url, callback) {
-    d3.text(url, mimeType, function(text) {
-      callback(text && dsv.parse(text));
-    });
-  }
-
-  dsv.parse = function(text) {
-    var header;
-    return dsv.parseRows(text, function(row, i) {
-      if (i) {
-        var o = {}, j = -1, m = header.length;
-        while (++j < m) o[header[j]] = row[j];
-        return o;
-      } else {
-        header = row;
-        return null;
-      }
-    });
-  };
-
-  dsv.parseRows = function(text, f) {
-    var EOL = {}, // sentinel value for end-of-line
-        EOF = {}, // sentinel value for end-of-file
-        rows = [], // output rows
-        n = 0, // the current line number
-        t, // the current token
-        eol; // is the current token followed by EOL?
-
-    reParse.lastIndex = 0; // work-around bug in FF 3.6
-
-    function token() {
-      if (reParse.lastIndex >= text.length) return EOF; // special case: end of file
-      if (eol) { eol = false; return EOL; } // special case: end of line
-
-      // special case: quotes
-      var j = reParse.lastIndex;
-      if (text.charCodeAt(j) === 34) {
-        var i = j;
-        while (i++ < text.length) {
-          if (text.charCodeAt(i) === 34) {
-            if (text.charCodeAt(i + 1) !== 34) break;
-            i++;
-          }
-        }
-        reParse.lastIndex = i + 2;
-        var c = text.charCodeAt(i + 1);
-        if (c === 13) {
-          eol = true;
-          if (text.charCodeAt(i + 2) === 10) reParse.lastIndex++;
-        } else if (c === 10) {
-          eol = true;
-        }
-        return text.substring(j + 1, i).replace(/""/g, "\"");
-      }
-
-      // common case
-      var m = reParse.exec(text);
-      if (m) {
-        eol = m[0].charCodeAt(0) !== delimiterCode;
-        return text.substring(j, m.index);
-      }
-      reParse.lastIndex = text.length;
-      return text.substring(j);
-    }
-
-    while ((t = token()) !== EOF) {
-      var a = [];
-      while ((t !== EOL) && (t !== EOF)) {
-        a.push(t);
-        t = token();
-      }
-      if (f && !(a = f(a, n++))) continue;
-      rows.push(a);
-    }
-
-    return rows;
-  };
-
-  dsv.format = function(rows) {
-    return rows.map(formatRow).join("\n");
-  };
-
-  function formatRow(row) {
-    return row.map(formatValue).join(delimiter);
-  }
-
-  function formatValue(text) {
-    return reFormat.test(text) ? "\"" + text.replace(/\"/g, "\"\"") + "\"" : text;
-  }
-
-  return dsv;
-}
-d3.csv = d3_dsv(",", "text/csv");
-d3.tsv = d3_dsv("\t", "text/tab-separated-values");
-d3.geo = {};
-
-var d3_geo_radians = Math.PI / 180;
-// TODO clip input coordinates on opposite hemisphere
-d3.geo.azimuthal = function() {
-  var mode = "orthographic", // or stereographic, gnomonic, equidistant or equalarea
-      origin,
-      scale = 200,
-      translate = [480, 250],
-      x0,
-      y0,
-      cy0,
-      sy0;
-
-  function azimuthal(coordinates) {
-    var x1 = coordinates[0] * d3_geo_radians - x0,
-        y1 = coordinates[1] * d3_geo_radians,
-        cx1 = Math.cos(x1),
-        sx1 = Math.sin(x1),
-        cy1 = Math.cos(y1),
-        sy1 = Math.sin(y1),
-        cc = mode !== "orthographic" ? sy0 * sy1 + cy0 * cy1 * cx1 : null,
-        c,
-        k = mode === "stereographic" ? 1 / (1 + cc)
-          : mode === "gnomonic" ? 1 / cc
-          : mode === "equidistant" ? (c = Math.acos(cc), c ? c / Math.sin(c) : 0)
-          : mode === "equalarea" ? Math.sqrt(2 / (1 + cc))
-          : 1,
-        x = k * cy1 * sx1,
-        y = k * (sy0 * cy1 * cx1 - cy0 * sy1);
-    return [
-      scale * x + translate[0],
-      scale * y + translate[1]
-    ];
-  }
-
-  azimuthal.invert = function(coordinates) {
-    var x = (coordinates[0] - translate[0]) / scale,
-        y = (coordinates[1] - translate[1]) / scale,
-        p = Math.sqrt(x * x + y * y),
-        c = mode === "stereographic" ? 2 * Math.atan(p)
-          : mode === "gnomonic" ? Math.atan(p)
-          : mode === "equidistant" ? p
-          : mode === "equalarea" ? 2 * Math.asin(.5 * p)
-          : Math.asin(p),
-        sc = Math.sin(c),
-        cc = Math.cos(c);
-    return [
-      (x0 + Math.atan2(x * sc, p * cy0 * cc + y * sy0 * sc)) / d3_geo_radians,
-      Math.asin(cc * sy0 - (p ? (y * sc * cy0) / p : 0)) / d3_geo_radians
-    ];
-  };
-
-  azimuthal.mode = function(x) {
-    if (!arguments.length) return mode;
-    mode = x + "";
-    return azimuthal;
-  };
-
-  azimuthal.origin = function(x) {
-    if (!arguments.length) return origin;
-    origin = x;
-    x0 = origin[0] * d3_geo_radians;
-    y0 = origin[1] * d3_geo_radians;
-    cy0 = Math.cos(y0);
-    sy0 = Math.sin(y0);
-    return azimuthal;
-  };
-
-  azimuthal.scale = function(x) {
-    if (!arguments.length) return scale;
-    scale = +x;
-    return azimuthal;
-  };
-
-  azimuthal.translate = function(x) {
-    if (!arguments.length) return translate;
-    translate = [+x[0], +x[1]];
-    return azimuthal;
-  };
-
-  return azimuthal.origin([0, 0]);
-};
-// Derived from Tom Carden's Albers implementation for Protovis.
-// http://gist.github.com/476238
-// http://mathworld.wolfram.com/AlbersEqual-AreaConicProjection.html
-
-d3.geo.albers = function() {
-  var origin = [-98, 38],
-      parallels = [29.5, 45.5],
-      scale = 1000,
-      translate = [480, 250],
-      lng0, // d3_geo_radians * origin[0]
-      n,
-      C,
-      p0;
-
-  function albers(coordinates) {
-    var t = n * (d3_geo_radians * coordinates[0] - lng0),
-        p = Math.sqrt(C - 2 * n * Math.sin(d3_geo_radians * coordinates[1])) / n;
-    return [
-      scale * p * Math.sin(t) + translate[0],
-      scale * (p * Math.cos(t) - p0) + translate[1]
-    ];
-  }
-
-  albers.invert = function(coordinates) {
-    var x = (coordinates[0] - translate[0]) / scale,
-        y = (coordinates[1] - translate[1]) / scale,
-        p0y = p0 + y,
-        t = Math.atan2(x, p0y),
-        p = Math.sqrt(x * x + p0y * p0y);
-    return [
-      (lng0 + t / n) / d3_geo_radians,
-      Math.asin((C - p * p * n * n) / (2 * n)) / d3_geo_radians
-    ];
-  };
-
-  function reload() {
-    var phi1 = d3_geo_radians * parallels[0],
-        phi2 = d3_geo_radians * parallels[1],
-        lat0 = d3_geo_radians * origin[1],
-        s = Math.sin(phi1),
-        c = Math.cos(phi1);
-    lng0 = d3_geo_radians * origin[0];
-    n = .5 * (s + Math.sin(phi2));
-    C = c * c + 2 * n * s;
-    p0 = Math.sqrt(C - 2 * n * Math.sin(lat0)) / n;
-    return albers;
-  }
-
-  albers.origin = function(x) {
-    if (!arguments.length) return origin;
-    origin = [+x[0], +x[1]];
-    return reload();
-  };
-
-  albers.parallels = function(x) {
-    if (!arguments.length) return parallels;
-    parallels = [+x[0], +x[1]];
-    return reload();
-  };
-
-  albers.scale = function(x) {
-    if (!arguments.length) return scale;
-    scale = +x;
-    return albers;
-  };
-
-  albers.translate = function(x) {
-    if (!arguments.length) return translate;
-    translate = [+x[0], +x[1]];
-    return albers;
-  };
-
-  return reload();
-};
-
-// A composite projection for the United States, 960x500. The set of standard
-// parallels for each region comes from USGS, which is published here:
-// http://egsc.usgs.gov/isb/pubs/MapProjections/projections.html#albers
-// TODO allow the composite projection to be rescaled?
-d3.geo.albersUsa = function() {
-  var lower48 = d3.geo.albers();
-
-  var alaska = d3.geo.albers()
-      .origin([-160, 60])
-      .parallels([55, 65]);
-
-  var hawaii = d3.geo.albers()
-      .origin([-160, 20])
-      .parallels([8, 18]);
-
-  var puertoRico = d3.geo.albers()
-      .origin([-60, 10])
-      .parallels([8, 18]);
-
-  function albersUsa(coordinates) {
-    var lon = coordinates[0],
-        lat = coordinates[1];
-    return (lat > 50 ? alaska
-        : lon < -140 ? hawaii
-        : lat < 21 ? puertoRico
-        : lower48)(coordinates);
-  }
-
-  albersUsa.scale = function(x) {
-    if (!arguments.length) return lower48.scale();
-    lower48.scale(x);
-    alaska.scale(x * .6);
-    hawaii.scale(x);
-    puertoRico.scale(x * 1.5);
-    return albersUsa.translate(lower48.translate());
-  };
-
-  albersUsa.translate = function(x) {
-    if (!arguments.length) return lower48.translate();
-    var dz = lower48.scale() / 1000,
-        dx = x[0],
-        dy = x[1];
-    lower48.translate(x);
-    alaska.translate([dx - 400 * dz, dy + 170 * dz]);
-    hawaii.translate([dx - 190 * dz, dy + 200 * dz]);
-    puertoRico.translate([dx + 580 * dz, dy + 430 * dz]);
-    return albersUsa;
-  };
-
-  return albersUsa.scale(lower48.scale());
-};
-d3.geo.bonne = function() {
-  var scale = 200,
-      translate = [480, 250],
-      x0, // origin longitude in radians
-      y0, // origin latitude in radians
-      y1, // parallel latitude in radians
-      c1; // cot(y1)
-
-  function bonne(coordinates) {
-    var x = coordinates[0] * d3_geo_radians - x0,
-        y = coordinates[1] * d3_geo_radians - y0;
-    if (y1) {
-      var p = c1 + y1 - y, E = x * Math.cos(y) / p;
-      x = p * Math.sin(E);
-      y = p * Math.cos(E) - c1;
-    } else {
-      x *= Math.cos(y);
-      y *= -1;
-    }
-    return [
-      scale * x + translate[0],
-      scale * y + translate[1]
-    ];
-  }
-
-  bonne.invert = function(coordinates) {
-    var x = (coordinates[0] - translate[0]) / scale,
-        y = (coordinates[1] - translate[1]) / scale;
-    if (y1) {
-      var c = c1 + y, p = Math.sqrt(x * x + c * c);
-      y = c1 + y1 - p;
-      x = x0 + p * Math.atan2(x, c) / Math.cos(y);
-    } else {
-      y *= -1;
-      x /= Math.cos(y);
-    }
-    return [
-      x / d3_geo_radians,
-      y / d3_geo_radians
-    ];
-  };
-
-  // 90° for Werner, 0° for Sinusoidal
-  bonne.parallel = function(x) {
-    if (!arguments.length) return y1 / d3_geo_radians;
-    c1 = 1 / Math.tan(y1 = x * d3_geo_radians);
-    return bonne;
-  };
-
-  bonne.origin = function(x) {
-    if (!arguments.length) return [x0 / d3_geo_radians, y0 / d3_geo_radians];
-    x0 = x[0] * d3_geo_radians;
-    y0 = x[1] * d3_geo_radians;
-    return bonne;
-  };
-
-  bonne.scale = function(x) {
-    if (!arguments.length) return scale;
-    scale = +x;
-    return bonne;
-  };
-
-  bonne.translate = function(x) {
-    if (!arguments.length) return translate;
-    translate = [+x[0], +x[1]];
-    return bonne;
-  };
-
-  return bonne.origin([0, 0]).parallel(45);
-};
-d3.geo.equirectangular = function() {
-  var scale = 500,
-      translate = [480, 250];
-
-  function equirectangular(coordinates) {
-    var x = coordinates[0] / 360,
-        y = -coordinates[1] / 360;
-    return [
-      scale * x + translate[0],
-      scale * y + translate[1]
-    ];
-  }
-
-  equirectangular.invert = function(coordinates) {
-    var x = (coordinates[0] - translate[0]) / scale,
-        y = (coordinates[1] - translate[1]) / scale;
-    return [
-      360 * x,
-      -360 * y
-    ];
-  };
-
-  equirectangular.scale = function(x) {
-    if (!arguments.length) return scale;
-    scale = +x;
-    return equirectangular;
-  };
-
-  equirectangular.translate = function(x) {
-    if (!arguments.length) return translate;
-    translate = [+x[0], +x[1]];
-    return equirectangular;
-  };
-
-  return equirectangular;
-};
-d3.geo.mercator = function() {
-  var scale = 500,
-      translate = [480, 250];
-
-  function mercator(coordinates) {
-    var x = coordinates[0] / 360,
-        y = -(Math.log(Math.tan(Math.PI / 4 + coordinates[1] * d3_geo_radians / 2)) / d3_geo_radians) / 360;
-    return [
-      scale * x + translate[0],
-      scale * Math.max(-.5, Math.min(.5, y)) + translate[1]
-    ];
-  }
-
-  mercator.invert = function(coordinates) {
-    var x = (coordinates[0] - translate[0]) / scale,
-        y = (coordinates[1] - translate[1]) / scale;
-    return [
-      360 * x,
-      2 * Math.atan(Math.exp(-360 * y * d3_geo_radians)) / d3_geo_radians - 90
-    ];
-  };
-
-  mercator.scale = function(x) {
-    if (!arguments.length) return scale;
-    scale = +x;
-    return mercator;
-  };
-
-  mercator.translate = function(x) {
-    if (!arguments.length) return translate;
-    translate = [+x[0], +x[1]];
-    return mercator;
-  };
-
-  return mercator;
-};
-function d3_geo_type(types, defaultValue) {
-  return function(object) {
-    return object && types.hasOwnProperty(object.type) ? types[object.type](object) : defaultValue;
-  };
-}
-/**
- * Returns a function that, given a GeoJSON object (e.g., a feature), returns
- * the corresponding SVG path. The function can be customized by overriding the
- * projection. Point features are mapped to circles with a default radius of
- * 4.5px; the radius can be specified either as a constant or a function that
- * is evaluated per object.
- */
-d3.geo.path = function() {
-  var pointRadius = 4.5,
-      pointCircle = d3_path_circle(pointRadius),
-      projection = d3.geo.albersUsa();
-
-  function path(d, i) {
-    if (typeof pointRadius === "function") {
-      pointCircle = d3_path_circle(pointRadius.apply(this, arguments));
-    }
-    return pathType(d) || null;
-  }
-
-  function project(coordinates) {
-    return projection(coordinates).join(",");
-  }
-
-  var pathType = d3_geo_type({
-
-    FeatureCollection: function(o) {
-      var path = [],
-          features = o.features,
-          i = -1, // features.index
-          n = features.length;
-      while (++i < n) path.push(pathType(features[i].geometry));
-      return path.join("");
-    },
-
-    Feature: function(o) {
-      return pathType(o.geometry);
-    },
-
-    Point: function(o) {
-      return "M" + project(o.coordinates) + pointCircle;
-    },
-
-    MultiPoint: function(o) {
-      var path = [],
-          coordinates = o.coordinates,
-          i = -1, // coordinates.index
-          n = coordinates.length;
-      while (++i < n) path.push("M", project(coordinates[i]), pointCircle);
-      return path.join("");
->>>>>>> 66b439d4
     },
     getDay: function() {
       return this._.getUTCDay();
