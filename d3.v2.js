--- conflicted
+++ resolved
@@ -698,7 +698,6 @@
   function d3_ease_exp(t) {
     return Math.pow(2, 10 * (t - 1));
   }
-<<<<<<< HEAD
   function d3_ease_circle(t) {
     return 1 - Math.sqrt(1 - t * t);
   }
@@ -807,209 +806,6 @@
     return function(t) {
       return a + b * t;
     };
-=======
-  return path.join("");
-}
-
-function d3_svg_lineBundle(points, tension) {
-  var n = points.length - 1;
-  if (n) {
-    var x0 = points[0][0],
-        y0 = points[0][1],
-        dx = points[n][0] - x0,
-        dy = points[n][1] - y0,
-        i = -1,
-        p,
-        t;
-    while (++i <= n) {
-      p = points[i];
-      t = i / n;
-      p[0] = tension * p[0] + (1 - tension) * (x0 + t * dx);
-      p[1] = tension * p[1] + (1 - tension) * (y0 + t * dy);
-    }
-  }
-  return d3_svg_lineBasis(points);
-}
-
-// Returns the dot product of the given four-element vectors.
-function d3_svg_lineDot4(a, b) {
-  return a[0] * b[0] + a[1] * b[1] + a[2] * b[2] + a[3] * b[3];
-}
-
-// Matrix to transform basis (b-spline) control points to bezier
-// control points. Derived from FvD 11.2.8.
-var d3_svg_lineBasisBezier1 = [0, 2/3, 1/3, 0],
-    d3_svg_lineBasisBezier2 = [0, 1/3, 2/3, 0],
-    d3_svg_lineBasisBezier3 = [0, 1/6, 2/3, 1/6];
-
-// Pushes a "C" Bézier curve onto the specified path array, given the
-// two specified four-element arrays which define the control points.
-function d3_svg_lineBasisBezier(path, x, y) {
-  path.push(
-      "C", d3_svg_lineDot4(d3_svg_lineBasisBezier1, x),
-      ",", d3_svg_lineDot4(d3_svg_lineBasisBezier1, y),
-      ",", d3_svg_lineDot4(d3_svg_lineBasisBezier2, x),
-      ",", d3_svg_lineDot4(d3_svg_lineBasisBezier2, y),
-      ",", d3_svg_lineDot4(d3_svg_lineBasisBezier3, x),
-      ",", d3_svg_lineDot4(d3_svg_lineBasisBezier3, y));
-}
-
-// Computes the slope from points p0 to p1.
-function d3_svg_lineSlope(p0, p1) {
-  return (p1[1] - p0[1]) / (p1[0] - p0[0]);
-}
-
-// Compute three-point differences for the given points.
-// http://en.wikipedia.org/wiki/Cubic_Hermite_spline#Finite_difference
-function d3_svg_lineFiniteDifferences(points) {
-  var i = 0,
-      j = points.length - 1,
-      m = [],
-      p0 = points[0],
-      p1 = points[1],
-      d = m[0] = d3_svg_lineSlope(p0, p1),
-      dp;
-  while (++i < j) {
-    m[i] = ((dp = d) * (d = d3_svg_lineSlope(p0 = p1, p1 = points[i + 1])) >= 0) ? (dp + d)/2 : 0;
-  }
-  m[i] = d;
-  return m;
-}
-
-// Interpolates the given points using Fritsch-Carlson Monotone cubic Hermite
-// interpolation. Returns an array of tangent vectors. For details, see
-// http://en.wikipedia.org/wiki/Monotone_cubic_interpolation
-function d3_svg_lineMonotoneTangents(points) {
-  var tangents = [],
-      d,
-      a,
-      b,
-      s,
-      m = d3_svg_lineFiniteDifferences(points),
-      i = -1,
-      j = points.length - 1;
-
-  // The first two steps are done by computing finite-differences:
-  // 1. Compute the slopes of the secant lines between successive points.
-  // 2. Initialize the tangents at every point as the average of the secants.
-
-  // Then, for each segment…
-  while (++i < j) {
-    d = d3_svg_lineSlope(points[i], points[i + 1]);
-
-    // 3. If two successive yk = y{k + 1} are equal (i.e., d is zero), then set
-    // mk = m{k + 1} = 0 as the spline connecting these points must be flat to
-    // preserve monotonicity. Ignore step 4 and 5 for those k.
-
-    if (Math.abs(d) < 1e-6) {
-      m[i] = m[i + 1] = 0;
-    } else {
-      // 4. Let ak = mk / dk and bk = m{k + 1} / dk.
-      a = m[i] / d;
-      b = m[i + 1] / d;
-
-      // 5. Prevent overshoot and ensure monotonicity by restricting the
-      // magnitude of vector <ak, bk> to a circle of radius 3.
-      s = a * a + b * b;
-      if (s > 9) {
-        s = d * 3 / Math.sqrt(s);
-        m[i] = s * a;
-        m[i + 1] = s * b;
-      }
-    }
-  }
-
-  // Compute the normalized tangent vector from the slopes. Note that if x is
-  // not monotonic, it's possible that the slope will be infinite, so we protect
-  // against NaN by setting the coordinate to zero.
-  i = -1; while (++i <= j) {
-    s = (points[Math.min(j, i + 1)][0] - points[Math.max(0, i - 1)][0]) / (6 * (1 + m[i] * m[i]));
-    tangents.push([s || 0, m[i] * s || 0]);
-  }
-
-  return tangents;
-}
-
-function d3_svg_lineMonotone(points) {
-  return points.length < 3
-      ? d3_svg_lineLinear(points)
-      : points[0] + d3_svg_lineHermite(points, d3_svg_lineMonotoneTangents(points));
-}
-d3.svg.line.radial = function() {
-  var line = d3_svg_line(d3_svg_lineRadial);
-  line.radius = line.x, delete line.x;
-  line.angle = line.y, delete line.y;
-  return line;
-};
-
-function d3_svg_lineRadial(points) {
-  var point,
-      i = -1,
-      n = points.length,
-      r,
-      a;
-  while (++i < n) {
-    point = points[i];
-    r = point[0];
-    a = point[1] + d3_svg_arcOffset;
-    point[0] = r * Math.cos(a);
-    point[1] = r * Math.sin(a);
-  }
-  return points;
-}
-function d3_svg_area(projection) {
-  var x0 = d3_svg_lineX,
-      x1 = d3_svg_lineX,
-      y0 = 0,
-      y1 = d3_svg_lineY,
-      defined = d3_true,
-      interpolate = d3_svg_lineInterpolatorDefault,
-      i0 = d3_svg_lineLinear,
-      i1 = d3_svg_lineLinear,
-      L = "L",
-      tension = .7;
-
-  function area(data) {
-    var segments = [],
-        points0 = [],
-        points1 = [],
-        i = -1,
-        n = data.length,
-        d,
-        fx0 = d3_functor(x0),
-        fy0 = d3_functor(y0),
-        fx1 = x0 === x1 ? function() { return x; } : d3_functor(x1),
-        fy1 = y0 === y1 ? function() { return y; } : d3_functor(y1),
-        x,
-        y;
-
-    function segment() {
-      segments.push("M", i0(projection(points1), tension),
-          L, i1(projection(points0.reverse()), tension),
-          "Z");
-    }
-
-    while (++i < n) {
-      if (defined.call(this, d = data[i], i)) {
-        points0.push([x = +fx0.call(this, d, i), y = +fy0.call(this, d, i)]);
-        points1.push([+fx1.call(this, d, i), +fy1.call(this, d, i)]);
-      } else if (points0.length) {
-        segment();
-        points0 = [];
-        points1 = [];
-      }
-    }
-
-    if (points0.length) segment();
-
-    return segments.length ? segments.join("") : null;
-  }
-
-  area.x = function(_) {
-    if (!arguments.length) return x1;
-    x0 = x1 = _;
-    return area;
->>>>>>> e4181f39
   };
   d3.interpolateRound = function(a, b) {
     b -= a;
@@ -3126,7 +2922,7 @@
   function d3_svg_lineFiniteDifferences(points) {
     var i = 0, j = points.length - 1, m = [], p0 = points[0], p1 = points[1], d = m[0] = d3_svg_lineSlope(p0, p1);
     while (++i < j) {
-      m[i] = d + (d = d3_svg_lineSlope(p0 = p1, p1 = points[i + 1]));
+      m[i] = (d + (d = d3_svg_lineSlope(p0 = p1, p1 = points[i + 1]))) / 2;
     }
     m[i] = d;
     return m;
