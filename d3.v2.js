--- conflicted
+++ resolved
@@ -4410,19 +4410,38 @@
   }
   var d3_layout_hierarchyInline = false;
   d3.layout.pack = function() {
-    var hierarchy = d3.layout.hierarchy().sort(d3_layout_packSort), size = [ 1, 1 ];
+    var hierarchy = d3.layout.hierarchy().sort(d3_layout_packSort), padding = 0, size = [ 1, 1 ];
     function pack(d, i) {
       var nodes = hierarchy.call(this, d, i), root = nodes[0];
       root.x = 0;
       root.y = 0;
-      d3_layout_packTree(root);
-      var w = size[0], h = size[1], k = 1 / Math.max(2 * root.r / w, 2 * root.r / h);
-      d3_layout_packTransform(root, w / 2, h / 2, k);
+      d3_layout_treeVisitAfter(root, function(d) {
+        d.r = Math.sqrt(d.value);
+      });
+      d3_layout_treeVisitAfter(root, d3_layout_packSiblings);
+      var w = size[0], h = size[1], k = Math.max(2 * root.r / w, 2 * root.r / h);
+      if (padding > 0) {
+        var dr = padding * k / 2;
+        d3_layout_treeVisitAfter(root, function(d) {
+          d.r += dr;
+        });
+        d3_layout_treeVisitAfter(root, d3_layout_packSiblings);
+        d3_layout_treeVisitAfter(root, function(d) {
+          d.r -= dr;
+        });
+        k = Math.max(2 * root.r / w, 2 * root.r / h);
+      }
+      d3_layout_packTransform(root, w / 2, h / 2, 1 / k);
       return nodes;
     }
     pack.size = function(x) {
       if (!arguments.length) return size;
       size = x;
+      return pack;
+    };
+    pack.padding = function(_) {
+      if (!arguments.length) return padding;
+      padding = +_;
       return pack;
     };
     return d3_layout_hierarchyRebind(pack, hierarchy);
@@ -4445,8 +4464,9 @@
     var dx = b.x - a.x, dy = b.y - a.y, dr = a.r + b.r;
     return dr * dr - dx * dx - dy * dy > .001;
   }
-  function d3_layout_packCircle(nodes) {
-    var xMin = Infinity, xMax = -Infinity, yMin = Infinity, yMax = -Infinity, n = nodes.length, a, b, c, j, k;
+  function d3_layout_packSiblings(node) {
+    if (!(nodes = node.children) || !(n = nodes.length)) return;
+    var nodes, xMin = Infinity, xMax = -Infinity, yMin = Infinity, yMax = -Infinity, a, b, c, i, j, k, n;
     function bound(node) {
       xMin = Math.min(node.x - node.r, xMin);
       xMax = Math.max(node.x + node.r, xMax);
@@ -4471,7 +4491,7 @@
         a._pack_prev = c;
         d3_layout_packInsert(c, b);
         b = a._pack_next;
-        for (var i = 3; i < n; i++) {
+        for (i = 3; i < n; i++) {
           d3_layout_packPlace(a, b, c = nodes[i]);
           var isect = 0, s1 = 1, s2 = 1;
           for (j = b._pack_next; j !== b; j = j._pack_next, s1++) {
@@ -4499,14 +4519,14 @@
       }
     }
     var cx = (xMin + xMax) / 2, cy = (yMin + yMax) / 2, cr = 0;
-    for (var i = 0; i < n; i++) {
-      var node = nodes[i];
-      node.x -= cx;
-      node.y -= cy;
-      cr = Math.max(cr, node.r + Math.sqrt(node.x * node.x + node.y * node.y));
-    }
+    for (i = 0; i < n; i++) {
+      c = nodes[i];
+      c.x -= cx;
+      c.y -= cy;
+      cr = Math.max(cr, c.r + Math.sqrt(c.x * c.x + c.y * c.y));
+    }
+    node.r = cr;
     nodes.forEach(d3_layout_packUnlink);
-    return cr;
   }
   function d3_layout_packLink(node) {
     node._pack_next = node._pack_prev = node;
@@ -4514,15 +4534,6 @@
   function d3_layout_packUnlink(node) {
     delete node._pack_next;
     delete node._pack_prev;
-  }
-  function d3_layout_packTree(node) {
-    var children = node.children;
-    if (children && children.length) {
-      children.forEach(d3_layout_packTree);
-      node.r = d3_layout_packCircle(children);
-    } else {
-      node.r = Math.sqrt(node.value);
-    }
   }
   function d3_layout_packTransform(node, x, y, k) {
     var children = node.children;
@@ -5687,7 +5698,6 @@
     points.sort(function(a, b) {
       return a.angle - b.angle;
     });
-<<<<<<< HEAD
     a = points[0].angle;
     v = points[0].index;
     u = 0;
@@ -5705,141 +5715,6 @@
           a = points[i].angle;
           u = i;
           v = j;
-=======
-  }));
-}
-
-// For backwards-compatibility, don't enable inlining by default.
-var d3_layout_hierarchyInline = false;
-d3.layout.pack = function() {
-  var hierarchy = d3.layout.hierarchy().sort(d3_layout_packSort),
-      padding = 0,
-      size = [1, 1];
-
-  function pack(d, i) {
-    var nodes = hierarchy.call(this, d, i),
-        root = nodes[0];
-
-    // Recursively compute the layout.
-    root.x = 0;
-    root.y = 0;
-    d3_layout_treeVisitAfter(root, function(d) { d.r = Math.sqrt(d.value); });
-    d3_layout_treeVisitAfter(root, d3_layout_packSiblings);
-
-    // Compute the scale factor the initial layout.
-    var w = size[0],
-        h = size[1],
-        k = Math.max(2 * root.r / w, 2 * root.r / h);
-
-    // When padding, recompute the layout using scaled padding.
-    if (padding > 0) {
-      var dr = padding * k / 2;
-      d3_layout_treeVisitAfter(root, function(d) { d.r += dr; });
-      d3_layout_treeVisitAfter(root, d3_layout_packSiblings);
-      d3_layout_treeVisitAfter(root, function(d) { d.r -= dr; });
-      k = Math.max(2 * root.r / w, 2 * root.r / h);
-    }
-
-    // Scale the layout to fit the requested size.
-    d3_layout_packTransform(root, w / 2, h / 2, 1 / k);
-
-    return nodes;
-  }
-
-  pack.size = function(x) {
-    if (!arguments.length) return size;
-    size = x;
-    return pack;
-  };
-
-  pack.padding = function(_) {
-    if (!arguments.length) return padding;
-    padding = +_;
-    return pack;
-  };
-
-  return d3_layout_hierarchyRebind(pack, hierarchy);
-};
-
-function d3_layout_packSort(a, b) {
-  return a.value - b.value;
-}
-
-function d3_layout_packInsert(a, b) {
-  var c = a._pack_next;
-  a._pack_next = b;
-  b._pack_prev = a;
-  b._pack_next = c;
-  c._pack_prev = b;
-}
-
-function d3_layout_packSplice(a, b) {
-  a._pack_next = b;
-  b._pack_prev = a;
-}
-
-function d3_layout_packIntersects(a, b) {
-  var dx = b.x - a.x,
-      dy = b.y - a.y,
-      dr = a.r + b.r;
-  return dr * dr - dx * dx - dy * dy > .001; // within epsilon
-}
-
-function d3_layout_packSiblings(node) {
-  if (!(nodes = node.children) || !(n = nodes.length)) return;
-
-  var nodes,
-      xMin = Infinity,
-      xMax = -Infinity,
-      yMin = Infinity,
-      yMax = -Infinity,
-      a, b, c, i, j, k, n;
-
-  function bound(node) {
-    xMin = Math.min(node.x - node.r, xMin);
-    xMax = Math.max(node.x + node.r, xMax);
-    yMin = Math.min(node.y - node.r, yMin);
-    yMax = Math.max(node.y + node.r, yMax);
-  }
-
-  // Create node links.
-  nodes.forEach(d3_layout_packLink);
-
-  // Create first node.
-  a = nodes[0];
-  a.x = -a.r;
-  a.y = 0;
-  bound(a);
-
-  // Create second node.
-  if (n > 1) {
-    b = nodes[1];
-    b.x = b.r;
-    b.y = 0;
-    bound(b);
-
-    // Create third node and build chain.
-    if (n > 2) {
-      c = nodes[2];
-      d3_layout_packPlace(a, b, c);
-      bound(c);
-      d3_layout_packInsert(a, c);
-      a._pack_prev = c;
-      d3_layout_packInsert(c, b);
-      b = a._pack_next;
-
-      // Now iterate through the rest.
-      for (i = 3; i < n; i++) {
-        d3_layout_packPlace(a, b, c = nodes[i]);
-
-        // Search for the closest intersection.
-        var isect = 0, s1 = 1, s2 = 1;
-        for (j = b._pack_next; j !== b; j = j._pack_next, s1++) {
-          if (d3_layout_packIntersects(j, c)) {
-            isect = 1;
-            break;
-          }
->>>>>>> 47adcf5d
         }
       } else {
         a = points[i].angle;
@@ -5931,7 +5806,6 @@
   function d3_geom_polygonInside(p, a, b) {
     return (b[0] - a[0]) * (p[1] - a[1]) < (b[1] - a[1]) * (p[0] - a[0]);
   }
-<<<<<<< HEAD
   function d3_geom_polygonIntersect(c, d, a, b) {
     var x1 = c[0], x2 = d[0], x3 = a[0], x4 = b[0], y1 = c[1], y2 = d[1], y3 = a[1], y4 = b[1], x13 = x1 - x3, x21 = x2 - x1, x43 = x4 - x3, y13 = y1 - y3, y21 = y2 - y1, y43 = y4 - y3, ua = (x43 * y13 - y43 * x13) / (y43 * x21 - x43 * y21);
     return [ x1 + ua * x21, y1 + ua * y21 ];
@@ -5945,84 +5819,6 @@
       if (e.a === 1 && e.b >= 0) {
         s1 = e.ep.r;
         s2 = e.ep.l;
-=======
-
-  // Re-center the circles and compute the encompassing radius.
-  var cx = (xMin + xMax) / 2,
-      cy = (yMin + yMax) / 2,
-      cr = 0;
-  for (i = 0; i < n; i++) {
-    c = nodes[i];
-    c.x -= cx;
-    c.y -= cy;
-    cr = Math.max(cr, c.r + Math.sqrt(c.x * c.x + c.y * c.y));
-  }
-  node.r = cr;
-
-  // Remove node links.
-  nodes.forEach(d3_layout_packUnlink);
-}
-
-function d3_layout_packLink(node) {
-  node._pack_next = node._pack_prev = node;
-}
-
-function d3_layout_packUnlink(node) {
-  delete node._pack_next;
-  delete node._pack_prev;
-}
-
-function d3_layout_packTransform(node, x, y, k) {
-  var children = node.children;
-  node.x = (x += k * node.x);
-  node.y = (y += k * node.y);
-  node.r *= k;
-  if (children) {
-    var i = -1, n = children.length;
-    while (++i < n) d3_layout_packTransform(children[i], x, y, k);
-  }
-}
-
-function d3_layout_packPlace(a, b, c) {
-  var db = a.r + c.r,
-      dx = b.x - a.x,
-      dy = b.y - a.y;
-  if (db && (dx || dy)) {
-    var da = b.r + c.r,
-        dc = Math.sqrt(dx * dx + dy * dy),
-        cos = Math.max(-1, Math.min(1, (db * db + dc * dc - da * da) / (2 * db * dc))),
-        theta = Math.acos(cos),
-        x = cos * (db /= dc),
-        y = Math.sin(theta) * db;
-    c.x = a.x + x * dx + y * dy;
-    c.y = a.y + x * dy - y * dx;
-  } else {
-    c.x = a.x + db;
-    c.y = a.y;
-  }
-}
-// Implements a hierarchical layout using the cluster (or dendrogram)
-// algorithm.
-d3.layout.cluster = function() {
-  var hierarchy = d3.layout.hierarchy().sort(null).value(null),
-      separation = d3_layout_treeSeparation,
-      size = [1, 1]; // width, height
-
-  function cluster(d, i) {
-    var nodes = hierarchy.call(this, d, i),
-        root = nodes[0],
-        previousNode,
-        x = 0,
-        kx,
-        ky;
-
-    // First walk, computing the initial x & y values.
-    d3_layout_treeVisitAfter(root, function(node) {
-      var children = node.children;
-      if (children && children.length) {
-        node.x = d3_layout_clusterX(children);
-        node.y = d3_layout_clusterY(children);
->>>>>>> 47adcf5d
       } else {
         s1 = e.ep.l;
         s2 = e.ep.r;
