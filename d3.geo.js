(function(){d3.geo = {};

var d3_radians = Math.PI / 180,
    d3_geo_earthRadius = 6371; // Mean radius of Earth, in km.
// TODO clip input coordinates on opposite hemisphere
d3.geo.azimuthal = function() {
  var mode = "orthographic", // or stereographic, gnomonic, equidistant or equalarea
      origin,
      scale = 200,
      translate = [480, 250],
      x0,
      y0,
      cy0,
      sy0;

  function azimuthal(coordinates) {
    var x1 = coordinates[0] * d3_radians - x0,
        y1 = coordinates[1] * d3_radians,
        cx1 = Math.cos(x1),
        sx1 = Math.sin(x1),
        cy1 = Math.cos(y1),
        sy1 = Math.sin(y1),
        cc = mode !== "orthographic" ? sy0 * sy1 + cy0 * cy1 * cx1 : null,
        c,
        k = mode === "stereographic" ? 1 / (1 + cc)
          : mode === "gnomonic" ? 1 / cc
          : mode === "equidistant" ? (c = Math.acos(cc), c ? c / Math.sin(c) : 0)
          : mode === "equalarea" ? Math.sqrt(2 / (1 + cc))
          : 1,
        x = k * cy1 * sx1,
        y = k * (sy0 * cy1 * cx1 - cy0 * sy1);
    return [
      scale * x + translate[0],
      scale * y + translate[1]
    ];
  }

  azimuthal.invert = function(coordinates) {
    var x = (coordinates[0] - translate[0]) / scale,
        y = (coordinates[1] - translate[1]) / scale,
        p = Math.sqrt(x * x + y * y),
        c = mode === "stereographic" ? 2 * Math.atan(p)
          : mode === "gnomonic" ? Math.atan(p)
          : mode === "equidistant" ? p
          : mode === "equalarea" ? 2 * Math.asin(.5 * p)
          : Math.asin(p),
        sc = Math.sin(c),
        cc = Math.cos(c);
    return [
      (x0 + Math.atan2(x * sc, p * cy0 * cc + y * sy0 * sc)) / d3_radians,
      Math.asin(cc * sy0 - (p ? (y * sc * cy0) / p : 0)) / d3_radians
    ];
  };

  azimuthal.mode = function(x) {
    if (!arguments.length) return mode;
    mode = x + "";
    return azimuthal;
  };

  azimuthal.origin = function(x) {
    if (!arguments.length) return origin;
    origin = x;
    x0 = origin[0] * d3_radians;
    y0 = origin[1] * d3_radians;
    cy0 = Math.cos(y0);
    sy0 = Math.sin(y0);
    return azimuthal;
  };

  azimuthal.scale = function(x) {
    if (!arguments.length) return scale;
    scale = +x;
    return azimuthal;
  };

  azimuthal.translate = function(x) {
    if (!arguments.length) return translate;
    translate = [+x[0], +x[1]];
    return azimuthal;
  };

  return azimuthal.origin([0, 0]);
};
// Derived from Tom Carden's Albers implementation for Protovis.
// http://gist.github.com/476238
// http://mathworld.wolfram.com/AlbersEqual-AreaConicProjection.html

d3.geo.albers = function() {
  var origin = [-98, 38],
      parallels = [29.5, 45.5],
      scale = 1000,
      translate = [480, 250],
      lng0, // d3_radians * origin[0]
      n,
      C,
      p0;

  function albers(coordinates) {
    var t = n * (d3_radians * coordinates[0] - lng0),
        p = Math.sqrt(C - 2 * n * Math.sin(d3_radians * coordinates[1])) / n;
    return [
      scale * p * Math.sin(t) + translate[0],
      scale * (p * Math.cos(t) - p0) + translate[1]
    ];
  }

  albers.invert = function(coordinates) {
    var x = (coordinates[0] - translate[0]) / scale,
        y = (coordinates[1] - translate[1]) / scale,
        p0y = p0 + y,
        t = Math.atan2(x, p0y),
        p = Math.sqrt(x * x + p0y * p0y);
    return [
      (lng0 + t / n) / d3_radians,
      Math.asin((C - p * p * n * n) / (2 * n)) / d3_radians
    ];
  };

  function reload() {
    var phi1 = d3_radians * parallels[0],
        phi2 = d3_radians * parallels[1],
        lat0 = d3_radians * origin[1],
        s = Math.sin(phi1),
        c = Math.cos(phi1);
    lng0 = d3_radians * origin[0];
    n = .5 * (s + Math.sin(phi2));
    C = c * c + 2 * n * s;
    p0 = Math.sqrt(C - 2 * n * Math.sin(lat0)) / n;
    return albers;
  }

  albers.origin = function(x) {
    if (!arguments.length) return origin;
    origin = [+x[0], +x[1]];
    return reload();
  };

  albers.parallels = function(x) {
    if (!arguments.length) return parallels;
    parallels = [+x[0], +x[1]];
    return reload();
  };

  albers.scale = function(x) {
    if (!arguments.length) return scale;
    scale = +x;
    return albers;
  };

  albers.translate = function(x) {
    if (!arguments.length) return translate;
    translate = [+x[0], +x[1]];
    return albers;
  };

  return reload();
};

// A composite projection for the United States, 960x500. The set of standard
// parallels for each region comes from USGS, which is published here:
// http://egsc.usgs.gov/isb/pubs/MapProjections/projections.html#albers
// TODO allow the composite projection to be rescaled?
d3.geo.albersUsa = function() {
  var lower48 = d3.geo.albers();

  var alaska = d3.geo.albers()
      .origin([-160, 60])
      .parallels([55, 65]);

  var hawaii = d3.geo.albers()
      .origin([-160, 20])
      .parallels([8, 18]);

  var puertoRico = d3.geo.albers()
      .origin([-60, 10])
      .parallels([8, 18]);

  function albersUsa(coordinates) {
    var lon = coordinates[0],
        lat = coordinates[1];
    return (lat > 50 ? alaska
        : lon < -140 ? hawaii
        : lat < 21 ? puertoRico
        : lower48)(coordinates);
  }

  albersUsa.scale = function(x) {
    if (!arguments.length) return lower48.scale();
    lower48.scale(x);
    alaska.scale(x * .6);
    hawaii.scale(x);
    puertoRico.scale(x * 1.5);
    return albersUsa.translate(lower48.translate());
  };

  albersUsa.translate = function(x) {
    if (!arguments.length) return lower48.translate();
    var dz = lower48.scale() / 1000,
        dx = x[0],
        dy = x[1];
    lower48.translate(x);
    alaska.translate([dx - 400 * dz, dy + 170 * dz]);
    hawaii.translate([dx - 190 * dz, dy + 200 * dz]);
    puertoRico.translate([dx + 580 * dz, dy + 430 * dz]);
    return albersUsa;
  };

  return albersUsa.scale(lower48.scale());
};
<<<<<<< HEAD

var d3_radians = Math.PI / 180;
d3.geo.equirectangular = function() {
  var scale = 500,
      translate = [480, 250];

  function equirectangular(coordinates) {
    var x = coordinates[0] / 360,
        y = -coordinates[1] / 360;
    return [
      scale * x + translate[0],
      scale * y + translate[1]
    ];
  }

  equirectangular.invert = function(coordinates) {
    var x = (coordinates[0] - translate[0]) / scale,
        y = (coordinates[1] - translate[1]) / scale;
    return [
      360 * x,
      -360 * y
    ];
  };

  equirectangular.scale = function(x) {
    if (!arguments.length) return scale;
    scale = +x;
    return equirectangular;
  };

  equirectangular.translate = function(x) {
    if (!arguments.length) return translate;
    translate = [+x[0], +x[1]];
    return equirectangular;
  };

  return equirectangular;
};
=======
>>>>>>> d832335c
d3.geo.mercator = function() {
  var scale = 500,
      translate = [480, 250];

  function mercator(coordinates) {
    var x = coordinates[0] / 360,
        y = -(Math.log(Math.tan(Math.PI / 4 + coordinates[1] * d3_radians / 2)) / d3_radians) / 360;
    return [
      scale * x + translate[0],
      scale * Math.max(-.5, Math.min(.5, y)) + translate[1]
    ];
  }

  mercator.invert = function(coordinates) {
    var x = (coordinates[0] - translate[0]) / scale,
        y = (coordinates[1] - translate[1]) / scale;
    return [
      360 * x,
      2 * Math.atan(Math.exp(-360 * y * d3_radians)) / d3_radians - 90
    ];
  };

  mercator.scale = function(x) {
    if (!arguments.length) return scale;
    scale = +x;
    return mercator;
  };

  mercator.translate = function(x) {
    if (!arguments.length) return translate;
    translate = [+x[0], +x[1]];
    return mercator;
  };

  return mercator;
};
/**
 * Returns a function that, given a GeoJSON object (e.g., a feature), returns
 * the corresponding SVG path. The function can be customized by overriding the
 * projection. Point features are mapped to circles with a default radius of
 * 4.5px; the radius can be specified either as a constant or a function that
 * is evaluated per object.
 */
d3.geo.path = function() {
  var pointRadius = 4.5,
      pointCircle = d3_path_circle(pointRadius),
      projection = d3.geo.albersUsa(),
      clip = Object;

  function path(d, i) {
    if (typeof pointRadius === "function") {
      pointCircle = d3_path_circle(pointRadius.apply(this, arguments));
    }
    return d3_geo_pathType(pathTypes, d);
  }

  function project(coordinates) {
    return projection(coordinates).join(",");
  }

  var pathTypes = {

    FeatureCollection: function(f) {
      var path = [],
          features = f.features,
          i = -1, // features.index
          n = features.length;
      while (++i < n) path.push(d3_geo_pathType(pathTypes, features[i].geometry));
      return path.join("");
    },

    Feature: function(f) {
      return d3_geo_pathType(pathTypes, f.geometry);
    },

    Point: function(o) {
      var coordinates = clip.call(this, [o.coordinates]);
      return coordinates.length
        ? "M" + project(coordinates[0]) + pointCircle : "";
    },

    MultiPoint: function(o) {
      var path = [],
          coordinates = clip.call(this, o.coordinates),
          i = -1, // coordinates.index
          n = coordinates.length;
      while (++i < n) path.push("M", project(coordinates[i]), pointCircle);
      return path.join("");
    },

    LineString: function(o) {
      var path = ["M"],
          coordinates = clip.call(this, o.coordinates),
          i = -1, // coordinates.index
          n = coordinates.length;
      while (++i < n) path.push(project(coordinates[i]), "L");
      path.pop();
      return path.join("");
    },

    MultiLineString: function(o) {
      var path = [],
          coordinates = o.coordinates,
          i = -1, // coordinates.index
          n = coordinates.length,
          subcoordinates, // coordinates[i]
          j, // subcoordinates.index
          m; // subcoordinates.length
      while (++i < n) {
        subcoordinates = clip.call(this, coordinates[i]);
        j = -1;
        m = subcoordinates.length;
        path.push("M");
        while (++j < m) path.push(project(subcoordinates[j]), "L");
        path.pop();
      }
      return path.join("");
    },

    Polygon: function(o) {
      var path = [],
          coordinates = o.coordinates,
          i = -1, // coordinates.index
          n = coordinates.length,
          subcoordinates, // coordinates[i]
          j, // subcoordinates.index
          m; // subcoordinates.length
      while (++i < n) {
        subcoordinates = clip.call(this, coordinates[i]);
        j = -1;
        m = subcoordinates.length - 1;
        if (m < 1) continue;
        path.push("M");
        while (++j < m) path.push(project(subcoordinates[j]), "L");
        path[path.length - 1] = "Z";
      }
      return path.join("");
    },

    MultiPolygon: function(o) {
      var path = [],
          coordinates = o.coordinates,
          i = -1, // coordinates index
          n = coordinates.length,
          subcoordinates, // coordinates[i]
          j, // subcoordinates index
          m, // subcoordinates.length
          subsubcoordinates, // subcoordinates[j]
          k, // subsubcoordinates index
          p; // subsubcoordinates.length
      while (++i < n) {
        subcoordinates = coordinates[i];
        j = -1;
        m = subcoordinates.length;
        while (++j < m) {
          subsubcoordinates = clip.call(this, subcoordinates[j]);
          k = -1;
          p = subsubcoordinates.length - 1;
          if (p < 1) continue;
          path.push("M");
          while (++k < p) path.push(project(subsubcoordinates[k]), "L");
          path[path.length - 1] = "Z";
        }
      }
      return path.join("");
    },

    GeometryCollection: function(o) {
      var path = [],
          geometries = o.geometries,
          i = -1, // geometries index
          n = geometries.length;
      while (++i < n) path.push(d3_geo_pathType(pathTypes, geometries[i]));
      return path.join("");
    }

  };

  var areaTypes = {

    FeatureCollection: function(f) {
      var area = 0,
          features = f.features,
          i = -1, // features.index
          n = features.length;
      while (++i < n) area += d3_geo_pathType(areaTypes, features[i]);
      return area;
    },

    Feature: function(f) {
      return d3_geo_pathType(areaTypes, f.geometry);
    },

    Point: d3_geo_pathZero,
    MultiPoint: d3_geo_pathZero,
    LineString: d3_geo_pathZero,
    MultiLineString: d3_geo_pathZero,

    Polygon: function(o) {
      return polygonArea(o.coordinates);
    },

    MultiPolygon: function(o) {
      var sum = 0,
          coordinates = o.coordinates,
          i = -1, // coordinates index
          n = coordinates.length;
      while (++i < n) sum += polygonArea(coordinates[i]);
      return sum;
    },

    GeometryCollection: function(o) {
      var sum = 0,
          geometries = o.geometries,
          i = -1, // geometries index
          n = geometries.length;
      while (++i < n) sum += d3_geo_pathType(areaTypes, geometries[i]);
      return sum;
    }

  };

  function polygonArea(coordinates) {
    var sum = area(coordinates[0]), // exterior ring
        i = 0, // coordinates.index
        n = coordinates.length;
    while (++i < n) sum -= area(coordinates[i]); // holes
    return sum;
  }

  function polygonCentroid(coordinates) {
    var polygon = d3.geom.polygon(coordinates[0].map(projection)), // exterior ring
        centroid = polygon.centroid(1),
        x = centroid[0],
        y = centroid[1],
        z = Math.abs(polygon.area()),
        i = 0, // coordinates index
        n = coordinates.length;
    while (++i < n) {
      polygon = d3.geom.polygon(coordinates[i].map(projection)); // holes
      centroid = polygon.centroid(1);
      x -= centroid[0];
      y -= centroid[1];
      z -= Math.abs(polygon.area());
    }
    return [x, y, 6 * z]; // weighted centroid
  }

  var centroidTypes = {

    // TODO FeatureCollection
    // TODO Point
    // TODO MultiPoint
    // TODO LineString
    // TODO MultiLineString
    // TODO GeometryCollection

    Feature: function(f) {
      return d3_geo_pathType(centroidTypes, f.geometry);
    },

    Polygon: function(o) {
      var centroid = polygonCentroid(o.coordinates);
      return [centroid[0] / centroid[2], centroid[1] / centroid[2]];
    },

    MultiPolygon: function(o) {
      var area = 0,
          coordinates = o.coordinates,
          centroid,
          x = 0,
          y = 0,
          z = 0,
          i = -1, // coordinates index
          n = coordinates.length;
      while (++i < n) {
        centroid = polygonCentroid(coordinates[i]);
        x += centroid[0];
        y += centroid[1];
        z += centroid[2];
      }
      return [x / z, y / z];
    }

  };


  function area(coordinates) {
    return Math.abs(d3.geom.polygon(coordinates.map(projection)).area());
  }

  path.projection = function(x) {
    projection = x;
    return path;
  };

  path.clip = function(x) {
    if (!arguments.length) return clip;
    clip = x;
    return path;
  }

  path.area = function(d) {
    return d3_geo_pathType(areaTypes, d);
  };

  path.centroid = function(d) {
    return d3_geo_pathType(centroidTypes, d);
  };

  path.pointRadius = function(x) {
    if (typeof x === "function") pointRadius = x;
    else {
      pointRadius = +x;
      pointCircle = d3_path_circle(pointRadius);
    }
    return path;
  };

  return path;
};

function d3_path_circle(radius) {
  return "m0," + radius
      + "a" + radius + "," + radius + " 0 1,1 0," + (-2 * radius)
      + "a" + radius + "," + radius + " 0 1,1 0," + (+2 * radius)
      + "z";
}

function d3_geo_pathZero() {
  return 0;
}

function d3_geo_pathType(types, o) {
  return o && o.type in types ? types[o.type](o) : "";
}
/**
 * Given a GeoJSON object, returns the corresponding bounding box. The bounding
 * box is represented by a two-dimensional array: [[left, bottom], [right,
 * top]], where left is the minimum longitude, bottom is the minimum latitude,
 * right is maximum longitude, and top is the maximum latitude.
 */
d3.geo.bounds = function(feature) {
  var left = Infinity,
      bottom = Infinity,
      right = -Infinity,
      top = -Infinity;
  d3_geo_bounds(feature, function(x, y) {
    if (x < left) left = x;
    if (x > right) right = x;
    if (y < bottom) bottom = y;
    if (y > top) top = y;
  });
  return [[left, bottom], [right, top]];
};

function d3_geo_bounds(o, f) {
  if (o.type in d3_geo_boundsTypes) d3_geo_boundsTypes[o.type](o, f);
}

var d3_geo_boundsTypes = {
  Feature: d3_geo_boundsFeature,
  FeatureCollection: d3_geo_boundsFeatureCollection,
  LineString: d3_geo_boundsLineString,
  MultiLineString: d3_geo_boundsMultiLineString,
  MultiPoint: d3_geo_boundsLineString,
  MultiPolygon: d3_geo_boundsMultiPolygon,
  Point: d3_geo_boundsPoint,
  Polygon: d3_geo_boundsPolygon
};

function d3_geo_boundsFeature(o, f) {
  d3_geo_bounds(o.geometry, f);
}

function d3_geo_boundsFeatureCollection(o, f) {
  for (var a = o.features, i = 0, n = a.length; i < n; i++) {
    d3_geo_bounds(a[i].geometry, f);
  }
}

function d3_geo_boundsLineString(o, f) {
  for (var a = o.coordinates, i = 0, n = a.length; i < n; i++) {
    f.apply(null, a[i]);
  }
}

function d3_geo_boundsMultiLineString(o, f) {
  for (var a = o.coordinates, i = 0, n = a.length; i < n; i++) {
    for (var b = a[i], j = 0, m = b.length; j < m; j++) {
      f.apply(null, b[j]);
    }
  }
}

function d3_geo_boundsMultiPolygon(o, f) {
  for (var a = o.coordinates, i = 0, n = a.length; i < n; i++) {
    for (var b = a[i][0], j = 0, m = b.length; j < m; j++) {
      f.apply(null, b[j]);
    }
  }
}

function d3_geo_boundsPoint(o, f) {
  f.apply(null, o.coordinates);
}

function d3_geo_boundsPolygon(o, f) {
  for (var a = o.coordinates[0], i = 0, n = a.length; i < n; i++) {
    f.apply(null, a[i]);
  }
}
// From http://williams.best.vwh.net/avform.htm#Intermediate
d3.geo.greatCircle = function() {
  var source = d3_geo_greatCircleSource,
      target = d3_geo_greatCircleTarget,
      coordinates = Object, // for use with polyline
      precision = null,
      n = 100,
      radius = d3_geo_earthRadius;
  // TODO: breakAtDateLine?

  function greatCircle(d, i) {
    return d3_geo_greatCirclePath([
      source.call(this, d, i), target.call(this, d, i)], precision, n);
  }

  greatCircle.polyline = function(d, i) {
    return d3_geo_greatCirclePath(coordinates.call(this, d, i), precision, n);
  };

  greatCircle.coordinates = function(x) {
    if (!arguments.length) return coordinates;
    coordinates = x;
    return greatCircle;
  };

  greatCircle.n = function(x) {
    if (!arguments.length) return n;
    n = +x;
    precision = null;
    return greatCircle;
  };

  greatCircle.precision = function(x) {
    if (!arguments.length) return precision;
    precision = +x;
    n = null;
    return greatCircle;
  };

  greatCircle.radius = function(x) {
    if (!arguments.length) return radius;
    radius = +x;
    return greatCircle;
  };

  // Haversine formula for great-circle distance.
  greatCircle.distance = function(d, i) {
    var from = source.call(this, d, i),
        to = target.call(this, d, i),
        x0 = from[0] * d3_radians,
        y0 = from[1] * d3_radians,
        x1 = to[0] * d3_radians,
        y1 = to[1] * d3_radians,
        sy = Math.sin((y1 - y0) / 2),
        sx = Math.sin((x1 - x0) / 2),
        a = sy * sy + Math.cos(y0) * Math.cos(y1) * sx * sx;
    return radius * 2 * Math.atan2(Math.sqrt(a), Math.sqrt(1 - a));
  };

  return greatCircle;
};

function d3_geo_greatCirclePath(coordinates, precision, segments) {
  var m = coordinates.length;
  if (m < 2) return coordinates;

  var i = 0,
      p = precision * d3_radians,
      from = coordinates[0],
      to,
      x0 = from[0] * d3_radians,
      y0 = from[1] * d3_radians,
      cx0 = Math.cos(x0), sx0 = Math.sin(x0),
      cy0 = Math.cos(y0), sy0 = Math.sin(y0),
      path = [from];

  while (++i < m) {
    to = coordinates[i];
    var x1 = to[0] * d3_radians,
        y1 = to[1] * d3_radians,
        cx1 = Math.cos(x1), sx1 = Math.sin(x1),
        cy1 = Math.cos(y1), sy1 = Math.sin(y1),
        d = Math.acos(Math.max(-1, Math.min(1, sy0 * sy1 + cy0 * cy1 * Math.cos(x1 - x0)))),
        sd = Math.sin(d),
        n = segments != null ? segments - 1 : Math.ceil(d / p),
        f = d / n,
        e = 0,
        j = 0;

    while (++j < n) {
      e += f;
      var A = Math.sin(d - e) / sd,
          B = Math.sin(e) / sd,
          x = A * cy0 * cx0 + B * cy1 * cx1,
          y = A * cy0 * sx0 + B * cy1 * sx1,
          z = A * sy0       + B * sy1;
      path.push([
        Math.atan2(y, x) / d3_radians,
        Math.atan2(z, Math.sqrt(x * x + y * y)) / d3_radians
      ]);
    }
    path.push(to);
    x0 = x1;
    y0 = y1;
    cx0 = cx1; sx0 = sx1;
    cy0 = cy1; sy0 = sy1;
  }

  return path;
}

function d3_geo_greatCircleSource(d) {
  return d.source;
}

function d3_geo_greatCircleTarget(d) {
  return d.target;
}
d3.geo.clip = function() {
  var origin = [0, 0],
      angle = 90,
      r = d3_geo_earthRadius * angle / 180 * Math.PI,
      coordinates = Object;

  function clip(d, i) {
    var d = coordinates.call(this, d, i),
        o = {source: origin, target: null},
        n = d.length,
        i = -1,
        path,
        clipped = [],
        p = null,
        q = null,
        distance,
        oldDistance;
    while (++i < n) {
      o.target = d[i];
      distance = d3_geo_clipGreatCircle.distance(o);
      if (distance < r) {
        if (q) clipped.push(d3_geo_clipIntersect(q, o.target, (oldDistance - r) / (oldDistance - distance)));
        clipped.push(d[i]);
        p = q = null;
      } else {
        q = o.target;
        if (!p && clipped.length) {
          clipped.push(d3_geo_clipIntersect(clipped[clipped.length - 1], q, (r - oldDistance) / (distance - oldDistance)));
          p = q;
        }
      }
      oldDistance = distance;
    }
    if (q && clipped.length) {
      o.target = clipped[0];
      distance = d3_geo_clipGreatCircle.distance(o);
      clipped.push(d3_geo_clipIntersect(q, o.target, (oldDistance - r) / (oldDistance - distance)));
    }
    return clipped;
  }

  clip.coordinates = function(x) {
    if (!arguments.length) return coordinates;
    coordinates = x;
    return clip;
  };

  clip.origin = function(x) {
    if (!arguments.length) return origin;
    origin = x;
    return clip;
  };

  clip.angle = function(x) {
    if (!arguments.length) return angle;
    angle = +x;
    r = d3_geo_earthRadius * angle / 180 * Math.PI;
    return clip;
  };

  return clip;
}

var d3_geo_clipGreatCircle = d3.geo.greatCircle();

function d3_geo_clipIntersect(from, to, f) {
  var x0 = from[0] * d3_radians,
      y0 = from[1] * d3_radians,
      x1 = to[0] * d3_radians,
      y1 = to[1] * d3_radians,
      cx0 = Math.cos(x0), sx0 = Math.sin(x0),
      cy0 = Math.cos(y0), sy0 = Math.sin(y0),
      cx1 = Math.cos(x1), sx1 = Math.sin(x1),
      cy1 = Math.cos(y1), sy1 = Math.sin(y1),
      d = Math.acos(Math.max(-1, Math.min(1, sy0 * sy1 + cy0 * cy1 * Math.cos(x1 - x0)))),
      e = f * d,
      sd = Math.sin(d),
      A = Math.sin(d - e) / sd,
      B = Math.sin(e) / sd,
      x = A * cy0 * cx0 + B * cy1 * cx1,
      y = A * cy0 * sx0 + B * cy1 * sx1,
      z = A * sy0       + B * sy1;

  return [
    Math.atan2(y, x) / d3_radians,
    Math.atan2(z, Math.sqrt(x * x + y * y)) / d3_radians
  ];
}
})();<|MERGE_RESOLUTION|>--- conflicted
+++ resolved
@@ -208,9 +208,6 @@
 
   return albersUsa.scale(lower48.scale());
 };
-<<<<<<< HEAD
-
-var d3_radians = Math.PI / 180;
 d3.geo.equirectangular = function() {
   var scale = 500,
       translate = [480, 250];
@@ -247,8 +244,6 @@
 
   return equirectangular;
 };
-=======
->>>>>>> d832335c
 d3.geo.mercator = function() {
   var scale = 500,
       translate = [480, 250];
